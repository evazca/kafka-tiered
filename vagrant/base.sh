--- conflicted
+++ resolved
@@ -56,10 +56,7 @@
     rm /opt/kafka-dev
 fi
 ln -s /vagrant /opt/kafka-dev
-<<<<<<< HEAD
-=======
 
->>>>>>> 8ee7b906
 
 get_kafka() {
     version=$1
@@ -92,17 +89,12 @@
 chmod a+rw /opt/kafka-0.9.0.1
 get_kafka 0.10.0.1 2.11
 chmod a+rw /opt/kafka-0.10.0.1
-<<<<<<< HEAD
-get_kafka 0.10.1.1
-chmod a+rw /opt/kafka-0.10.1.1
-=======
 get_kafka 0.10.1.1 2.11
 chmod a+rw /opt/kafka-0.10.1.1
 get_kafka 0.10.2.1 2.11
 chmod a+rw /opt/kafka-0.10.2.1
 get_kafka 0.11.0.0 2.11
 chmod a+rw /opt/kafka-0.11.0.0
->>>>>>> 8ee7b906
 
 
 # For EC2 nodes, we want to use /mnt, which should have the local disk. On local
