--- conflicted
+++ resolved
@@ -50,11 +50,7 @@
       license="apache2.0",
       packages=find_packages(),
       include_package_data=True,
-<<<<<<< HEAD
-      install_requires=["ducktape==0.5.1", "requests>=2.5.0"],
-=======
       install_requires=["ducktape==0.5.3", "requests>=2.5.0"],
->>>>>>> 850ceb74
       tests_require=["pytest", "mock"],
       cmdclass={'test': PyTest},
       )