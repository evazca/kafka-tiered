--- conflicted
+++ resolved
@@ -66,10 +66,6 @@
         # that this check works with DEV_BRANCH
         # When running VerifiableProducer 0.8.X, both the current branch version and 0.8.X should show up because of the
         # way verifiable producer pulls in some development directories into its classpath
-<<<<<<< HEAD
-        if node.version <= LATEST_0_8_2:
-            assert is_version(node, [node.version.vstring, DEV_BRANCH.vstring])
-=======
         #
         # If the test fails here because 'ps .. | grep' couldn't find the process it means
         # the login and grep that is_version() performs is slower than
@@ -78,7 +74,6 @@
         # not terminate until explicitly killed in this case.
         if node.version <= LATEST_0_8_2:
             assert is_version(node, [node.version.vstring, DEV_BRANCH.vstring], logger=self.logger)
->>>>>>> 8ee7b906
         else:
             assert is_version(node, [node.version.vstring], logger=self.logger)
 
