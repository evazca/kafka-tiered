--- conflicted
+++ resolved
@@ -22,11 +22,7 @@
 from kafkatest.services.zookeeper import ZookeeperService
 from kafkatest.tests.produce_consume_validate import ProduceConsumeValidateTest
 from kafkatest.utils import is_int
-<<<<<<< HEAD
-from kafkatest.version import LATEST_0_9, LATEST_0_10, DEV_BRANCH, KafkaVersion
-=======
 from kafkatest.version import LATEST_0_9, LATEST_0_10, LATEST_0_11, DEV_BRANCH, KafkaVersion
->>>>>>> 8ee7b906
 
 
 class MessageFormatChangeTest(ProduceConsumeValidateTest):
@@ -61,14 +57,9 @@
             timeout_sec=120, backoff_sec=1,
             err_msg="Producer did not produce all messages in reasonable amount of time"))
 
-<<<<<<< HEAD
-    @cluster(num_nodes=10)
-    @parametrize(producer_version=str(DEV_BRANCH), consumer_version=str(DEV_BRANCH))
-=======
     @cluster(num_nodes=12)
     @parametrize(producer_version=str(DEV_BRANCH), consumer_version=str(DEV_BRANCH))
     @parametrize(producer_version=str(LATEST_0_10), consumer_version=str(LATEST_0_10))
->>>>>>> 8ee7b906
     @parametrize(producer_version=str(LATEST_0_9), consumer_version=str(LATEST_0_9))
     def test_compatibility(self, producer_version, consumer_version):
         """ This tests performs the following checks:
@@ -101,12 +92,6 @@
         self.kafka.alter_message_format(self.topic, str(LATEST_0_10))
         self.produce_and_consume(producer_version, consumer_version, "group2")
 
-<<<<<<< HEAD
-        if producer_version == str(DEV_BRANCH) and consumer_version == str(DEV_BRANCH):
-            self.logger.info("Third format change back to 0.9.0")
-            self.kafka.alter_message_format(self.topic, str(LATEST_0_9))
-            self.produce_and_consume(producer_version, consumer_version, "group3")
-=======
         self.logger.info("Third format change to 0.11.0")
         self.kafka.alter_message_format(self.topic, str(LATEST_0_11))
         self.produce_and_consume(producer_version, consumer_version, "group3")
@@ -115,5 +100,4 @@
             self.logger.info("Fourth format change back to 0.10.0")
             self.kafka.alter_message_format(self.topic, str(LATEST_0_10))
             self.produce_and_consume(producer_version, consumer_version, "group4")
->>>>>>> 8ee7b906
 
