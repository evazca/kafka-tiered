--- conflicted
+++ resolved
@@ -22,11 +22,7 @@
 from kafkatest.services.zookeeper import ZookeeperService
 from kafkatest.tests.produce_consume_validate import ProduceConsumeValidateTest
 from kafkatest.utils import is_int
-<<<<<<< HEAD
-from kafkatest.version import LATEST_0_9, LATEST_0_8_2, TRUNK, KafkaVersion
-=======
 from kafkatest.version import LATEST_0_10_0, LATEST_0_9, LATEST_0_8_2, TRUNK, KafkaVersion
->>>>>>> 850ceb74
 
 
 # Compatibility tests for moving to a new broker (e.g., 0.10.x) and using a mix of old and new clients (e.g., 0.9.x)
