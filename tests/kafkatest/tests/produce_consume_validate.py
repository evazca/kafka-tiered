# Licensed to the Apache Software Foundation (ASF) under one or more
# contributor license agreements.  See the NOTICE file distributed with
# this work for additional information regarding copyright ownership.
# The ASF licenses this file to You under the Apache License, Version 2.0
# (the "License"); you may not use this file except in compliance with
# the License.  You may obtain a copy of the License at
#
#    http://www.apache.org/licenses/LICENSE-2.0
#
# Unless required by applicable law or agreed to in writing, software
# distributed under the License is distributed on an "AS IS" BASIS,
# WITHOUT WARRANTIES OR CONDITIONS OF ANY KIND, either express or implied.
# See the License for the specific language governing permissions and
# limitations under the License.

from ducktape.tests.test import Test
from ducktape.utils.util import wait_until
import time

class ProduceConsumeValidateTest(Test):
    """This class provides a shared template for tests which follow the common pattern of:

        - produce to a topic in the background
        - consume from that topic in the background
        - run some logic, e.g. fail topic leader etc.
        - perform validation
    """

    def __init__(self, test_context):
        super(ProduceConsumeValidateTest, self).__init__(test_context=test_context)
        # How long to wait for the producer to declare itself healthy? This can
        # be overidden by inheriting classes.
        self.producer_start_timeout_sec = 20

        # How long to wait for the consumer to start consuming messages?
        self.consumer_start_timeout_sec = 60

        # How long wait for the consumer process to fork? This
        # is important in the case when the consumer is starting from the end,
        # and we don't want it to miss any messages. The race condition this
        # timeout avoids is that the consumer has not forked even after the
        # producer begins producing messages, in which case we will miss the
        # initial set of messages and get spurious test failures.
        self.consumer_init_timeout_sec = 0

    def setup_producer_and_consumer(self):
        raise NotImplementedError("Subclasses should implement this")

    def start_producer_and_consumer(self):
        # Start background producer and consumer
        self.consumer.start()
        if (self.consumer_init_timeout_sec > 0):
<<<<<<< HEAD
            self.logger.debug("Waiting %ds for the consumer to fork.",
                              self.consumer_init_timeout_sec)
=======
            self.logger.debug("Waiting %ds for the consumer to initialize.",
                              self.consumer_init_timeout_sec)
            start = int(time.time())
>>>>>>> d7850a40
            wait_until(lambda: self.consumer.alive(self.consumer.nodes[0]) is True,
                       timeout_sec=self.consumer_init_timeout_sec,
                       err_msg="Consumer process took more than %d s to fork" %\
                       self.consumer_init_timeout_sec)
<<<<<<< HEAD
=======
            end = int(time.time())
            # If `JMXConnectFactory.connect` is invoked during the
            # initialization of the JMX server, it may fail to throw the
            # specified IOException back to the calling code. The sleep is a
            # workaround that should allow initialization to complete before we
            # try to connect. See KAFKA-4620 for more details.
            time.sleep(1)
            remaining_time = self.consumer_init_timeout_sec - (end - start)
            if remaining_time < 0 :
                remaining_time = 0
            if self.consumer.new_consumer is True:
                wait_until(lambda: self.consumer.has_partitions_assigned(self.consumer.nodes[0]) is True,
                           timeout_sec=remaining_time,
                           err_msg="Consumer process took more than %d s to have partitions assigned" %\
                           remaining_time)
>>>>>>> d7850a40

        self.producer.start()
        wait_until(lambda: self.producer.num_acked > 5,
                   timeout_sec=self.producer_start_timeout_sec,
                   err_msg="Producer failed to produce messages for %ds." %\
                   self.producer_start_timeout_sec)
        wait_until(lambda: len(self.consumer.messages_consumed[1]) > 0,
                   timeout_sec=self.consumer_start_timeout_sec,
                   err_msg="Consumer failed to consume messages for %ds." %\
                   self.consumer_start_timeout_sec)

    def check_alive(self):
        msg = ""
        for node in self.consumer.nodes:
            if not self.consumer.alive(node):
                msg = "The consumer has terminated, or timed out, on node %s." % str(node.account)
        for node in self.producer.nodes:
            if not self.producer.alive(node):
                msg += "The producer has terminated, or timed out, on node %s." % str(node.account)
        if len(msg) > 0:
            raise Exception(msg)

    def check_producing(self):
        currently_acked = self.producer.num_acked
        wait_until(lambda: self.producer.num_acked > currently_acked + 5, timeout_sec=30,
                   err_msg="Expected producer to still be producing.")

    def stop_producer_and_consumer(self):
        self.check_alive()
        self.check_producing()
        self.producer.stop()
        self.consumer.wait()

    def run_produce_consume_validate(self, core_test_action=None, *args):
        """Top-level template for simple produce/consume/validate tests."""
        try:
            self.start_producer_and_consumer()

            if core_test_action is not None:
                core_test_action(*args)

            self.stop_producer_and_consumer()
            self.validate()
        except BaseException as e:
            for s in self.test_context.services:
                self.mark_for_collect(s)
            raise

    @staticmethod
    def annotate_missing_msgs(missing, acked, consumed, msg):
        missing_list = list(missing)
        msg += "%s acked message did not make it to the Consumer. They are: " %\
            len(missing_list)
        if len(missing_list) < 20:
            msg += str(missing_list) + ". "
        else:
            msg += ", ".join(str(m) for m in missing_list[:20])
            msg += "...plus %s more. Total Acked: %s, Total Consumed: %s. " \
                   % (len(missing_list) - 20, len(set(acked)), len(set(consumed)))
        return msg

    @staticmethod
    def annotate_data_lost(data_lost, msg, number_validated):
        print_limit = 10
        if len(data_lost) > 0:
            msg += "The first %s missing messages were validated to ensure they are in Kafka's data files. " \
                   "%s were missing. This suggests data loss. Here are some of the messages not found in the data files: %s\n" \
                   % (number_validated, len(data_lost), str(data_lost[0:print_limit]) if len(data_lost) > print_limit else str(data_lost))
        else:
            msg += "We validated that the first %s of these missing messages correctly made it into Kafka's data files. " \
                   "This suggests they were lost on their way to the consumer." % number_validated
        return msg

    def validate(self):
        """Check that each acked message was consumed."""
        success = True
        msg = ""
        acked = self.producer.acked
        consumed = self.consumer.messages_consumed[1]
        # Correctness of the set difference operation depends on using equivalent message_validators in procuder and consumer
        missing = set(acked) - set(consumed)

        self.logger.info("num consumed:  %d" % len(consumed))

        # Were all acked messages consumed?
        if len(missing) > 0:
            msg = self.annotate_missing_msgs(missing, acked, consumed, msg)
            success = False

            #Did we miss anything due to data loss?
            to_validate = list(missing)[0:1000 if len(missing) > 1000 else len(missing)]
            data_lost = self.kafka.search_data_files(self.topic, to_validate)
            msg = self.annotate_data_lost(data_lost, msg, len(to_validate))


        # Are there duplicates?
        if len(set(consumed)) != len(consumed):
            msg += "(There are also %s duplicate messages in the log - but that is an acceptable outcome)\n" % abs(len(set(consumed)) - len(consumed))

        # Collect all logs if validation fails
        if not success:
            for s in self.test_context.services:
                self.mark_for_collect(s)

        assert success, msg<|MERGE_RESOLUTION|>--- conflicted
+++ resolved
@@ -47,23 +47,16 @@
         raise NotImplementedError("Subclasses should implement this")
 
     def start_producer_and_consumer(self):
-        # Start background producer and consumer
+        # Start background producer and consumer	
         self.consumer.start()
         if (self.consumer_init_timeout_sec > 0):
-<<<<<<< HEAD
-            self.logger.debug("Waiting %ds for the consumer to fork.",
-                              self.consumer_init_timeout_sec)
-=======
             self.logger.debug("Waiting %ds for the consumer to initialize.",
                               self.consumer_init_timeout_sec)
             start = int(time.time())
->>>>>>> d7850a40
             wait_until(lambda: self.consumer.alive(self.consumer.nodes[0]) is True,
                        timeout_sec=self.consumer_init_timeout_sec,
                        err_msg="Consumer process took more than %d s to fork" %\
                        self.consumer_init_timeout_sec)
-<<<<<<< HEAD
-=======
             end = int(time.time())
             # If `JMXConnectFactory.connect` is invoked during the
             # initialization of the JMX server, it may fail to throw the
@@ -79,7 +72,6 @@
                            timeout_sec=remaining_time,
                            err_msg="Consumer process took more than %d s to have partitions assigned" %\
                            remaining_time)
->>>>>>> d7850a40
 
         self.producer.start()
         wait_until(lambda: self.producer.num_acked > 5,
