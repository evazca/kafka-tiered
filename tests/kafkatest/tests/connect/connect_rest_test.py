--- conflicted
+++ resolved
@@ -29,13 +29,8 @@
     FILE_SOURCE_CONNECTOR = 'org.apache.kafka.connect.file.FileStreamSourceConnector'
     FILE_SINK_CONNECTOR = 'org.apache.kafka.connect.file.FileStreamSinkConnector'
 
-<<<<<<< HEAD
-    FILE_SOURCE_CONFIGS = {'name', 'connector.class', 'tasks.max', 'topic', 'file'}
-    FILE_SINK_CONFIGS = {'name', 'connector.class', 'tasks.max', 'topics', 'file'}
-=======
     FILE_SOURCE_CONFIGS = {'name', 'connector.class', 'tasks.max', 'key.converter', 'value.converter', 'topic', 'file'}
     FILE_SINK_CONFIGS = {'name', 'connector.class', 'tasks.max', 'key.converter', 'value.converter', 'topics', 'file'}
->>>>>>> 850ceb74
 
     INPUT_FILE = "/mnt/connect.input"
     INPUT_FILE2 = "/mnt/connect.input2"
@@ -89,22 +84,18 @@
         self.verify_config(self.FILE_SINK_CONNECTOR, self.FILE_SINK_CONFIGS, configs)
 
         self.logger.info("Creating connectors")
-<<<<<<< HEAD
-        self.cc.create_connector(source_connector_config, retries=120, retry_backoff=1)
-        self.cc.create_connector(sink_connector_config, retries=120, retry_backoff=1)
-=======
         self.cc.create_connector(source_connector_config)
         self.cc.create_connector(sink_connector_config)
->>>>>>> 850ceb74
 
         # We should see the connectors appear
-        wait_until(lambda: set(self.cc.list_connectors(retries=5, retry_backoff=1)) == set(["local-file-source", "local-file-sink"]),
+        wait_until(lambda: set(self.cc.list_connectors()) == set(["local-file-source", "local-file-sink"]),
                    timeout_sec=10, err_msg="Connectors that were just created did not appear in connector listing")
 
         # We'll only do very simple validation that the connectors and tasks really ran.
         for node in self.cc.nodes:
             node.account.ssh("echo -e -n " + repr(self.INPUTS) + " >> " + self.INPUT_FILE)
         wait_until(lambda: self.validate_output(self.INPUT_LIST), timeout_sec=120, err_msg="Data added to input file was not seen in the output file in a reasonable amount of time.")
+
 
         # Trying to create the same connector again should cause an error
         try:
@@ -132,6 +123,7 @@
         assert expected_sink_info == sink_info, "Incorrect info:" + json.dumps(sink_info)
         sink_config = self.cc.get_connector_config("local-file-sink")
         assert expected_sink_info['config'] == sink_config, "Incorrect config: " + json.dumps(sink_config)
+
 
         # Validate that we can get info about tasks. This info should definitely be available now without waiting since
         # we've already seen data appear in files.
@@ -167,9 +159,9 @@
             node.account.ssh("echo -e -n " + repr(self.LONER_INPUTS) + " >> " + self.INPUT_FILE2)
         wait_until(lambda: self.validate_output(self.LONGER_INPUT_LIST), timeout_sec=120, err_msg="Data added to input file was not seen in the output file in a reasonable amount of time.")
 
-        self.cc.delete_connector("local-file-source", retries=120, retry_backoff=1)
-        self.cc.delete_connector("local-file-sink", retries=120, retry_backoff=1)
-        wait_until(lambda: len(self.cc.list_connectors(retries=5, retry_backoff=1)) == 0, timeout_sec=10, err_msg="Deleted connectors did not disappear from REST listing")
+        self.cc.delete_connector("local-file-source")
+        self.cc.delete_connector("local-file-sink")
+        wait_until(lambda: len(self.cc.list_connectors()) == 0, timeout_sec=10, err_msg="Deleted connectors did not disappear from REST listing")
 
     def validate_output(self, input):
         input_set = set(input)
@@ -178,6 +170,7 @@
             [line.strip() for line in self.file_contents(node, self.OUTPUT_FILE)] for node in self.cc.nodes
             ]))
         return input_set == output_set
+
 
     def file_contents(self, node, file):
         try:
