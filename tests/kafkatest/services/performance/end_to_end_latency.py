--- conflicted
+++ resolved
@@ -46,12 +46,8 @@
     }
 
     def __init__(self, context, num_nodes, kafka, topic, num_records, compression_type="none", version=DEV_BRANCH, acks=1):
-<<<<<<< HEAD
-        super(EndToEndLatencyService, self).__init__(context, num_nodes)
-=======
         super(EndToEndLatencyService, self).__init__(context, num_nodes,
                                                      root=EndToEndLatencyService.PERSISTENT_ROOT)
->>>>>>> 8ee7b906
         self.kafka = kafka
         self.security_config = kafka.security_config.client_config()
 
