--- conflicted
+++ resolved
@@ -21,11 +21,7 @@
 
 from kafkatest.directory_layout.kafka_path import KafkaPathResolverMixin
 from kafkatest.services.monitor.jmx import JmxMixin
-<<<<<<< HEAD
-from kafkatest.version import TRUNK, LATEST_0_8_2, LATEST_0_9, LATEST_0_10_0, V_0_10_0_0
-=======
 from kafkatest.version import DEV_BRANCH, LATEST_0_8_2, LATEST_0_9, LATEST_0_10_0, V_0_10_0_0
->>>>>>> d7850a40
 
 """
 0.8.2.1 ConsoleConsumer options
@@ -98,17 +94,10 @@
             "collect_default": False}
     }
 
-<<<<<<< HEAD
-    def __init__(self, context, num_nodes, kafka, topic, group_id="test-consumer-group", new_consumer=False,
-                 message_validator=None, from_beginning=True, consumer_timeout_ms=None, version=TRUNK,
-                 client_id="console-consumer", print_key=False, jmx_object_names=None, jmx_attributes=None,
-                 enable_systest_events=False, stop_timeout_sec=15):
-=======
     def __init__(self, context, num_nodes, kafka, topic, group_id="test-consumer-group", new_consumer=True,
                  message_validator=None, from_beginning=True, consumer_timeout_ms=None, version=DEV_BRANCH,
                  client_id="console-consumer", print_key=False, jmx_object_names=None, jmx_attributes=None,
                  enable_systest_events=False, stop_timeout_sec=15, print_timestamp=False):
->>>>>>> d7850a40
         """
         Args:
             context:                    standard context
@@ -149,6 +138,12 @@
         self.client_id = client_id
         self.print_key = print_key
         self.log_level = "TRACE"
+        self.stop_timeout_sec = stop_timeout_sec
+
+        self.enable_systest_events = enable_systest_events
+        if self.enable_systest_events:
+            # Only available in 0.10.0 and up
+            assert version >= V_0_10_0_0
 
         self.print_timestamp = print_timestamp
 
@@ -264,6 +259,7 @@
 
             for line in itertools.chain([first_line], consumer_output):
                 msg = line.strip()
+
                 if msg == "shutdown_complete":
                     # Note that we can only rely on shutdown_complete message if running 0.10.0 or greater
                     if node in self.clean_shutdown_nodes:
