# Licensed to the Apache Software Foundation (ASF) under one or more
# contributor license agreements.  See the NOTICE file distributed with
# this work for additional information regarding copyright ownership.
# The ASF licenses this file to You under the Apache License, Version 2.0
# (the "License"); you may not use this file except in compliance with
# the License.  You may obtain a copy of the License at
#
#    http://www.apache.org/licenses/LICENSE-2.0
#
# Unless required by applicable law or agreed to in writing, software
# distributed under the License is distributed on an "AS IS" BASIS,
# WITHOUT WARRANTIES OR CONDITIONS OF ANY KIND, either express or implied.
# See the License for the specific language governing permissions and
# limitations under the License.

import atexit
import os
import subprocess
from tempfile import mkdtemp
from shutil import rmtree
from ducktape.template import TemplateRenderer
from kafkatest.services.security.minikdc import MiniKdc
import itertools

class SslStores(object):
    def __init__(self):
        self.ca_and_truststore_dir = mkdtemp(dir="/tmp")
        self.ca_crt_path = os.path.join(self.ca_and_truststore_dir, "test.ca.crt")
        self.ca_jks_path = os.path.join(self.ca_and_truststore_dir, "test.ca.jks")
        self.ca_passwd = "test-ca-passwd"

        self.truststore_path = os.path.join(self.ca_and_truststore_dir, "test.truststore.jks")
        self.truststore_passwd = "test-ts-passwd"
        self.keystore_passwd = "test-ks-passwd"
        self.key_passwd = "test-key-passwd"
        # Allow upto one hour of clock skew between host and VMs
        self.startdate = "-1H"
        # Register rmtree to run on exit
        atexit.register(rmtree, self.ca_and_truststore_dir)

    def generate_ca(self):
        """
        Generate CA private key and certificate.
        """

        self.runcmd("keytool -genkeypair -alias ca -keyalg RSA -keysize 2048 -keystore %s -storetype JKS -storepass %s -keypass %s -dname CN=SystemTestCA -startdate %s" % (self.ca_jks_path, self.ca_passwd, self.ca_passwd, self.startdate))
        self.runcmd("keytool -export -alias ca -keystore %s -storepass %s -storetype JKS -rfc -file %s" % (self.ca_jks_path, self.ca_passwd, self.ca_crt_path))

    def generate_truststore(self):
        """
        Generate JKS truststore containing CA certificate.
        """

        self.runcmd("keytool -importcert -alias ca -file %s -keystore %s -storepass %s -storetype JKS -noprompt" % (self.ca_crt_path, self.truststore_path, self.truststore_passwd))

    def generate_and_copy_keystore(self, node):
        """
        Generate JKS keystore with certificate signed by the test CA.
        The generated certificate has the node's hostname as a DNS SubjectAlternativeName.
        """

        ks_dir = mkdtemp(dir="/tmp")
        ks_path = os.path.join(ks_dir, "test.keystore.jks")
        csr_path = os.path.join(ks_dir, "test.kafka.csr")
        crt_path = os.path.join(ks_dir, "test.kafka.crt")

        self.runcmd("keytool -genkeypair -alias kafka -keyalg RSA -keysize 2048 -keystore %s -storepass %s -keypass %s -dname CN=systemtest -ext SAN=DNS:%s -startdate %s" % (ks_path, self.keystore_passwd, self.key_passwd, self.hostname(node), self.startdate))
        self.runcmd("keytool -certreq -keystore %s -storepass %s -keypass %s -alias kafka -file %s" % (ks_path, self.keystore_passwd, self.key_passwd, csr_path))
        self.runcmd("keytool -gencert -keystore %s -storepass %s -alias ca -infile %s -outfile %s -dname CN=systemtest -ext SAN=DNS:%s -startdate %s" % (self.ca_jks_path, self.ca_passwd, csr_path, crt_path, self.hostname(node), self.startdate))
        self.runcmd("keytool -importcert -keystore %s -storepass %s -alias ca -file %s -noprompt" % (ks_path, self.keystore_passwd, self.ca_crt_path))
        self.runcmd("keytool -importcert -keystore %s -storepass %s -keypass %s -alias kafka -file %s -noprompt" % (ks_path, self.keystore_passwd, self.key_passwd, crt_path))
        node.account.scp_to(ks_path, SecurityConfig.KEYSTORE_PATH)
        rmtree(ks_dir)

    def hostname(self, node):
        """ Hostname which may be overridden for testing validation failures
        """
        return node.account.hostname

    def runcmd(self, cmd):
        proc = subprocess.Popen(cmd, shell=True, stdout=subprocess.PIPE, stderr=subprocess.STDOUT)
        proc.communicate()
        if proc.returncode != 0:
            raise subprocess.CalledProcessError(proc.returncode, cmd)


class SecurityConfig(TemplateRenderer):

    PLAINTEXT = 'PLAINTEXT'
    SSL = 'SSL'
    SASL_PLAINTEXT = 'SASL_PLAINTEXT'
    SASL_SSL = 'SASL_SSL'
    SASL_MECHANISM_GSSAPI = 'GSSAPI'
    SASL_MECHANISM_PLAIN = 'PLAIN'
    CONFIG_DIR = "/mnt/security"
    KEYSTORE_PATH = "/mnt/security/test.keystore.jks"
    TRUSTSTORE_PATH = "/mnt/security/test.truststore.jks"
    JAAS_CONF_PATH = "/mnt/security/jaas.conf"
    KRB5CONF_PATH = "/mnt/security/krb5.conf"
    KEYTAB_PATH = "/mnt/security/keytab"

    ssl_stores = SslStores()
    ssl_stores.generate_ca()
    ssl_stores.generate_truststore()

    def __init__(self, security_protocol=None, interbroker_security_protocol=None,
                 client_sasl_mechanism=SASL_MECHANISM_GSSAPI, interbroker_sasl_mechanism=SASL_MECHANISM_GSSAPI,
                 zk_sasl=False, template_props=""):
        """
        Initialize the security properties for the node and copy
        keystore and truststore to the remote node if the transport protocol 
        is SSL. If security_protocol is None, the protocol specified in the
        template properties file is used. If no protocol is specified in the
        template properties either, PLAINTEXT is used as default.
        """

        if security_protocol is None:
            security_protocol = self.get_property('security.protocol', template_props)
        if security_protocol is None:
            security_protocol = SecurityConfig.PLAINTEXT
        elif security_protocol not in [SecurityConfig.PLAINTEXT, SecurityConfig.SSL, SecurityConfig.SASL_PLAINTEXT, SecurityConfig.SASL_SSL]:
            raise Exception("Invalid security.protocol in template properties: " + security_protocol)

        if interbroker_security_protocol is None:
            interbroker_security_protocol = security_protocol
        self.interbroker_security_protocol = interbroker_security_protocol
        self.has_sasl = self.is_sasl(security_protocol) or self.is_sasl(interbroker_security_protocol) or zk_sasl
        self.has_ssl = self.is_ssl(security_protocol) or self.is_ssl(interbroker_security_protocol)
        self.zk_sasl = zk_sasl
        self.properties = {
            'security.protocol' : security_protocol,
            'ssl.keystore.location' : SecurityConfig.KEYSTORE_PATH,
            'ssl.keystore.password' : SecurityConfig.ssl_stores.keystore_passwd,
            'ssl.key.password' : SecurityConfig.ssl_stores.key_passwd,
            'ssl.truststore.location' : SecurityConfig.TRUSTSTORE_PATH,
            'ssl.truststore.password' : SecurityConfig.ssl_stores.truststore_passwd,
            'ssl.endpoint.identification.algorithm' : 'HTTPS',
            'sasl.mechanism' : client_sasl_mechanism,
            'sasl.mechanism.inter.broker.protocol' : interbroker_sasl_mechanism,
            'sasl.kerberos.service.name' : 'kafka'
        }


    def client_config(self, template_props=""):
        return SecurityConfig(self.security_protocol, client_sasl_mechanism=self.client_sasl_mechanism, template_props=template_props)

    def setup_ssl(self, node):
        node.account.ssh("mkdir -p %s" % SecurityConfig.CONFIG_DIR, allow_fail=False)
<<<<<<< HEAD
        node.account.scp_to(SecurityConfig.ssl_stores['ssl.keystore.location'], SecurityConfig.KEYSTORE_PATH)
        node.account.scp_to(SecurityConfig.ssl_stores['ssl.truststore.location'], SecurityConfig.TRUSTSTORE_PATH)
=======
        node.account.scp_to(SecurityConfig.ssl_stores.truststore_path, SecurityConfig.TRUSTSTORE_PATH)
        SecurityConfig.ssl_stores.generate_and_copy_keystore(node)
>>>>>>> 850ceb74

    def setup_sasl(self, node):
        node.account.ssh("mkdir -p %s" % SecurityConfig.CONFIG_DIR, allow_fail=False)
        jaas_conf_file = "jaas.conf"
        java_version = node.account.ssh_capture("java -version")
        if any('IBM' in line for line in java_version):
            is_ibm_jdk = True
        else:
            is_ibm_jdk = False
        jaas_conf = self.render(jaas_conf_file,  node=node, is_ibm_jdk=is_ibm_jdk,
                                client_sasl_mechanism=self.client_sasl_mechanism,
                                enabled_sasl_mechanisms=self.enabled_sasl_mechanisms)
        node.account.create_file(SecurityConfig.JAAS_CONF_PATH, jaas_conf)
        if self.has_sasl_kerberos:
            node.account.scp_to(MiniKdc.LOCAL_KEYTAB_FILE, SecurityConfig.KEYTAB_PATH)
            node.account.scp_to(MiniKdc.LOCAL_KRB5CONF_FILE, SecurityConfig.KRB5CONF_PATH)

    def setup_node(self, node):
        if self.has_ssl:
            self.setup_ssl(node)

        if self.has_sasl:
            self.setup_sasl(node)

    def clean_node(self, node):
        if self.security_protocol != SecurityConfig.PLAINTEXT:
            node.account.ssh("rm -rf %s" % SecurityConfig.CONFIG_DIR, allow_fail=False)

    def get_property(self, prop_name, template_props=""):
        """
        Get property value from the string representation of
        a properties file.
        """
        value = None
        for line in template_props.split("\n"):
            items = line.split("=")
            if len(items) == 2 and items[0].strip() == prop_name:
                value = str(items[1].strip())
        return value

    def is_ssl(self, security_protocol):
        return security_protocol == SecurityConfig.SSL or security_protocol == SecurityConfig.SASL_SSL

    def is_sasl(self, security_protocol):
        return security_protocol == SecurityConfig.SASL_PLAINTEXT or security_protocol == SecurityConfig.SASL_SSL

    @property
    def security_protocol(self):
        return self.properties['security.protocol']

    @property
    def client_sasl_mechanism(self):
        return self.properties['sasl.mechanism']

    @property
    def interbroker_sasl_mechanism(self):
        return self.properties['sasl.mechanism.inter.broker.protocol']

    @property
    def enabled_sasl_mechanisms(self):
        return set([self.client_sasl_mechanism, self.interbroker_sasl_mechanism])

    @property
    def has_sasl_kerberos(self):
        return self.has_sasl and (SecurityConfig.SASL_MECHANISM_GSSAPI in self.enabled_sasl_mechanisms)

    @property
    def kafka_opts(self):
        if self.has_sasl:
            return "\"-Djava.security.auth.login.config=%s -Djava.security.krb5.conf=%s\"" % (SecurityConfig.JAAS_CONF_PATH, SecurityConfig.KRB5CONF_PATH)
        else:
            return ""

    def props(self, prefix=''):
        """
        Return properties as string with line separators, optionally with a prefix.
        This is used to append security config properties to
        a properties file.
        :param prefix: prefix to add to each property
        :return: a string containing line-separated properties
        """
        if self.security_protocol == SecurityConfig.PLAINTEXT:
            return ""
        config_lines = (prefix + key + "=" + value for key, value in self.properties.iteritems())
        # Extra blank lines ensure this can be appended/prepended safely
        return "\n".join(itertools.chain([""], config_lines, [""]))

    def __str__(self):
        """
        Return properties as a string with line separators.
        """
        return self.props()<|MERGE_RESOLUTION|>--- conflicted
+++ resolved
@@ -146,13 +146,8 @@
 
     def setup_ssl(self, node):
         node.account.ssh("mkdir -p %s" % SecurityConfig.CONFIG_DIR, allow_fail=False)
-<<<<<<< HEAD
-        node.account.scp_to(SecurityConfig.ssl_stores['ssl.keystore.location'], SecurityConfig.KEYSTORE_PATH)
-        node.account.scp_to(SecurityConfig.ssl_stores['ssl.truststore.location'], SecurityConfig.TRUSTSTORE_PATH)
-=======
         node.account.scp_to(SecurityConfig.ssl_stores.truststore_path, SecurityConfig.TRUSTSTORE_PATH)
         SecurityConfig.ssl_stores.generate_and_copy_keystore(node)
->>>>>>> 850ceb74
 
     def setup_sasl(self, node):
         node.account.ssh("mkdir -p %s" % SecurityConfig.CONFIG_DIR, allow_fail=False)
