# Licensed to the Apache Software Foundation (ASF) under one or more
# contributor license agreements.  See the NOTICE file distributed with
# this work for additional information regarding copyright ownership.
# The ASF licenses this file to You under the Apache License, Version 2.0
# (the "License"); you may not use this file except in compliance with
# the License.  You may obtain a copy of the License at
#
#    http://www.apache.org/licenses/LICENSE-2.0
#
# Unless required by applicable law or agreed to in writing, software
# distributed under the License is distributed on an "AS IS" BASIS,
# WITHOUT WARRANTIES OR CONDITIONS OF ANY KIND, either express or implied.
# See the License for the specific language governing permissions and
# limitations under the License.

from ducktape.tests.test import Test
from ducktape.mark.resource import cluster
from ducktape.mark import parametrize, matrix
from kafkatest.tests.kafka_test import KafkaTest

from kafkatest.services.performance.streams_performance import StreamsSimpleBenchmarkService
from kafkatest.services.zookeeper import ZookeeperService
from kafkatest.services.kafka import KafkaService
from kafkatest.version import DEV_BRANCH

class StreamsSimpleBenchmarkTest(Test):
    """
    Simple benchmark of Kafka Streams.
    """

    def __init__(self, test_context):
        super(StreamsSimpleBenchmarkTest, self).__init__(test_context)
<<<<<<< HEAD
        self.num_records = 1000000L
        self.replication = 1


    @cluster(num_nodes=9)
    @matrix(test=["produce", "consume", "count", "processstream", "processstreamwithsink", "processstreamwithstatestore", "processstreamwithcachedstatestore", "kstreamktablejoin", "kstreamkstreamjoin", "ktablektablejoin"], scale=[1, 3])
=======
        self.num_records = 10000000L
        self.replication = 1
        self.num_threads = 1

    @cluster(num_nodes=9)
    @matrix(test=["produce", "consume", "count", "processstream", "processstreamwithsink", "processstreamwithstatestore", "processstreamwithcachedstatestore", "kstreamktablejoin", "kstreamkstreamjoin", "ktablektablejoin", "yahoo"], scale=[1, 3])
>>>>>>> 8ee7b906
    def test_simple_benchmark(self, test, scale):
        """
        Run simple Kafka Streams benchmark
        """
        self.driver = [None] * (scale + 1)
        node = [None] * (scale)
        data = [None] * (scale)

        #############
        # SETUP PHASE
        #############
        self.zk = ZookeeperService(self.test_context, num_nodes=1)
        self.zk.start()
        self.kafka = KafkaService(self.test_context, num_nodes=scale, zk=self.zk, version=DEV_BRANCH, topics={
            'simpleBenchmarkSourceTopic' : { 'partitions': scale, 'replication-factor': self.replication },
            'countTopic' : { 'partitions': scale, 'replication-factor': self.replication },
            'simpleBenchmarkSinkTopic' : { 'partitions': scale, 'replication-factor': self.replication },
            'joinSourceTopic1KStreamKStream' : { 'partitions': scale, 'replication-factor': self.replication },
            'joinSourceTopic2KStreamKStream' : { 'partitions': scale, 'replication-factor': self.replication },
            'joinSourceTopic1KStreamKTable' : { 'partitions': scale, 'replication-factor': self.replication },
            'joinSourceTopic2KStreamKTable' : { 'partitions': scale, 'replication-factor': self.replication },
            'joinSourceTopic1KTableKTable' : { 'partitions': scale, 'replication-factor': self.replication },
<<<<<<< HEAD
            'joinSourceTopic2KTableKTable' : { 'partitions': scale, 'replication-factor': self.replication }
        })
=======
            'joinSourceTopic2KTableKTable' : { 'partitions': scale, 'replication-factor': self.replication },
            'yahooCampaigns' : { 'partitions': 20, 'replication-factor': self.replication },
            'yahooEvents' : { 'partitions': 20, 'replication-factor': self.replication }
        })
        self.kafka.log_level = "INFO"
>>>>>>> 8ee7b906
        self.kafka.start()
 
        ################
        # LOAD PHASE
        ################
        self.load_driver = StreamsSimpleBenchmarkService(self.test_context, self.kafka,
<<<<<<< HEAD
                                                         self.num_records * scale, "true", test)
=======
                                                         self.num_records * scale, "true", test,
                                                         self.num_threads)
>>>>>>> 8ee7b906
        self.load_driver.start()
        self.load_driver.wait()
        self.load_driver.stop()

        ################
        # RUN PHASE
        ################
        for num in range(0, scale):
            self.driver[num] = StreamsSimpleBenchmarkService(self.test_context, self.kafka,
<<<<<<< HEAD
                                                             self.num_records/(scale), "false", test)
=======
                                                             self.num_records/(scale), "false", test,
                                                             self.num_threads)
>>>>>>> 8ee7b906
            self.driver[num].start()

        #######################
        # STOP + COLLECT PHASE
        #######################
        for num in range(0, scale):    
            self.driver[num].wait()    
            self.driver[num].stop()
            node[num] = self.driver[num].node
            node[num].account.ssh("grep Performance %s" % self.driver[num].STDOUT_FILE, allow_fail=False)
            data[num] = self.driver[num].collect_data(node[num], "" )
                

        final = {}
        for num in range(0, scale):
            for key in data[num]:
                final[key + str(num)] = data[num][key]
        
        return final<|MERGE_RESOLUTION|>--- conflicted
+++ resolved
@@ -30,21 +30,12 @@
 
     def __init__(self, test_context):
         super(StreamsSimpleBenchmarkTest, self).__init__(test_context)
-<<<<<<< HEAD
-        self.num_records = 1000000L
-        self.replication = 1
-
-
-    @cluster(num_nodes=9)
-    @matrix(test=["produce", "consume", "count", "processstream", "processstreamwithsink", "processstreamwithstatestore", "processstreamwithcachedstatestore", "kstreamktablejoin", "kstreamkstreamjoin", "ktablektablejoin"], scale=[1, 3])
-=======
         self.num_records = 10000000L
         self.replication = 1
         self.num_threads = 1
 
     @cluster(num_nodes=9)
     @matrix(test=["produce", "consume", "count", "processstream", "processstreamwithsink", "processstreamwithstatestore", "processstreamwithcachedstatestore", "kstreamktablejoin", "kstreamkstreamjoin", "ktablektablejoin", "yahoo"], scale=[1, 3])
->>>>>>> 8ee7b906
     def test_simple_benchmark(self, test, scale):
         """
         Run simple Kafka Streams benchmark
@@ -67,28 +58,19 @@
             'joinSourceTopic1KStreamKTable' : { 'partitions': scale, 'replication-factor': self.replication },
             'joinSourceTopic2KStreamKTable' : { 'partitions': scale, 'replication-factor': self.replication },
             'joinSourceTopic1KTableKTable' : { 'partitions': scale, 'replication-factor': self.replication },
-<<<<<<< HEAD
-            'joinSourceTopic2KTableKTable' : { 'partitions': scale, 'replication-factor': self.replication }
-        })
-=======
             'joinSourceTopic2KTableKTable' : { 'partitions': scale, 'replication-factor': self.replication },
             'yahooCampaigns' : { 'partitions': 20, 'replication-factor': self.replication },
             'yahooEvents' : { 'partitions': 20, 'replication-factor': self.replication }
         })
         self.kafka.log_level = "INFO"
->>>>>>> 8ee7b906
         self.kafka.start()
  
         ################
         # LOAD PHASE
         ################
         self.load_driver = StreamsSimpleBenchmarkService(self.test_context, self.kafka,
-<<<<<<< HEAD
-                                                         self.num_records * scale, "true", test)
-=======
                                                          self.num_records * scale, "true", test,
                                                          self.num_threads)
->>>>>>> 8ee7b906
         self.load_driver.start()
         self.load_driver.wait()
         self.load_driver.stop()
@@ -98,12 +80,8 @@
         ################
         for num in range(0, scale):
             self.driver[num] = StreamsSimpleBenchmarkService(self.test_context, self.kafka,
-<<<<<<< HEAD
-                                                             self.num_records/(scale), "false", test)
-=======
                                                              self.num_records/(scale), "false", test,
                                                              self.num_threads)
->>>>>>> 8ee7b906
             self.driver[num].start()
 
         #######################
