--- conflicted
+++ resolved
@@ -30,36 +30,19 @@
     static final int TIMESTAMP_SIZE = 8;
 
     /** Inner byte array serde used for segments */
-<<<<<<< HEAD
-    public static final Serde<Bytes> INNER_KEY_SERDE = Serdes.Bytes();
-    public static final Serde<byte[]> INNER_VALUE_SERDE = Serdes.ByteArray();
-=======
     static final Serde<Bytes> INNER_KEY_SERDE = Serdes.Bytes();
     static final Serde<byte[]> INNER_VALUE_SERDE = Serdes.ByteArray();
->>>>>>> 8ee7b906
 
     static StateSerdes<Bytes, byte[]> getInnerStateSerde(final String topic) {
         return new StateSerdes<>(topic, INNER_KEY_SERDE, INNER_VALUE_SERDE);
     }
 
-<<<<<<< HEAD
-    static StateSerdes<Bytes, byte[]> getInnerStateSerde(final String topic) {
-        return new StateSerdes<>(topic, INNER_KEY_SERDE, INNER_VALUE_SERDE);
-    }
-
-    public static <K> byte[] toBinaryKey(K key, final long timestamp, final int seqnum, StateSerdes<K, ?> serdes) {
-=======
     static <K> Bytes toBinaryKey(K key, final long timestamp, final int seqnum, StateSerdes<K, ?> serdes) {
->>>>>>> 8ee7b906
         byte[] serializedKey = serdes.rawKey(key);
         return toBinaryKey(serializedKey, timestamp, seqnum);
     }
 
-<<<<<<< HEAD
-    static byte[] toBinaryKey(byte[] serializedKey, final long timestamp, final int seqnum) {
-=======
     static Bytes toBinaryKey(byte[] serializedKey, final long timestamp, final int seqnum) {
->>>>>>> 8ee7b906
         ByteBuffer buf = ByteBuffer.allocate(serializedKey.length + TIMESTAMP_SIZE + SEQNUM_SIZE);
         buf.put(serializedKey);
         buf.putLong(timestamp);
