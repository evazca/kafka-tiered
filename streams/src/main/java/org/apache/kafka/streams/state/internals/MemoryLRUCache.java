--- conflicted
+++ resolved
@@ -50,21 +50,11 @@
     }
     private final Serde<K> keySerde;
 
-<<<<<<< HEAD
-    private final Serde<K> keySerde;
-    private final Serde<V> valueSerde;
-
-    protected String name;
-    protected Map<K, V> map;
-    protected Set<K> keys;
-    private StateSerdes<K, V> serdes;
-=======
     private final Serde<V> valueSerde;
     private String name;
     protected Map<K, V> map;
     private StateSerdes<K, V> serdes;
     private volatile boolean open = true;
->>>>>>> 850ceb74
 
     protected EldestEntryRemovalListener<K, V> listener;
 
@@ -73,16 +63,9 @@
         this.keySerde = keySerde;
         this.valueSerde = valueSerde;
     }
-<<<<<<< HEAD
 
     public MemoryLRUCache(String name, final int maxCacheSize, Serde<K> keySerde, Serde<V> valueSerde) {
         this(keySerde, valueSerde);
-
-=======
-
-    public MemoryLRUCache(String name, final int maxCacheSize, Serde<K> keySerde, Serde<V> valueSerde) {
-        this(keySerde, valueSerde);
->>>>>>> 850ceb74
         this.name = name;
 
         // leave room for one extra entry to handle adding an entry before the oldest can be removed
