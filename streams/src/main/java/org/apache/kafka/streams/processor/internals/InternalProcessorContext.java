--- conflicted
+++ resolved
@@ -43,10 +43,7 @@
     void setCurrentNode(ProcessorNode currentNode);
 
     ProcessorNode currentNode();
-<<<<<<< HEAD
-=======
 
->>>>>>> d7850a40
     /**
      * Get the thread-global cache
      */
