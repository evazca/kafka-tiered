/**
 * Licensed to the Apache Software Foundation (ASF) under one or more
 * contributor license agreements.  See the NOTICE file distributed with
 * this work for additional information regarding copyright ownership.
 * The ASF licenses this file to You under the Apache License, Version 2.0
 * (the "License"); you may not use this file except in compliance with
 * the License.  You may obtain a copy of the License at
 * <p>
 * http://www.apache.org/licenses/LICENSE-2.0
 * <p>
 * Unless required by applicable law or agreed to in writing, software
 * distributed under the License is distributed on an "AS IS" BASIS,
 * WITHOUT WARRANTIES OR CONDITIONS OF ANY KIND, either express or implied.
 * See the License for the specific language governing permissions and
 * limitations under the License.
 */

package org.apache.kafka.streams.kstream.internals;

import org.apache.kafka.streams.kstream.KeyValueMapper;
import org.apache.kafka.streams.kstream.ValueJoiner;
import org.apache.kafka.streams.processor.AbstractProcessor;
import org.apache.kafka.streams.processor.Processor;
import org.apache.kafka.streams.processor.ProcessorContext;

class KTableKTableJoin<K, R, V1, V2> extends KTableKTableAbstractJoin<K, R, V1, V2> {

    private final KeyValueMapper<K, V1, K> keyValueMapper = new KeyValueMapper<K, V1, K>() {
        @Override
        public K apply(final K key, final V1 value) {
            return key;
        }
    };

    KTableKTableJoin(KTableImpl<K, ?, V1> table1, KTableImpl<K, ?, V2> table2, ValueJoiner<? super V1, ? super V2, ? extends R> joiner) {
        super(table1, table2, joiner);
    }

    @Override
    public Processor<K, Change<V1>> get() {
        return new KTableKTableJoinProcessor(valueGetterSupplier2.get());
    }

    @Override
    public KTableValueGetterSupplier<K, R> view() {
        return new KTableKTableJoinValueGetterSupplier(valueGetterSupplier1, valueGetterSupplier2);
    }

    private class KTableKTableJoinValueGetterSupplier extends AbstractKTableKTableJoinValueGetterSupplier<K, R, V1, V2> {
<<<<<<< HEAD

        public KTableKTableJoinValueGetterSupplier(KTableValueGetterSupplier<K, V1> valueGetterSupplier1, KTableValueGetterSupplier<K, V2> valueGetterSupplier2) {
            super(valueGetterSupplier1, valueGetterSupplier2);
        }

        public KTableValueGetter<K, R> get() {
            return new KTableKTableJoinValueGetter(valueGetterSupplier1.get(), valueGetterSupplier2.get());
=======

        public KTableKTableJoinValueGetterSupplier(KTableValueGetterSupplier<K, V1> valueGetterSupplier1, KTableValueGetterSupplier<K, V2> valueGetterSupplier2) {
            super(valueGetterSupplier1, valueGetterSupplier2);
        }

        public KTableValueGetter<K, R> get() {
            return new KTableKTableJoinValueGetter<>(valueGetterSupplier1.get(),
                                                     valueGetterSupplier2.get(),
                                                     joiner,
                                                     keyValueMapper);
>>>>>>> d7850a40
        }
    }

    private class KTableKTableJoinProcessor extends AbstractProcessor<K, Change<V1>> {

        private final KTableValueGetter<K, V2> valueGetter;

        public KTableKTableJoinProcessor(KTableValueGetter<K, V2> valueGetter) {
            this.valueGetter = valueGetter;
        }

        @SuppressWarnings("unchecked")
        @Override
        public void init(ProcessorContext context) {
            super.init(context);
            valueGetter.init(context);
        }

        @Override
        public void process(final K key, final Change<V1> change) {
            // we do join iff keys are equal, thus, if key is null we cannot join and just ignore the record
            if (key == null) {
                return;
            }

            R newValue = null;
            R oldValue = null;

            final V2 value2 = valueGetter.get(key);
            if (value2 == null) {
                return;
            }

            if (change.newValue != null) {
                newValue = joiner.apply(change.newValue, value2);
            }

            if (sendOldValues && change.oldValue != null) {
                oldValue = joiner.apply(change.oldValue, value2);
            }

            context().forward(key, new Change<>(newValue, oldValue));
        }
    }

}<|MERGE_RESOLUTION|>--- conflicted
+++ resolved
@@ -47,15 +47,6 @@
     }
 
     private class KTableKTableJoinValueGetterSupplier extends AbstractKTableKTableJoinValueGetterSupplier<K, R, V1, V2> {
-<<<<<<< HEAD
-
-        public KTableKTableJoinValueGetterSupplier(KTableValueGetterSupplier<K, V1> valueGetterSupplier1, KTableValueGetterSupplier<K, V2> valueGetterSupplier2) {
-            super(valueGetterSupplier1, valueGetterSupplier2);
-        }
-
-        public KTableValueGetter<K, R> get() {
-            return new KTableKTableJoinValueGetter(valueGetterSupplier1.get(), valueGetterSupplier2.get());
-=======
 
         public KTableKTableJoinValueGetterSupplier(KTableValueGetterSupplier<K, V1> valueGetterSupplier1, KTableValueGetterSupplier<K, V2> valueGetterSupplier2) {
             super(valueGetterSupplier1, valueGetterSupplier2);
@@ -66,7 +57,6 @@
                                                      valueGetterSupplier2.get(),
                                                      joiner,
                                                      keyValueMapper);
->>>>>>> d7850a40
         }
     }
 
