--- conflicted
+++ resolved
@@ -103,8 +103,6 @@
     }
 
     @Override
-<<<<<<< HEAD
-=======
     public void initTopology() {
         //no-op
     }
@@ -115,7 +113,6 @@
     }
 
     @Override
->>>>>>> d7850a40
     public void commitOffsets() {
         // no-op
     }
