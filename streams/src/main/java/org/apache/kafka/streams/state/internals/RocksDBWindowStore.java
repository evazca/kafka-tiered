--- conflicted
+++ resolved
@@ -39,12 +39,6 @@
     private final boolean retainDuplicates;
     private final Serde<K> keySerde;
     private final Serde<V> valueSerde;
-<<<<<<< HEAD
-    private final SimpleDateFormat formatter;
-    private final ConcurrentHashMap<Long, Segment> segments = new ConcurrentHashMap<>();
-
-=======
->>>>>>> d7850a40
     private ProcessorContext context;
     private int seqnum = 0;
     private StateSerdes<K, V> serdes;
@@ -62,20 +56,7 @@
         this.keySerde = keySerde;
         this.valueSerde = valueSerde;
         this.retainDuplicates = retainDuplicates;
-<<<<<<< HEAD
-
-
-        // Create a date formatter. Formatted timestamps are used as segment name suffixes
-        this.formatter = new SimpleDateFormat("yyyyMMddHHmm");
-        this.formatter.setTimeZone(new SimpleTimeZone(0, "GMT"));
-    }
-
-    public RocksDBWindowStore<K, V> enableLogging() {
-        loggingEnabled = true;
-        return this;
-=======
         this.bytesStore = bytesStore;
->>>>>>> d7850a40
     }
 
 
@@ -88,6 +69,7 @@
     @SuppressWarnings("unchecked")
     public void init(final ProcessorContext context, final StateStore root) {
         this.context = context;
+
         // construct the serde
         this.serdes = new StateSerdes<>(ProcessorStateManager.storeChangelogTopic(context.applicationId(), bytesStore.name()),
                                         keySerde == null ? (Serde<K>) context.keySerde() : keySerde,
@@ -108,15 +90,7 @@
 
     @Override
     public void flush() {
-<<<<<<< HEAD
-        for (KeyValueStore<Bytes, byte[]> segment : segments.values()) {
-            if (segment != null) {
-                segment.flush();
-            }
-        }
-=======
         bytesStore.flush();
->>>>>>> d7850a40
     }
 
     @Override
@@ -131,38 +105,8 @@
 
     @Override
     public void put(K key, V value, long timestamp) {
-<<<<<<< HEAD
-        final byte[] rawValue = serdes.rawValue(value);
-        byte[] rawKey = putAndReturnInternalKey(key, rawValue, timestamp);
-
-        if (rawKey != null && loggingEnabled) {
-            changeLogger.logChange(Bytes.wrap(rawKey), rawValue);
-        }
-    }
-
-    private byte[] putAndReturnInternalKey(K key, byte[] value, long timestamp) {
-        long segmentId = segmentId(timestamp);
-
-        if (segmentId > currentSegmentId) {
-            // A new segment will be created. Clean up old segments first.
-            currentSegmentId = segmentId;
-            cleanup();
-        }
-
-        // If the record is within the retention period, put it in the store.
-        KeyValueStore<Bytes, byte[]> segment = getOrCreateSegment(segmentId);
-        if (segment != null) {
-            if (retainDuplicates)
-                seqnum = (seqnum + 1) & 0x7FFFFFFF;
-            byte[] binaryKey = WindowStoreUtils.toBinaryKey(key, timestamp, seqnum, serdes);
-            segment.put(Bytes.wrap(binaryKey), value);
-            return binaryKey;
-        } else {
-            return null;
-=======
         if (retainDuplicates) {
             seqnum = (seqnum + 1) & 0x7FFFFFFF;
->>>>>>> d7850a40
         }
         bytesStore.put(Bytes.wrap(WindowStoreUtils.toBinaryKey(key, timestamp, seqnum, serdes)), serdes.rawValue(value));
     }
