--- conflicted
+++ resolved
@@ -572,12 +572,6 @@
 
         final PunctuationSchedule schedule = new PunctuationSchedule(processorContext.currentNode(), interval, punctuator);
 
-<<<<<<< HEAD
-        public TaskMetrics(StreamsMetrics metrics) {
-            String name = id.toString();
-            this.metrics = (StreamsMetricsImpl) metrics;
-            this.taskCommitTimeSensor = metrics.addLatencyAndThroughputSensor("task", name, "commit", Sensor.RecordingLevel.DEBUG, "streams-task-id", name);
-=======
         switch (type) {
             case STREAM_TIME:
                 return streamTimePunctuationQueue.schedule(schedule);
@@ -585,7 +579,6 @@
                 return systemTimePunctuationQueue.schedule(schedule);
             default:
                 throw new IllegalArgumentException("Unrecognized PunctuationType: " + type);
->>>>>>> 8ee7b906
         }
     }
 
