/**
 * Licensed to the Apache Software Foundation (ASF) under one or more
 * contributor license agreements.  See the NOTICE file distributed with
 * this work for additional information regarding copyright ownership.
 * The ASF licenses this file to You under the Apache License, Version 2.0
 * (the "License"); you may not use this file except in compliance with
 * the License.  You may obtain a copy of the License at
 * <p>
 * http://www.apache.org/licenses/LICENSE-2.0
 * <p>
 * Unless required by applicable law or agreed to in writing, software
 * distributed under the License is distributed on an "AS IS" BASIS,
 * WITHOUT WARRANTIES OR CONDITIONS OF ANY KIND, either express or implied.
 * See the License for the specific language governing permissions and
 * limitations under the License.
 */

package org.apache.kafka.streams.kstream.internals;

import org.apache.kafka.common.serialization.Serde;
import org.apache.kafka.streams.KeyValue;
import org.apache.kafka.streams.errors.TopologyBuilderException;
import org.apache.kafka.streams.kstream.ForeachAction;
import org.apache.kafka.streams.kstream.KGroupedTable;
import org.apache.kafka.streams.kstream.KStream;
import org.apache.kafka.streams.kstream.KStreamBuilder;
import org.apache.kafka.streams.kstream.KTable;
import org.apache.kafka.streams.kstream.KeyValueMapper;
import org.apache.kafka.streams.kstream.Predicate;
import org.apache.kafka.streams.kstream.ValueJoiner;
import org.apache.kafka.streams.kstream.ValueMapper;
import org.apache.kafka.streams.processor.ProcessorSupplier;
import org.apache.kafka.streams.processor.StreamPartitioner;

import java.io.FileNotFoundException;
import java.io.FileOutputStream;
import java.io.PrintStream;
import java.util.Objects;
import java.util.Set;

/**
 * The implementation class of {@link KTable}.
 *
 * @param <K> the key type
 * @param <S> the source's (parent's) value type
 * @param <V> the value type
 */
public class KTableImpl<K, S, V> extends AbstractStream<K> implements KTable<K, V> {

    private static final String FILTER_NAME = "KTABLE-FILTER-";

    private static final String FOREACH_NAME = "KTABLE-FOREACH-";

    public static final String JOINTHIS_NAME = "KTABLE-JOINTHIS-";

    public static final String JOINOTHER_NAME = "KTABLE-JOINOTHER-";

    private static final String MAPVALUES_NAME = "KTABLE-MAPVALUES-";

    public static final String MERGE_NAME = "KTABLE-MERGE-";

    private static final String PRINTING_NAME = "KSTREAM-PRINTER-";

    private static final String SELECT_NAME = "KTABLE-SELECT-";

    public static final String SOURCE_NAME = "KTABLE-SOURCE-";

    private static final String TOSTREAM_NAME = "KTABLE-TOSTREAM-";

    private final ProcessorSupplier<?, ?> processorSupplier;

    private final String storeName;

    private boolean sendOldValues = false;


    public KTableImpl(KStreamBuilder topology,
                      String name,
                      ProcessorSupplier<?, ?> processorSupplier,
                      Set<String> sourceNodes,
                      final String storeName) {
        super(topology, name, sourceNodes);
        this.processorSupplier = processorSupplier;
        this.storeName = storeName;
    }

    @Override
    public String getStoreName() {
        return this.storeName;
    }

    @Override
    public KTable<K, V> filter(Predicate<? super K, ? super V> predicate) {
        Objects.requireNonNull(predicate, "predicate can't be null");
        String name = topology.newName(FILTER_NAME);
        KTableProcessorSupplier<K, V, V> processorSupplier = new KTableFilter<>(this, predicate, false);
        topology.addProcessor(name, processorSupplier, this.name);

        return new KTableImpl<>(topology, name, processorSupplier, sourceNodes, this.storeName);
    }

    @Override
    public KTable<K, V> filterNot(final Predicate<? super K, ? super V> predicate) {
        Objects.requireNonNull(predicate, "predicate can't be null");
        String name = topology.newName(FILTER_NAME);
        KTableProcessorSupplier<K, V, V> processorSupplier = new KTableFilter<>(this, predicate, true);

        topology.addProcessor(name, processorSupplier, this.name);

        return new KTableImpl<>(topology, name, processorSupplier, sourceNodes, this.storeName);
    }

    @Override
    public <V1> KTable<K, V1> mapValues(ValueMapper<? super V, ? extends V1> mapper) {
        Objects.requireNonNull(mapper);
        String name = topology.newName(MAPVALUES_NAME);
        KTableProcessorSupplier<K, V, V1> processorSupplier = new KTableMapValues<>(this, mapper);

        topology.addProcessor(name, processorSupplier, this.name);

        return new KTableImpl<>(topology, name, processorSupplier, sourceNodes, this.storeName);
    }

    @Override
    public void print() {
        print(null, null, null);
    }

    @Override
    public void print(String streamName) {
        print(null, null, streamName);
    }

    @Override
    public void print(Serde<K> keySerde, Serde<V> valSerde) {
        print(keySerde, valSerde, null);
    }


    @Override
    public void print(Serde<K> keySerde, Serde<V> valSerde, String streamName) {
        String name = topology.newName(PRINTING_NAME);
        streamName = (streamName == null) ? this.name : streamName;
        topology.addProcessor(name, new KeyValuePrinter<>(keySerde, valSerde, streamName), this.name);
    }

    @Override
    public void writeAsText(String filePath) {
        writeAsText(filePath, null, null, null);
    }

    @Override
    public void writeAsText(String filePath, String streamName) {
        writeAsText(filePath, streamName, null, null);
    }

    @Override
    public void writeAsText(String filePath, Serde<K> keySerde, Serde<V> valSerde) {
        writeAsText(filePath, null, keySerde, valSerde);
    }

    /**
     * @throws TopologyBuilderException if file is not found
     */
    @Override
    public void writeAsText(String filePath, String streamName, Serde<K> keySerde, Serde<V> valSerde) {
        Objects.requireNonNull(filePath, "filePath can't be null");
        if (filePath.trim().isEmpty()) {
            throw new TopologyBuilderException("filePath can't be an empty string");
        }
        String name = topology.newName(PRINTING_NAME);
        streamName = (streamName == null) ? this.name : streamName;
        try {
            PrintStream printStream = new PrintStream(new FileOutputStream(filePath));
            topology.addProcessor(name, new KeyValuePrinter<>(printStream, keySerde, valSerde, streamName), this.name);
        } catch (FileNotFoundException e) {
            String message = "Unable to write stream to file at [" + filePath + "] " + e.getMessage();
            throw new TopologyBuilderException(message);
        }
    }

    @Override
    public void foreach(final ForeachAction<? super K, ? super V> action) {
        Objects.requireNonNull(action, "action can't be null");
        String name = topology.newName(FOREACH_NAME);
        KStreamForeach<K, Change<V>> processorSupplier = new KStreamForeach<>(new ForeachAction<K, Change<V>>() {
            @Override
            public void apply(K key, Change<V> value) {
                action.apply(key, value.newValue);
            }
        });
        topology.addProcessor(name, processorSupplier, this.name);
    }

    @Override
    public KTable<K, V> through(Serde<K> keySerde,
                                Serde<V> valSerde,
                                StreamPartitioner<? super K, ? super V> partitioner,
                                String topic,
                                final String storeName) {
        Objects.requireNonNull(storeName, "storeName can't be null");
        to(keySerde, valSerde, partitioner, topic);

        return topology.table(keySerde, valSerde, topic, storeName);
    }

    @Override
    public KTable<K, V> through(Serde<K> keySerde, Serde<V> valSerde, String topic, final String storeName) {
        return through(keySerde, valSerde, null, topic, storeName);
    }

    @Override
    public KTable<K, V> through(StreamPartitioner<? super K, ? super V> partitioner, String topic, final String storeName) {
        return through(null, null, partitioner, topic, storeName);
    }

    @Override
    public KTable<K, V> through(String topic, final String storeName) {
        return through(null, null, null, topic, storeName);
    }

    @Override
    public void to(String topic) {
        to(null, null, null, topic);
    }

    @Override
    public void to(StreamPartitioner<? super K, ? super V> partitioner, String topic) {
        to(null, null, partitioner, topic);
    }

    @Override
    public void to(Serde<K> keySerde, Serde<V> valSerde, String topic) {
        this.toStream().to(keySerde, valSerde, null, topic);
    }

    @Override
    public void to(Serde<K> keySerde, Serde<V> valSerde, StreamPartitioner<? super K, ? super V> partitioner, String topic) {
        this.toStream().to(keySerde, valSerde, partitioner, topic);
    }

    @Override
    public KStream<K, V> toStream() {
        String name = topology.newName(TOSTREAM_NAME);

        topology.addProcessor(name, new KStreamMapValues<K, Change<V>, V>(new ValueMapper<Change<V>, V>() {
            @Override
            public V apply(Change<V> change) {
                return change.newValue;
            }
        }), this.name);

        return new KStreamImpl<>(topology, name, sourceNodes, false);
    }

    @Override
    public <K1> KStream<K1, V> toStream(KeyValueMapper<? super K, ? super V, ? extends K1> mapper) {
        return toStream().selectKey(mapper);
    }

    @Override
    public <V1, R> KTable<K, R> join(final KTable<K, V1> other, final ValueJoiner<? super V, ? super V1, ? extends R> joiner) {
        return doJoin(other, joiner, false, false);
    }


<<<<<<< HEAD
        topology.addProcessor(joinThisName, joinThis, this.name);
        topology.addProcessor(joinOtherName, joinOther, ((KTableImpl) other).name);
        topology.addProcessor(joinMergeName, joinMerge, joinThisName, joinOtherName);
        topology.connectProcessorAndStateStores(joinThisName, ((KTableImpl) other).valueGetterSupplier().storeNames());
        topology.connectProcessorAndStateStores(joinOtherName, valueGetterSupplier().storeNames());
=======
>>>>>>> d7850a40

    @Override
    public <V1, R> KTable<K, R> outerJoin(final KTable<K, V1> other, final ValueJoiner<? super V, ? super V1, ? extends R> joiner) {
        return doJoin(other, joiner, true, true);
    }

    @Override
<<<<<<< HEAD
    public <V1, R> KTable<K, R> outerJoin(KTable<K, V1> other, ValueJoiner<V, V1, R> joiner) {
        Objects.requireNonNull(other, "other can't be null");
        Objects.requireNonNull(joiner, "joiner can't be null");

        Set<String> allSourceNodes = ensureJoinableWith((AbstractStream<K>) other);

        String joinThisName = topology.newName(OUTERTHIS_NAME);
        String joinOtherName = topology.newName(OUTEROTHER_NAME);
        String joinMergeName = topology.newName(MERGE_NAME);

        KTableKTableOuterJoin<K, R, V, V1> joinThis = new KTableKTableOuterJoin<>(this, (KTableImpl<K, ?, V1>) other, joiner);
        KTableKTableOuterJoin<K, R, V1, V> joinOther = new KTableKTableOuterJoin<>((KTableImpl<K, ?, V1>) other, this, reverseJoiner(joiner));
        KTableKTableJoinMerger<K, R> joinMerge = new KTableKTableJoinMerger<>(
                new KTableImpl<K, V, R>(topology, joinThisName, joinThis, this.sourceNodes, this.storeName),
                new KTableImpl<K, V1, R>(topology, joinOtherName, joinOther, ((KTableImpl<K, ?, ?>) other).sourceNodes, other.getStoreName())
        );

        topology.addProcessor(joinThisName, joinThis, this.name);
        topology.addProcessor(joinOtherName, joinOther, ((KTableImpl) other).name);
        topology.addProcessor(joinMergeName, joinMerge, joinThisName, joinOtherName);
        topology.connectProcessorAndStateStores(joinThisName, ((KTableImpl) other).valueGetterSupplier().storeNames());
        topology.connectProcessorAndStateStores(joinOtherName, valueGetterSupplier().storeNames());

        return new KTableImpl<>(topology, joinMergeName, joinMerge, allSourceNodes, null);
=======
    public <V1, R> KTable<K, R> leftJoin(final KTable<K, V1> other, final ValueJoiner<? super V, ? super V1, ? extends R> joiner) {
        return doJoin(other, joiner, true, false);
>>>>>>> d7850a40
    }

    @SuppressWarnings("unchecked")
    private <V1, R> KTable<K, R> doJoin(final KTable<K, V1> other, ValueJoiner<? super V, ? super V1, ? extends R> joiner, final boolean leftOuter, final boolean rightOuter) {
        Objects.requireNonNull(other, "other can't be null");
        Objects.requireNonNull(joiner, "joiner can't be null");

        final Set<String> allSourceNodes = ensureJoinableWith((AbstractStream<K>) other);

        if (leftOuter) {
            enableSendingOldValues();
        }
        if (rightOuter) {
            ((KTableImpl) other).enableSendingOldValues();
        }

        final String joinThisName = topology.newName(JOINTHIS_NAME);
        final String joinOtherName = topology.newName(JOINOTHER_NAME);
        final String joinMergeName = topology.newName(MERGE_NAME);

        final KTableKTableAbstractJoin<K, R, V, V1> joinThis;
        final KTableKTableAbstractJoin<K, R, V1, V> joinOther;

        if (!leftOuter) { // inner
            joinThis = new KTableKTableJoin<>(this, (KTableImpl<K, ?, V1>) other, joiner);
            joinOther = new KTableKTableJoin<>((KTableImpl<K, ?, V1>) other, this, reverseJoiner(joiner));
        } else if (!rightOuter) { // left
            joinThis = new KTableKTableLeftJoin<>(this, (KTableImpl<K, ?, V1>) other, joiner);
            joinOther = new KTableKTableRightJoin<>((KTableImpl<K, ?, V1>) other, this, reverseJoiner(joiner));
        } else { // outer
            joinThis = new KTableKTableOuterJoin<>(this, (KTableImpl<K, ?, V1>) other, joiner);
            joinOther = new KTableKTableOuterJoin<>((KTableImpl<K, ?, V1>) other, this, reverseJoiner(joiner));
        }

        final KTableKTableJoinMerger<K, R> joinMerge = new KTableKTableJoinMerger<>(
            new KTableImpl<K, V, R>(topology, joinThisName, joinThis, sourceNodes, storeName),
                new KTableImpl<K, V1, R>(topology, joinOtherName, joinOther, ((KTableImpl<K, ?, ?>) other).sourceNodes, other.getStoreName())
        );

        topology.addProcessor(joinThisName, joinThis, this.name);
        topology.addProcessor(joinOtherName, joinOther, ((KTableImpl) other).name);
        topology.addProcessor(joinMergeName, joinMerge, joinThisName, joinOtherName);
        topology.connectProcessorAndStateStores(joinThisName, ((KTableImpl) other).valueGetterSupplier().storeNames());
        topology.connectProcessorAndStateStores(joinOtherName, valueGetterSupplier().storeNames());

        return new KTableImpl<>(topology, joinMergeName, joinMerge, allSourceNodes, null);
    }

    @Override
    public <K1, V1> KGroupedTable<K1, V1> groupBy(KeyValueMapper<? super K, ? super V, KeyValue<K1, V1>> selector,
                                                  Serde<K1> keySerde,
                                                  Serde<V1> valueSerde) {

        Objects.requireNonNull(selector, "selector can't be null");
        String selectName = topology.newName(SELECT_NAME);

        KTableProcessorSupplier<K, V, KeyValue<K1, V1>> selectSupplier = new KTableRepartitionMap<K, V, K1, V1>(this, selector);

        // select the aggregate key and values (old and new), it would require parent to send old values
        topology.addProcessor(selectName, selectSupplier, this.name);
        this.enableSendingOldValues();

        return new KGroupedTableImpl<>(topology, selectName, this.name, keySerde, valueSerde);
    }

    @Override
    public <K1, V1> KGroupedTable<K1, V1> groupBy(KeyValueMapper<? super K, ? super V, KeyValue<K1, V1>> selector) {
        return this.groupBy(selector, null, null);
    }

    @SuppressWarnings("unchecked")
    KTableValueGetterSupplier<K, V> valueGetterSupplier() {
        if (processorSupplier instanceof KTableSource) {
            KTableSource<K, V> source = (KTableSource<K, V>) processorSupplier;
            return new KTableSourceValueGetterSupplier<>(source.storeName);
        } else if (processorSupplier instanceof KStreamAggProcessorSupplier) {
            return ((KStreamAggProcessorSupplier<?, K, S, V>) processorSupplier).view();
        } else {
            return ((KTableProcessorSupplier<K, S, V>) processorSupplier).view();
        }
    }

    @SuppressWarnings("unchecked")
    void enableSendingOldValues() {
        if (!sendOldValues) {
            if (processorSupplier instanceof KTableSource) {
                KTableSource<K, ?> source = (KTableSource<K, V>) processorSupplier;
                source.enableSendingOldValues();
            } else if (processorSupplier instanceof KStreamAggProcessorSupplier) {
                ((KStreamAggProcessorSupplier<?, K, S, V>) processorSupplier).enableSendingOldValues();
            } else {
                ((KTableProcessorSupplier<K, S, V>) processorSupplier).enableSendingOldValues();
            }
            sendOldValues = true;
        }
    }

    boolean sendingOldValueEnabled() {
        return sendOldValues;
    }

}<|MERGE_RESOLUTION|>--- conflicted
+++ resolved
@@ -264,14 +264,6 @@
     }
 
 
-<<<<<<< HEAD
-        topology.addProcessor(joinThisName, joinThis, this.name);
-        topology.addProcessor(joinOtherName, joinOther, ((KTableImpl) other).name);
-        topology.addProcessor(joinMergeName, joinMerge, joinThisName, joinOtherName);
-        topology.connectProcessorAndStateStores(joinThisName, ((KTableImpl) other).valueGetterSupplier().storeNames());
-        topology.connectProcessorAndStateStores(joinOtherName, valueGetterSupplier().storeNames());
-=======
->>>>>>> d7850a40
 
     @Override
     public <V1, R> KTable<K, R> outerJoin(final KTable<K, V1> other, final ValueJoiner<? super V, ? super V1, ? extends R> joiner) {
@@ -279,35 +271,8 @@
     }
 
     @Override
-<<<<<<< HEAD
-    public <V1, R> KTable<K, R> outerJoin(KTable<K, V1> other, ValueJoiner<V, V1, R> joiner) {
-        Objects.requireNonNull(other, "other can't be null");
-        Objects.requireNonNull(joiner, "joiner can't be null");
-
-        Set<String> allSourceNodes = ensureJoinableWith((AbstractStream<K>) other);
-
-        String joinThisName = topology.newName(OUTERTHIS_NAME);
-        String joinOtherName = topology.newName(OUTEROTHER_NAME);
-        String joinMergeName = topology.newName(MERGE_NAME);
-
-        KTableKTableOuterJoin<K, R, V, V1> joinThis = new KTableKTableOuterJoin<>(this, (KTableImpl<K, ?, V1>) other, joiner);
-        KTableKTableOuterJoin<K, R, V1, V> joinOther = new KTableKTableOuterJoin<>((KTableImpl<K, ?, V1>) other, this, reverseJoiner(joiner));
-        KTableKTableJoinMerger<K, R> joinMerge = new KTableKTableJoinMerger<>(
-                new KTableImpl<K, V, R>(topology, joinThisName, joinThis, this.sourceNodes, this.storeName),
-                new KTableImpl<K, V1, R>(topology, joinOtherName, joinOther, ((KTableImpl<K, ?, ?>) other).sourceNodes, other.getStoreName())
-        );
-
-        topology.addProcessor(joinThisName, joinThis, this.name);
-        topology.addProcessor(joinOtherName, joinOther, ((KTableImpl) other).name);
-        topology.addProcessor(joinMergeName, joinMerge, joinThisName, joinOtherName);
-        topology.connectProcessorAndStateStores(joinThisName, ((KTableImpl) other).valueGetterSupplier().storeNames());
-        topology.connectProcessorAndStateStores(joinOtherName, valueGetterSupplier().storeNames());
-
-        return new KTableImpl<>(topology, joinMergeName, joinMerge, allSourceNodes, null);
-=======
     public <V1, R> KTable<K, R> leftJoin(final KTable<K, V1> other, final ValueJoiner<? super V, ? super V1, ? extends R> joiner) {
         return doJoin(other, joiner, true, false);
->>>>>>> d7850a40
     }
 
     @SuppressWarnings("unchecked")
