--- conflicted
+++ resolved
@@ -26,30 +26,22 @@
 import org.apache.kafka.streams.processor.internals.InternalProcessorContext;
 import org.apache.kafka.streams.processor.internals.ProcessorStateManager;
 import org.apache.kafka.streams.processor.internals.RecordContext;
+import org.apache.kafka.streams.state.KeyValueIterator;
 import org.apache.kafka.streams.state.StateSerdes;
 import org.apache.kafka.streams.state.WindowStore;
 import org.apache.kafka.streams.state.WindowStoreIterator;
 
 import java.util.List;
 
-<<<<<<< HEAD
-class CachingWindowStore<K, V> extends WrappedStateStore.AbstractWrappedStateStore implements WindowStore<K, V>, CachedStateStore<Windowed<K>, V> {
-
-=======
 class CachingWindowStore<K, V> extends WrappedStateStore.AbstractStateStore implements WindowStore<Bytes, byte[]>, CachedStateStore<Windowed<K>, V> {
 
 
->>>>>>> 8ee7b906
     private final WindowStore<Bytes, byte[]> underlying;
     private final Serde<K> keySerde;
     private final Serde<V> valueSerde;
     private final long windowSize;
-<<<<<<< HEAD
-    private final SegmentedBytesStore.KeySchema keySchema = new WindowStoreKeySchema();
-=======
     private final SegmentedBytesStore.KeySchema keySchema = new WindowKeySchema();
 
->>>>>>> 8ee7b906
 
     private String name;
     private ThreadCache cache;
@@ -63,12 +55,8 @@
     CachingWindowStore(final WindowStore<Bytes, byte[]> underlying,
                        final Serde<K> keySerde,
                        final Serde<V> valueSerde,
-<<<<<<< HEAD
-                       final long windowSize) {
-=======
                        final long windowSize,
                        final long segmentInterval) {
->>>>>>> 8ee7b906
         super(underlying);
         this.underlying = underlying;
         this.keySerde = keySerde;
@@ -77,10 +65,6 @@
         this.cacheFunction = new SegmentedCacheFunction(keySchema, segmentInterval);
     }
 
-<<<<<<< HEAD
-    @SuppressWarnings("unchecked")
-=======
->>>>>>> 8ee7b906
     @Override
     public void init(final ProcessorContext context, final StateStore root) {
         underlying.init(context, root);
@@ -91,11 +75,6 @@
     @SuppressWarnings("unchecked")
     private void initInternal(final ProcessorContext context) {
         this.context = (InternalProcessorContext) context;
-<<<<<<< HEAD
-        this.serdes = new StateSerdes<>(ProcessorStateManager.storeChangelogTopic(context.applicationId(), underlying.name()),
-                                        keySerde == null ? (Serde<K>) context.keySerde() : keySerde,
-                                        valueSerde == null ? (Serde<V>) context.valueSerde() : valueSerde);
-=======
         final String topic = ProcessorStateManager.storeChangelogTopic(context.applicationId(), underlying.name());
         serdes = new StateSerdes<>(topic,
                                    keySerde == null ? (Serde<K>) context.keySerde() : keySerde,
@@ -106,25 +85,16 @@
                                         Serdes.ByteArray());
         name = context.taskId() + "-" + underlying.name();
         cache = this.context.getCache();
->>>>>>> 8ee7b906
 
         cache.addDirtyEntryFlushListener(name, new ThreadCache.DirtyEntryFlushListener() {
             @Override
             public void apply(final List<ThreadCache.DirtyEntry> entries) {
                 for (ThreadCache.DirtyEntry entry : entries) {
-<<<<<<< HEAD
-                    final byte[] binaryWindowKey = entry.key().get();
-                    final long timestamp = WindowStoreUtils.timestampFromBinaryKey(binaryWindowKey);
-
-                    final Windowed<K> windowedKey = new Windowed<>(WindowStoreUtils.keyFromBinaryKey(binaryWindowKey, serdes),
-                                                                   new TimeWindow(timestamp, timestamp + windowSize));
-=======
                     final byte[] binaryWindowKey = cacheFunction.key(entry.key()).get();
                     final long timestamp = WindowStoreUtils.timestampFromBinaryKey(binaryWindowKey);
 
                     final Windowed<K> windowedKey = new Windowed<>(WindowStoreUtils.keyFromBinaryKey(binaryWindowKey, serdes),
                             WindowStoreUtils.timeWindowForSize(timestamp, windowSize));
->>>>>>> 8ee7b906
                     final Bytes key = WindowStoreUtils.bytesKeyFromBinaryKey(binaryWindowKey);
                     maybeForward(entry, key, windowedKey, (InternalProcessorContext) context);
                     underlying.put(key, entry.newValue(), timestamp);
@@ -143,11 +113,7 @@
             try {
                 final V oldValue = sendOldValues ? fetchPrevious(key, windowedKey.window().start()) : null;
                 flushListener.apply(windowedKey,
-<<<<<<< HEAD
-                                    serdes.valueFrom(entry.newValue()), fetchPrevious(key, windowedKey.window().start()));
-=======
                                     serdes.valueFrom(entry.newValue()), oldValue);
->>>>>>> 8ee7b906
             } finally {
                 context.setRecordContext(current);
             }
@@ -175,11 +141,7 @@
     }
 
     @Override
-<<<<<<< HEAD
-    public synchronized void put(final K key, final V value) {
-=======
     public synchronized void put(final Bytes key, final byte[] value) {
->>>>>>> 8ee7b906
         put(key, value, context.timestamp());
     }
 
@@ -201,10 +163,6 @@
         // if store is open outside as well.
         validateStoreOpen();
 
-<<<<<<< HEAD
-        final WindowStoreIterator<byte[]> underlyingIterator = underlying.fetch(Bytes.wrap(serdes.rawKey(key)), timeFrom, timeTo);
-        final ThreadCache.MemoryLRUCacheBytesIterator cacheIterator = cache.range(name, binaryFrom, binaryTo);
-=======
         final WindowStoreIterator<byte[]> underlyingIterator = underlying.fetch(key, timeFrom, timeTo);
 
         final Bytes cacheKeyFrom = cacheFunction.cacheKey(keySchema.lowerRangeFixedSize(key, timeFrom));
@@ -221,7 +179,6 @@
 
         return new MergedSortedCacheWindowStoreIterator(filteredCacheIterator, underlyingIterator);
     }
->>>>>>> 8ee7b906
 
     @Override
     public KeyValueIterator<Windowed<Bytes>, byte[]> fetch(final Bytes from, final Bytes to, final long timeFrom, final long timeTo) {
@@ -229,19 +186,6 @@
         // if store is open outside as well.
         validateStoreOpen();
 
-<<<<<<< HEAD
-        final HasNextCondition hasNextCondition = keySchema.hasNextCondition(Bytes.wrap(serdes.rawKey(key)),
-                                                                             timeFrom,
-                                                                             timeTo);
-        final PeekingKeyValueIterator<Bytes, LRUCacheEntry> filteredCacheIterator = new FilteredCacheIterator(cacheIterator, hasNextCondition);
-
-        return new MergedSortedCacheWindowStoreIterator<>(filteredCacheIterator,
-                                                          underlyingIterator,
-                                                          new StateSerdes<>(serdes.topic(), Serdes.Long(), serdes.valueSerde()));
-    }
-
-
-=======
         final KeyValueIterator<Windowed<Bytes>, byte[]> underlyingIterator = underlying.fetch(from, to, timeFrom, timeTo);
 
         final Bytes cacheKeyFrom = cacheFunction.cacheKey(keySchema.lowerRange(from, timeFrom));
@@ -263,7 +207,6 @@
         );
     }
 
->>>>>>> 8ee7b906
     private V fetchPrevious(final Bytes key, final long timestamp) {
         try (final WindowStoreIterator<byte[]> iter = underlying.fetch(key, timestamp, timestamp)) {
             if (!iter.hasNext()) {
