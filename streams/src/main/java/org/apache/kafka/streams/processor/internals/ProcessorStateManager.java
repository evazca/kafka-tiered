/**
 * Licensed to the Apache Software Foundation (ASF) under one or more
 * contributor license agreements.  See the NOTICE file distributed with
 * this work for additional information regarding copyright ownership.
 * The ASF licenses this file to You under the Apache License, Version 2.0
 * (the "License"); you may not use this file except in compliance with
 * the License.  You may obtain a copy of the License at
 * <p>
 * http://www.apache.org/licenses/LICENSE-2.0
 * <p>
 * Unless required by applicable law or agreed to in writing, software
 * distributed under the License is distributed on an "AS IS" BASIS,
 * WITHOUT WARRANTIES OR CONDITIONS OF ANY KIND, either express or implied.
 * See the License for the specific language governing permissions and
 * limitations under the License.
 */

package org.apache.kafka.streams.processor.internals;

import org.apache.kafka.clients.consumer.Consumer;
import org.apache.kafka.clients.consumer.ConsumerRecord;
import org.apache.kafka.common.PartitionInfo;
import org.apache.kafka.common.TopicPartition;
import org.apache.kafka.common.errors.TimeoutException;
<<<<<<< HEAD
=======
import org.apache.kafka.streams.errors.LockException;
>>>>>>> d7850a40
import org.apache.kafka.streams.errors.ProcessorStateException;
import org.apache.kafka.streams.errors.StreamsException;
import org.apache.kafka.streams.processor.StateRestoreCallback;
import org.apache.kafka.streams.processor.StateStore;
import org.apache.kafka.streams.processor.TaskId;
import org.apache.kafka.streams.state.internals.OffsetCheckpoint;
import org.slf4j.Logger;
import org.slf4j.LoggerFactory;

import java.io.File;
import java.io.IOException;
import java.util.ArrayList;
import java.util.Collection;
import java.util.Collections;
import java.util.HashMap;
import java.util.LinkedHashMap;
import java.util.List;
import java.util.Map;

import static java.util.Collections.singleton;

public class ProcessorStateManager implements StateManager {

    private static final Logger log = LoggerFactory.getLogger(ProcessorStateManager.class);

    public static final String STATE_CHANGELOG_TOPIC_SUFFIX = "-changelog";
    public static final String CHECKPOINT_FILE_NAME = ".checkpoint";

<<<<<<< HEAD
    private final String logPrefix;
    private final String applicationId;
    private final int defaultPartition;
    private final Map<String, TopicPartition> partitionForTopic;
=======
>>>>>>> d7850a40
    private final File baseDir;
    private final TaskId taskId;
    private final String logPrefix;
    private final boolean isStandby;
    private final StateDirectory stateDirectory;
    private final Map<String, StateStore> stores;
    private final Map<String, StateStore> globalStores;
    private final Consumer<byte[], byte[]> restoreConsumer;
    private final Map<TopicPartition, Long> offsetLimits;
    private final Map<TopicPartition, Long> restoredOffsets;
    private final Map<TopicPartition, Long> checkpointedOffsets;
    private final Map<String, StateRestoreCallback> restoreCallbacks; // used for standby tasks, keyed by state topic name
    private final Map<String, String> storeToChangelogTopic;

    // TODO: this map does not work with customized grouper where multiple partitions
    // of the same topic can be assigned to the same topic.
    private final Map<String, TopicPartition> partitionForTopic;

    /**
     * @throws LockException if the state directory cannot be locked because another thread holds the lock
     *                       (this might be recoverable by retrying)
     * @throws IOException if any severe error happens while creating or locking the state directory
     */
    public ProcessorStateManager(final TaskId taskId,
                                 final Collection<TopicPartition> sources,
                                 final Consumer<byte[], byte[]> restoreConsumer,
                                 final boolean isStandby,
                                 final StateDirectory stateDirectory,
                                 final Map<String, String> storeToChangelogTopic) throws LockException, IOException {
        this.taskId = taskId;
        this.stateDirectory = stateDirectory;
        this.logPrefix = String.format("task [%s]", taskId);
        this.partitionForTopic = new HashMap<>();
        for (TopicPartition source : sources) {
            this.partitionForTopic.put(source.topic(), source);
        }
        this.stores = new LinkedHashMap<>();
        this.globalStores = new HashMap<>();
        this.restoreConsumer = restoreConsumer;
        this.offsetLimits = new HashMap<>();
        this.restoredOffsets = new HashMap<>();
        this.isStandby = isStandby;
        this.restoreCallbacks = isStandby ? new HashMap<String, StateRestoreCallback>() : null;
        this.storeToChangelogTopic = storeToChangelogTopic;

        this.logPrefix = String.format("task [%s]", taskId);

        if (!stateDirectory.lock(taskId, 5)) {
<<<<<<< HEAD
            throw new IOException(String.format("%s Failed to lock the state directory: %s", logPrefix, baseDir.getCanonicalPath()));
=======
            throw new LockException(String.format("%s Failed to lock the state directory for task %s",
                logPrefix, taskId));
        }
        // get a handle on the parent/base directory of the task directory
        // note that the parent directory could have been accidentally deleted here,
        // so catch that exception if that is the case
        try {
            this.baseDir = stateDirectory.directoryForTask(taskId);
        } catch (ProcessorStateException e) {
            throw new LockException(String.format("%s Failed to get the directory for task %s. Exception %s",
                logPrefix, taskId, e));
>>>>>>> d7850a40
        }

        // load the checkpoint information
        OffsetCheckpoint checkpoint = new OffsetCheckpoint(new File(this.baseDir, CHECKPOINT_FILE_NAME));
        this.checkpointedOffsets = new HashMap<>(checkpoint.read());

        // delete the checkpoint file after finish loading its stored offsets
        checkpoint.delete();
    }


    public static String storeChangelogTopic(String applicationId, String storeName) {
        return applicationId + "-" + storeName + STATE_CHANGELOG_TOPIC_SUFFIX;
    }

    public File baseDir() {
        return this.baseDir;
    }

    /**
     * @throws IllegalArgumentException if the store name has already been registered or if it is not a valid name
     * (e.g., when it conflicts with the names of internal topics, like the checkpoint file name)
     *
     * // TODO: parameter loggingEnabled can be removed now
     *
     * @throws StreamsException if the store's change log does not contain the partition
     */
    public void register(StateStore store, boolean loggingEnabled, StateRestoreCallback stateRestoreCallback) {
        log.debug("{} Registering state store {} to its state manager", logPrefix, store.name());

        if (store.name().equals(CHECKPOINT_FILE_NAME)) {
            throw new IllegalArgumentException(String.format("%s Illegal store name: %s", logPrefix, CHECKPOINT_FILE_NAME));
        }

        if (this.stores.containsKey(store.name())) {
            throw new IllegalArgumentException(String.format("%s Store %s has already been registered.", logPrefix, store.name()));
        }

        // check that the underlying change log topic exist or not
        String topic = storeToChangelogTopic.get(store.name());

        if (topic == null) {
            this.stores.put(store.name(), store);
            return;
        }

        // block until the partition is ready for this state changelog topic or time has elapsed
        int partition = getPartition(topic);
        boolean partitionNotFound = true;
        long startTime = System.currentTimeMillis();
        long waitTime = 5000L;      // hard-code the value since we should not block after KIP-4

        do {
            try {
                Thread.sleep(50L);
            } catch (InterruptedException e) {
                // ignore
            }

            List<PartitionInfo> partitions;
            try {
                partitions = restoreConsumer.partitionsFor(topic);
            } catch (TimeoutException e) {
<<<<<<< HEAD
                throw new StreamsException(String.format("%s Could not find partition info for topic: %s", logPrefix, topic));
            }
            if (partitions == null) {
                throw new StreamsException(String.format("%s Could not find partition info for topic: %s", logPrefix, topic));
            }
=======
                throw new StreamsException(String.format("%s Could not fetch partition info for topic: %s before expiration of the configured request timeout", logPrefix, topic));
            }
            if (partitions == null) {
                throw new StreamsException(String.format("%s Could not find partition info for topic: %s", logPrefix, topic));
            }
>>>>>>> d7850a40
            for (PartitionInfo partitionInfo : partitions) {
                if (partitionInfo.partition() == partition) {
                    partitionNotFound = false;
                    break;
                }
            }
        } while (partitionNotFound && System.currentTimeMillis() < startTime + waitTime);

        if (partitionNotFound) {
            throw new StreamsException(String.format("%s Store %s's change log (%s) does not contain partition %s",
                    logPrefix, store.name(), topic, partition));
        }

        if (isStandby) {
            if (store.persistent()) {
                log.trace("{} Preparing standby replica of persistent state store {} with changelog topic {}", logPrefix, store.name(), topic);

                restoreCallbacks.put(topic, stateRestoreCallback);
            }
        } else {
            log.trace("{} Restoring state store {} from changelog topic {}", logPrefix, store.name(), topic);

            restoreActiveState(topic, stateRestoreCallback);
        }

        this.stores.put(store.name(), store);
    }

    private void restoreActiveState(String topicName, StateRestoreCallback stateRestoreCallback) {
        // ---- try to restore the state from change-log ---- //

        // subscribe to the store's partition
        if (!restoreConsumer.subscription().isEmpty()) {
<<<<<<< HEAD
            throw new IllegalStateException(String.format("%s Restore consumer should have not subscribed to any partitions beforehand", logPrefix));
=======
            throw new IllegalStateException(String.format("%s Restore consumer should have not subscribed to any partitions (%s) beforehand", logPrefix, restoreConsumer.subscription()));
>>>>>>> d7850a40
        }
        TopicPartition storePartition = new TopicPartition(topicName, getPartition(topicName));
        restoreConsumer.assign(Collections.singletonList(storePartition));

        try {
            // calculate the end offset of the partition
            // TODO: this is a bit hacky to first seek then position to get the end offset
            restoreConsumer.seekToEnd(singleton(storePartition));
            long endOffset = restoreConsumer.position(storePartition);

            // restore from the checkpointed offset of the change log if it is persistent and the offset exists;
            // restore the state from the beginning of the change log otherwise
            if (checkpointedOffsets.containsKey(storePartition)) {
                restoreConsumer.seek(storePartition, checkpointedOffsets.get(storePartition));
            } else {
                restoreConsumer.seekToBeginning(singleton(storePartition));
            }
            log.debug("restoring partition {} from offset {} to endOffset {}",
                      storePartition,
                      restoreConsumer.position(storePartition),
                      endOffset);

            // restore its state from changelog records
            long limit = offsetLimit(storePartition);
            while (true) {
                long offset = 0L;
                for (ConsumerRecord<byte[], byte[]> record : restoreConsumer.poll(100).records(storePartition)) {
                    offset = record.offset();
                    if (offset >= limit) break;
                    stateRestoreCallback.restore(record.key(), record.value());
                }

                if (offset >= limit) {
                    break;
                } else if (restoreConsumer.position(storePartition) == endOffset) {
                    break;
                } else if (restoreConsumer.position(storePartition) > endOffset) {
                    // For a logging enabled changelog (no offset limit),
                    // the log end offset should not change while restoring since it is only written by this thread.
<<<<<<< HEAD
                    throw new IllegalStateException(String.format("%s Log end offset should not change while restoring", logPrefix));
=======
                    throw new IllegalStateException(String.format("%s Log end offset of %s should not change while restoring: old end offset %d, current offset %d",
                            logPrefix, storePartition, endOffset, restoreConsumer.position(storePartition)));
>>>>>>> d7850a40
                }
            }

            // record the restored offset for its change log partition
            long newOffset = Math.min(limit, restoreConsumer.position(storePartition));
            restoredOffsets.put(storePartition, newOffset);
        } finally {
            // un-assign the change log partition
            restoreConsumer.assign(Collections.<TopicPartition>emptyList());
        }
    }

    public Map<TopicPartition, Long> checkpointedOffsets() {
        Map<TopicPartition, Long> partitionsAndOffsets = new HashMap<>();

        for (Map.Entry<String, StateRestoreCallback> entry : restoreCallbacks.entrySet()) {
            String topicName = entry.getKey();
            int partition = getPartition(topicName);
            TopicPartition storePartition = new TopicPartition(topicName, partition);

            if (checkpointedOffsets.containsKey(storePartition)) {
                partitionsAndOffsets.put(storePartition, checkpointedOffsets.get(storePartition));
            } else {
                partitionsAndOffsets.put(storePartition, -1L);
            }
        }
        return partitionsAndOffsets;
    }

    public List<ConsumerRecord<byte[], byte[]>> updateStandbyStates(TopicPartition storePartition, List<ConsumerRecord<byte[], byte[]>> records) {
        long limit = offsetLimit(storePartition);
        List<ConsumerRecord<byte[], byte[]>> remainingRecords = null;

        // restore states from changelog records
        StateRestoreCallback restoreCallback = restoreCallbacks.get(storePartition.topic());

        long lastOffset = -1L;
        int count = 0;
        for (ConsumerRecord<byte[], byte[]> record : records) {
            if (record.offset() < limit) {
                try {
                    restoreCallback.restore(record.key(), record.value());
                } catch (Exception e) {
                    throw new ProcessorStateException(String.format("%s exception caught while trying to restore state from %s", logPrefix, storePartition), e);
                }
                lastOffset = record.offset();
            } else {
                if (remainingRecords == null)
                    remainingRecords = new ArrayList<>(records.size() - count);

                remainingRecords.add(record);
            }
            count++;
        }

        // record the restored offset for its change log partition
        restoredOffsets.put(storePartition, lastOffset + 1);

        return remainingRecords;
    }

    public void putOffsetLimit(TopicPartition partition, long limit) {
        offsetLimits.put(partition, limit);
    }

    private long offsetLimit(TopicPartition partition) {
        Long limit = offsetLimits.get(partition);
        return limit != null ? limit : Long.MAX_VALUE;
    }

    public StateStore getStore(String name) {
        return stores.get(name);
    }

    @Override
    public void flush(final InternalProcessorContext context) {
        if (!this.stores.isEmpty()) {
            log.debug("{} Flushing all stores registered in the state manager", logPrefix);
            for (StateStore store : this.stores.values()) {
                try {
                    log.trace("{} Flushing store={}", logPrefix, store.name());
                    store.flush();
                } catch (Exception e) {
                    throw new ProcessorStateException(String.format("%s Failed to flush state store %s", logPrefix, store.name()), e);
                }
<<<<<<< HEAD
                try {
                    store.flush();
                } catch (Exception e) {
                    throw new ProcessorStateException(String.format("%s Failed to flush state store %s", logPrefix, store.name()), e);
                }
=======
>>>>>>> d7850a40
            }
        }
    }

    /**
     * @throws IOException if any error happens when closing the state stores
     */
    @Override
    public void close(Map<TopicPartition, Long> ackedOffsets) throws IOException {
        try {
            // attempting to close the stores, just in case they
            // are not closed by a ProcessorNode yet
            if (!stores.isEmpty()) {
                log.debug("{} Closing its state manager and all the registered state stores", logPrefix);
                for (Map.Entry<String, StateStore> entry : stores.entrySet()) {
                    log.debug("{} Closing storage engine {}", logPrefix, entry.getKey());
                    try {
                        entry.getValue().close();
                    } catch (Exception e) {
                        throw new ProcessorStateException(String.format("%s Failed to close state store %s", logPrefix, entry.getKey()), e);
                    }
                }

                if (ackedOffsets != null) {
                    Map<TopicPartition, Long> checkpointOffsets = new HashMap<>();
                    for (String storeName : stores.keySet()) {
                        // only checkpoint the offset to the offsets file if
                        // it is persistent AND changelog enabled
                        if (stores.get(storeName).persistent() && storeToChangelogTopic.containsKey(storeName)) {
                            String changelogTopic = storeToChangelogTopic.get(storeName);
                            TopicPartition topicPartition = new TopicPartition(changelogTopic, getPartition(storeName));

                            Long offset = ackedOffsets.get(topicPartition);

                            if (offset != null) {
                                // store the last offset + 1 (the log position after restoration)
                                checkpointOffsets.put(topicPartition, offset + 1);
                            } else {
                                // if no record was produced. we need to check the restored offset.
                                offset = restoredOffsets.get(topicPartition);
                                if (offset != null)
                                    checkpointOffsets.put(topicPartition, offset);
                            }
                        }
                    }
                    // write the checkpoint file before closing, to indicate clean shutdown
                    OffsetCheckpoint checkpoint = new OffsetCheckpoint(new File(this.baseDir, CHECKPOINT_FILE_NAME));
                    checkpoint.write(checkpointOffsets);
                }

            }
        } finally {
            // release the state directory directoryLock
            stateDirectory.unlock(taskId);
        }
    }

    private int getPartition(String topic) {
        TopicPartition partition = partitionForTopic.get(topic);

        return partition == null ? taskId.partition : partition.partition();
    }

    void registerGlobalStateStores(final List<StateStore> stateStores) {
        for (StateStore stateStore : stateStores) {
            globalStores.put(stateStore.name(), stateStore);
        }
    }

    public StateStore getGlobalStore(final String name) {
        return globalStores.get(name);
    }
}<|MERGE_RESOLUTION|>--- conflicted
+++ resolved
@@ -22,10 +22,7 @@
 import org.apache.kafka.common.PartitionInfo;
 import org.apache.kafka.common.TopicPartition;
 import org.apache.kafka.common.errors.TimeoutException;
-<<<<<<< HEAD
-=======
 import org.apache.kafka.streams.errors.LockException;
->>>>>>> d7850a40
 import org.apache.kafka.streams.errors.ProcessorStateException;
 import org.apache.kafka.streams.errors.StreamsException;
 import org.apache.kafka.streams.processor.StateRestoreCallback;
@@ -54,13 +51,6 @@
     public static final String STATE_CHANGELOG_TOPIC_SUFFIX = "-changelog";
     public static final String CHECKPOINT_FILE_NAME = ".checkpoint";
 
-<<<<<<< HEAD
-    private final String logPrefix;
-    private final String applicationId;
-    private final int defaultPartition;
-    private final Map<String, TopicPartition> partitionForTopic;
-=======
->>>>>>> d7850a40
     private final File baseDir;
     private final TaskId taskId;
     private final String logPrefix;
@@ -106,12 +96,7 @@
         this.restoreCallbacks = isStandby ? new HashMap<String, StateRestoreCallback>() : null;
         this.storeToChangelogTopic = storeToChangelogTopic;
 
-        this.logPrefix = String.format("task [%s]", taskId);
-
         if (!stateDirectory.lock(taskId, 5)) {
-<<<<<<< HEAD
-            throw new IOException(String.format("%s Failed to lock the state directory: %s", logPrefix, baseDir.getCanonicalPath()));
-=======
             throw new LockException(String.format("%s Failed to lock the state directory for task %s",
                 logPrefix, taskId));
         }
@@ -123,7 +108,6 @@
         } catch (ProcessorStateException e) {
             throw new LockException(String.format("%s Failed to get the directory for task %s. Exception %s",
                 logPrefix, taskId, e));
->>>>>>> d7850a40
         }
 
         // load the checkpoint information
@@ -162,6 +146,7 @@
             throw new IllegalArgumentException(String.format("%s Store %s has already been registered.", logPrefix, store.name()));
         }
 
+        
         // check that the underlying change log topic exist or not
         String topic = storeToChangelogTopic.get(store.name());
 
@@ -187,19 +172,11 @@
             try {
                 partitions = restoreConsumer.partitionsFor(topic);
             } catch (TimeoutException e) {
-<<<<<<< HEAD
-                throw new StreamsException(String.format("%s Could not find partition info for topic: %s", logPrefix, topic));
+                throw new StreamsException(String.format("%s Could not fetch partition info for topic: %s before expiration of the configured request timeout", logPrefix, topic));
             }
             if (partitions == null) {
                 throw new StreamsException(String.format("%s Could not find partition info for topic: %s", logPrefix, topic));
             }
-=======
-                throw new StreamsException(String.format("%s Could not fetch partition info for topic: %s before expiration of the configured request timeout", logPrefix, topic));
-            }
-            if (partitions == null) {
-                throw new StreamsException(String.format("%s Could not find partition info for topic: %s", logPrefix, topic));
-            }
->>>>>>> d7850a40
             for (PartitionInfo partitionInfo : partitions) {
                 if (partitionInfo.partition() == partition) {
                     partitionNotFound = false;
@@ -233,11 +210,7 @@
 
         // subscribe to the store's partition
         if (!restoreConsumer.subscription().isEmpty()) {
-<<<<<<< HEAD
-            throw new IllegalStateException(String.format("%s Restore consumer should have not subscribed to any partitions beforehand", logPrefix));
-=======
             throw new IllegalStateException(String.format("%s Restore consumer should have not subscribed to any partitions (%s) beforehand", logPrefix, restoreConsumer.subscription()));
->>>>>>> d7850a40
         }
         TopicPartition storePartition = new TopicPartition(topicName, getPartition(topicName));
         restoreConsumer.assign(Collections.singletonList(storePartition));
@@ -277,12 +250,8 @@
                 } else if (restoreConsumer.position(storePartition) > endOffset) {
                     // For a logging enabled changelog (no offset limit),
                     // the log end offset should not change while restoring since it is only written by this thread.
-<<<<<<< HEAD
-                    throw new IllegalStateException(String.format("%s Log end offset should not change while restoring", logPrefix));
-=======
                     throw new IllegalStateException(String.format("%s Log end offset of %s should not change while restoring: old end offset %d, current offset %d",
                             logPrefix, storePartition, endOffset, restoreConsumer.position(storePartition)));
->>>>>>> d7850a40
                 }
             }
 
@@ -317,6 +286,7 @@
         List<ConsumerRecord<byte[], byte[]>> remainingRecords = null;
 
         // restore states from changelog records
+
         StateRestoreCallback restoreCallback = restoreCallbacks.get(storePartition.topic());
 
         long lastOffset = -1L;
@@ -368,14 +338,6 @@
                 } catch (Exception e) {
                     throw new ProcessorStateException(String.format("%s Failed to flush state store %s", logPrefix, store.name()), e);
                 }
-<<<<<<< HEAD
-                try {
-                    store.flush();
-                } catch (Exception e) {
-                    throw new ProcessorStateException(String.format("%s Failed to flush state store %s", logPrefix, store.name()), e);
-                }
-=======
->>>>>>> d7850a40
             }
         }
     }
