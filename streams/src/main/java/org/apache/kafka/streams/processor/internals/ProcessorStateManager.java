--- conflicted
+++ resolved
@@ -76,13 +76,6 @@
                                  final boolean eosEnabled,
                                  final LogContext logContext) throws IOException {
         this.taskId = taskId;
-<<<<<<< HEAD
-        this.stateDirectory = stateDirectory;
-        this.logPrefix = String.format("task [%s]", taskId);
-        this.partitionForTopic = new HashMap<>();
-        for (TopicPartition source : sources) {
-            this.partitionForTopic.put(source.topic(), source);
-=======
         this.changelogReader = changelogReader;
         logPrefix = String.format("task [%s] ", taskId);
         this.log = logContext.logger(getClass());
@@ -90,7 +83,6 @@
         partitionForTopic = new HashMap<>();
         for (final TopicPartition source : sources) {
             partitionForTopic.put(source.topic(), source);
->>>>>>> 8ee7b906
         }
         stores = new LinkedHashMap<>();
         globalStores = new HashMap<>();
@@ -100,23 +92,7 @@
         restoreCallbacks = isStandby ? new HashMap<String, StateRestoreCallback>() : null;
         this.storeToChangelogTopic = storeToChangelogTopic;
 
-<<<<<<< HEAD
-        if (!stateDirectory.lock(taskId, 5)) {
-            throw new LockException(String.format("%s Failed to lock the state directory for task %s",
-                logPrefix, taskId));
-        }
-        // get a handle on the parent/base directory of the task directory
-        // note that the parent directory could have been accidentally deleted here,
-        // so catch that exception if that is the case
-        try {
-            this.baseDir = stateDirectory.directoryForTask(taskId);
-        } catch (ProcessorStateException e) {
-            throw new LockException(String.format("%s Failed to get the directory for task %s. Exception %s",
-                logPrefix, taskId, e));
-        }
-=======
         baseDir = stateDirectory.directoryForTask(taskId);
->>>>>>> 8ee7b906
 
         // load the checkpoint information
         checkpoint = new OffsetCheckpoint(new File(baseDir, CHECKPOINT_FILE_NAME));
@@ -186,73 +162,9 @@
         stores.put(store.name(), store);
     }
 
-<<<<<<< HEAD
-    private void restoreActiveState(String topicName, StateRestoreCallback stateRestoreCallback) {
-        // ---- try to restore the state from change-log ---- //
-
-        // subscribe to the store's partition
-        if (!restoreConsumer.subscription().isEmpty()) {
-            throw new IllegalStateException(String.format("%s Restore consumer should have not subscribed to any partitions (%s) beforehand", logPrefix, restoreConsumer.subscription()));
-        }
-        TopicPartition storePartition = new TopicPartition(topicName, getPartition(topicName));
-        restoreConsumer.assign(Collections.singletonList(storePartition));
-
-        try {
-            // calculate the end offset of the partition
-            // TODO: this is a bit hacky to first seek then position to get the end offset
-            restoreConsumer.seekToEnd(singleton(storePartition));
-            long endOffset = restoreConsumer.position(storePartition);
-
-            // restore from the checkpointed offset of the change log if it is persistent and the offset exists;
-            // restore the state from the beginning of the change log otherwise
-            if (checkpointedOffsets.containsKey(storePartition)) {
-                restoreConsumer.seek(storePartition, checkpointedOffsets.get(storePartition));
-            } else {
-                restoreConsumer.seekToBeginning(singleton(storePartition));
-            }
-            log.debug("restoring partition {} from offset {} to endOffset {}",
-                      storePartition,
-                      restoreConsumer.position(storePartition),
-                      endOffset);
-
-            // restore its state from changelog records
-            long limit = offsetLimit(storePartition);
-            while (true) {
-                long offset = 0L;
-                for (ConsumerRecord<byte[], byte[]> record : restoreConsumer.poll(100).records(storePartition)) {
-                    offset = record.offset();
-                    if (offset >= limit) break;
-                    stateRestoreCallback.restore(record.key(), record.value());
-                }
-
-                if (offset >= limit) {
-                    break;
-                } else if (restoreConsumer.position(storePartition) == endOffset) {
-                    break;
-                } else if (restoreConsumer.position(storePartition) > endOffset) {
-                    // For a logging enabled changelog (no offset limit),
-                    // the log end offset should not change while restoring since it is only written by this thread.
-                    throw new IllegalStateException(String.format("%s Log end offset of %s should not change while restoring: old end offset %d, current offset %d",
-                            logPrefix, storePartition, endOffset, restoreConsumer.position(storePartition)));
-                }
-            }
-
-            // record the restored offset for its change log partition
-            long newOffset = Math.min(limit, restoreConsumer.position(storePartition));
-            restoredOffsets.put(storePartition, newOffset);
-        } finally {
-            // un-assign the change log partition
-            restoreConsumer.assign(Collections.<TopicPartition>emptyList());
-        }
-    }
-
-    public Map<TopicPartition, Long> checkpointedOffsets() {
-        Map<TopicPartition, Long> partitionsAndOffsets = new HashMap<>();
-=======
     @Override
     public Map<TopicPartition, Long> checkpointed() {
         final Map<TopicPartition, Long> partitionsAndOffsets = new HashMap<>();
->>>>>>> 8ee7b906
 
         for (final Map.Entry<String, StateRestoreCallback> entry : restoreCallbacks.entrySet()) {
             final String topicName = entry.getKey();
@@ -275,12 +187,7 @@
         final List<KeyValue<byte[], byte[]>> restoreRecords = new ArrayList<>();
 
         // restore states from changelog records
-<<<<<<< HEAD
-
-        StateRestoreCallback restoreCallback = restoreCallbacks.get(storePartition.topic());
-=======
         final BatchingStateRestoreCallback restoreCallback = getBatchingRestoreCallback(restoreCallbacks.get(storePartition.topic()));
->>>>>>> 8ee7b906
 
         long lastOffset = -1L;
         int count = 0;
