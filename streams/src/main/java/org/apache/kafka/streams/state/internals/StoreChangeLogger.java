/**
 * Licensed to the Apache Software Foundation (ASF) under one or more
 * contributor license agreements.  See the NOTICE file distributed with
 * this work for additional information regarding copyright ownership.
 * The ASF licenses this file to You under the Apache License, Version 2.0
 * (the "License"); you may not use this file except in compliance with
 * the License.  You may obtain a copy of the License at
 *
 *    http://www.apache.org/licenses/LICENSE-2.0
 *
 * Unless required by applicable law or agreed to in writing, software
 * distributed under the License is distributed on an "AS IS" BASIS,
 * WITHOUT WARRANTIES OR CONDITIONS OF ANY KIND, either express or implied.
 * See the License for the specific language governing permissions and
 * limitations under the License.
 */

package org.apache.kafka.streams.state.internals;

import org.apache.kafka.common.serialization.Serializer;
import org.apache.kafka.streams.processor.ProcessorContext;
import org.apache.kafka.streams.processor.internals.ProcessorStateManager;
import org.apache.kafka.streams.processor.internals.RecordCollector;
import org.apache.kafka.streams.state.StateSerdes;

/**
 * Note that the use of array-typed keys is discouraged because they result in incorrect caching behavior.
 * If you intend to work on byte arrays as key, for example, you may want to wrap them with the {@code Bytes} class,
 * i.e. use {@code RocksDBStore<Bytes, ...>} rather than {@code RocksDBStore<byte[], ...>}.
 *
 * @param <K>
 * @param <V>
 */
class StoreChangeLogger<K, V> {

    protected final StateSerdes<K, V> serialization;

    private final String topic;
    private final int partition;
    private final ProcessorContext context;
    private final RecordCollector collector;
<<<<<<< HEAD


    StoreChangeLogger(String storeName, ProcessorContext context, StateSerdes<K, V> serialization) {
        this(storeName, context, context.taskId().partition, serialization);
    }

=======


    StoreChangeLogger(String storeName, ProcessorContext context, StateSerdes<K, V> serialization) {
        this(storeName, context, context.taskId().partition, serialization);
    }

>>>>>>> d7850a40
    private StoreChangeLogger(String storeName, ProcessorContext context, int partition, StateSerdes<K, V> serialization) {
        this.topic = ProcessorStateManager.storeChangelogTopic(context.applicationId(), storeName);
        this.context = context;
        this.partition = partition;
        this.serialization = serialization;
        this.collector = ((RecordCollector.Supplier) context).recordCollector();
    }

    void logChange(final K key, final V value) {
        if (collector != null) {
            final Serializer<K> keySerializer = serialization.keySerializer();
            final Serializer<V> valueSerializer = serialization.valueSerializer();
<<<<<<< HEAD
            collector.send(new ProducerRecord<>(this.topic, this.partition, context.timestamp(), key, value), keySerializer, valueSerializer);
        }
    }
=======
            collector.send(this.topic, key, value, this.partition, context.timestamp(), keySerializer, valueSerializer);
        }
    }

>>>>>>> d7850a40
}<|MERGE_RESOLUTION|>--- conflicted
+++ resolved
@@ -39,21 +39,12 @@
     private final int partition;
     private final ProcessorContext context;
     private final RecordCollector collector;
-<<<<<<< HEAD
 
 
     StoreChangeLogger(String storeName, ProcessorContext context, StateSerdes<K, V> serialization) {
         this(storeName, context, context.taskId().partition, serialization);
     }
 
-=======
-
-
-    StoreChangeLogger(String storeName, ProcessorContext context, StateSerdes<K, V> serialization) {
-        this(storeName, context, context.taskId().partition, serialization);
-    }
-
->>>>>>> d7850a40
     private StoreChangeLogger(String storeName, ProcessorContext context, int partition, StateSerdes<K, V> serialization) {
         this.topic = ProcessorStateManager.storeChangelogTopic(context.applicationId(), storeName);
         this.context = context;
@@ -66,14 +57,7 @@
         if (collector != null) {
             final Serializer<K> keySerializer = serialization.keySerializer();
             final Serializer<V> valueSerializer = serialization.valueSerializer();
-<<<<<<< HEAD
-            collector.send(new ProducerRecord<>(this.topic, this.partition, context.timestamp(), key, value), keySerializer, valueSerializer);
-        }
-    }
-=======
             collector.send(this.topic, key, value, this.partition, context.timestamp(), keySerializer, valueSerializer);
         }
     }
-
->>>>>>> d7850a40
 }