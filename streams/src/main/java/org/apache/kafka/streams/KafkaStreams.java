--- conflicted
+++ resolved
@@ -31,24 +31,16 @@
 import org.apache.kafka.common.metrics.Sensor;
 import org.apache.kafka.common.serialization.Serializer;
 import org.apache.kafka.common.utils.Time;
-<<<<<<< HEAD
-=======
 import org.apache.kafka.streams.errors.InvalidStateStoreException;
 import org.apache.kafka.streams.errors.StreamsException;
 import org.apache.kafka.streams.kstream.KStream;
 import org.apache.kafka.streams.kstream.KStreamBuilder;
 import org.apache.kafka.streams.kstream.KTable;
 import org.apache.kafka.streams.processor.Processor;
->>>>>>> d7850a40
 import org.apache.kafka.streams.processor.StateStore;
 import org.apache.kafka.streams.processor.StreamPartitioner;
 import org.apache.kafka.streams.processor.TopologyBuilder;
 import org.apache.kafka.streams.processor.internals.DefaultKafkaClientSupplier;
-<<<<<<< HEAD
-import org.apache.kafka.streams.processor.internals.StateDirectory;
-import org.apache.kafka.streams.processor.internals.StreamThread;
-import org.apache.kafka.streams.processor.internals.StreamsMetadataState;
-=======
 import org.apache.kafka.streams.processor.internals.GlobalStreamThread;
 import org.apache.kafka.streams.processor.internals.ProcessorTopology;
 import org.apache.kafka.streams.processor.internals.StateDirectory;
@@ -56,7 +48,6 @@
 import org.apache.kafka.streams.processor.internals.StreamsKafkaClient;
 import org.apache.kafka.streams.processor.internals.StreamsMetadataState;
 import org.apache.kafka.streams.state.HostInfo;
->>>>>>> d7850a40
 import org.apache.kafka.streams.state.QueryableStoreType;
 import org.apache.kafka.streams.state.StreamsMetadata;
 import org.apache.kafka.streams.state.internals.GlobalStateStoreProvider;
@@ -81,12 +72,9 @@
 import java.util.UUID;
 import java.util.concurrent.TimeUnit;
 
-<<<<<<< HEAD
-=======
 import static org.apache.kafka.common.utils.Utils.getHost;
 import static org.apache.kafka.common.utils.Utils.getPort;
 
->>>>>>> d7850a40
 /**
  * A Kafka client that allows for performing continuous computation on input coming from one or more input topics and
  * sends output to zero, one, or more output topics.
@@ -123,16 +111,10 @@
  * streams.start();
  * }</pre>
  *
-<<<<<<< HEAD
- *    KafkaStreams streams = new KafkaStreams(builder, config);
- *    streams.start();
- * </pre>
- *
-=======
  * @see KStreamBuilder
  * @see TopologyBuilder
->>>>>>> d7850a40
  */
+
 @InterfaceStability.Unstable
 public class KafkaStreams {
 
@@ -142,7 +124,6 @@
     private GlobalStreamThread globalStreamThread;
 
     private final StreamThread[] threads;
-    private final Map<Long, StreamThread.State> threadState;
     private final Metrics metrics;
     private final QueryableStoreProvider queryableStoreProvider;
 
@@ -151,10 +132,7 @@
     // of the co-location of stream thread's consumers. It is for internal
     // usage only and should not be exposed to users at all.
     private final UUID processId;
-<<<<<<< HEAD
-=======
     private final String logPrefix;
->>>>>>> d7850a40
     private final StreamsMetadataState streamsMetadataState;
 
     private final StreamsConfig config;
@@ -336,9 +314,7 @@
 
         String clientId = config.getString(StreamsConfig.CLIENT_ID_CONFIG);
         if (clientId.length() <= 0)
-            clientId = applicationId + "-" + processId;
-
-        this.logPrefix = String.format("stream-client [%s]", clientId);
+            clientId = applicationId + "-" + STREAM_CLIENT_ID_SEQUENCE.getAndIncrement();
 
         final List<MetricsReporter> reporters = config.getConfiguredInstances(StreamsConfig.METRIC_REPORTER_CLASSES_CONFIG,
             MetricsReporter.class);
@@ -352,23 +328,6 @@
         metrics = new Metrics(metricConfig, reporters, time);
 
         threads = new StreamThread[config.getInt(StreamsConfig.NUM_STREAM_THREADS_CONFIG)];
-<<<<<<< HEAD
-        final ArrayList<StateStoreProvider> storeProviders = new ArrayList<>();
-        streamsMetadataState = new StreamsMetadataState(builder);
-        for (int i = 0; i < threads.length; i++) {
-            threads[i] = new StreamThread(builder,
-                config,
-                clientSupplier,
-                applicationId,
-                clientId,
-                processId,
-                metrics,
-                time,
-                streamsMetadataState);
-            storeProviders.add(new StreamThreadStateStoreProvider(threads[i]));
-        }
-        queryableStoreProvider = new QueryableStoreProvider(storeProviders);
-=======
         threadState = new HashMap<>(threads.length);
         final ArrayList<StateStoreProvider> storeProviders = new ArrayList<>();
         streamsMetadataState = new StreamsMetadataState(builder, parseHostInfo(config.getString(StreamsConfig.APPLICATION_SERVER_CONFIG)));
@@ -424,7 +383,6 @@
         }
 
         return new HostInfo(host, port);
->>>>>>> d7850a40
     }
 
     /**
@@ -461,17 +419,6 @@
     public synchronized void start() throws IllegalStateException, StreamsException {
         log.debug("{} Starting Kafka Stream process.", logPrefix);
 
-<<<<<<< HEAD
-        if (state == CREATED) {
-            for (final StreamThread thread : threads)
-                thread.start();
-
-            state = RUNNING;
-
-            log.info("Started Kafka Stream process");
-        } else if (state == RUNNING) {
-            throw new IllegalStateException("This process was already started.");
-=======
         if (state == State.CREATED) {
             checkBrokerVersionCompatibility();
             setState(State.RUNNING);
@@ -485,7 +432,6 @@
             }
 
             log.info("{} Started Kafka Stream process", logPrefix);
->>>>>>> d7850a40
         } else {
             throw new IllegalStateException("Cannot start again.");
         }
@@ -509,21 +455,6 @@
      * @return {@code true} if all threads were successfully stopped&mdash;{@code false} if the timeout was reached
      * before all threads stopped
      */
-<<<<<<< HEAD
-    public synchronized void close() {
-        log.debug("Stopping Kafka Stream process");
-
-        if (state == RUNNING) {
-            // signal the threads to stop and wait
-            for (final StreamThread thread : threads)
-                thread.close();
-
-            for (final StreamThread thread : threads) {
-                try {
-                    thread.join();
-                } catch (final InterruptedException ex) {
-                    Thread.interrupted();
-=======
     public synchronized boolean close(final long timeout, final TimeUnit timeUnit) {
         log.debug("{} Stopping Kafka Stream process.", logPrefix);
         if (state.isCreatedOrRunning()) {
@@ -562,7 +493,6 @@
 
                     metrics.close();
                     log.info("{} Stopped Kafka Streams process.", logPrefix);
->>>>>>> d7850a40
                 }
             }, "kafka-streams-close-thread");
             shutdown.setDaemon(true);
@@ -575,17 +505,7 @@
             setState(State.NOT_RUNNING);
             return !shutdown.isAlive();
         }
-<<<<<<< HEAD
-
-        if (state != STOPPED) {
-            metrics.close();
-            state = STOPPED;
-            log.info("Stopped Kafka Stream process");
-        }
-
-=======
         return true;
->>>>>>> d7850a40
     }
 
     /**
@@ -597,11 +517,6 @@
      */
     @Override
     public String toString() {
-<<<<<<< HEAD
-        final StringBuilder sb = new StringBuilder("KafkaStreams processID:" + processId + "\n");
-        for (final StreamThread thread : threads) {
-            sb.append("\t").append(thread.toString());
-=======
         return toString("");
     }
 
@@ -621,7 +536,6 @@
             .append("\n");
         for (final StreamThread thread : threads) {
             sb.append(thread.toString(indent + "\t"));
->>>>>>> d7850a40
         }
         sb.append("\n");
 
@@ -640,11 +554,7 @@
      * @throws IllegalStateException if the instance is currently running
      */
     public void cleanUp() {
-<<<<<<< HEAD
-        if (state == RUNNING) {
-=======
         if (state.isRunning()) {
->>>>>>> d7850a40
             throw new IllegalStateException("Cannot clean up while running.");
         }
 
@@ -652,12 +562,8 @@
         final String stateDir = config.getString(StreamsConfig.STATE_DIR_CONFIG);
 
         final String localApplicationDir = stateDir + File.separator + appId;
-<<<<<<< HEAD
-        log.debug("Removing local Kafka Streams application data in {} for application {}",
-=======
         log.debug("{} Removing local Kafka Streams application data in {} for application {}.",
             logPrefix,
->>>>>>> d7850a40
             localApplicationDir,
             appId);
 
@@ -672,11 +578,7 @@
      * @param eh the uncaught exception handler for all internal threads; {@code null} deletes the current handler
      */
     public void setUncaughtExceptionHandler(final Thread.UncaughtExceptionHandler eh) {
-<<<<<<< HEAD
-        for (final StreamThread thread : threads)
-=======
         for (final StreamThread thread : threads) {
->>>>>>> d7850a40
             thread.setUncaughtExceptionHandler(eh);
         }
 
@@ -684,6 +586,7 @@
             globalStreamThread.setUncaughtExceptionHandler(eh);
         }
     }
+
 
     /**
      * Find all currently running {@code KafkaStreams} instances (potentially remotely) that use the same
@@ -698,6 +601,7 @@
         validateIsRunning();
         return streamsMetadataState.getAllMetadata();
     }
+
 
     /**
      * Find all currently running {@code KafkaStreams} instances (potentially remotely) that
@@ -788,6 +692,7 @@
         return streamsMetadataState.getMetadataWithKey(storeName, key, partitioner);
     }
 
+
     /**
      * Get a facade wrapping the local {@link StateStore} instances with the provided {@code storeName} if the Store's
      * type is accepted by the provided {@link QueryableStoreType#accepts(StateStore) queryableStoreType}.
@@ -810,4 +715,5 @@
             throw new IllegalStateException("KafkaStreams is not running. State is " + state + ".");
         }
     }
+
 }