/*
 * Licensed to the Apache Software Foundation (ASF) under one or more
 * contributor license agreements. See the NOTICE file distributed with
 * this work for additional information regarding copyright ownership.
 * The ASF licenses this file to You under the Apache License, Version 2.0
 * (the "License"); you may not use this file except in compliance with
 * the License. You may obtain a copy of the License at
 *
 *    http://www.apache.org/licenses/LICENSE-2.0
 *
 * Unless required by applicable law or agreed to in writing, software
 * distributed under the License is distributed on an "AS IS" BASIS,
 * WITHOUT WARRANTIES OR CONDITIONS OF ANY KIND, either express or implied.
 * See the License for the specific language governing permissions and
 * limitations under the License.
 */
package org.apache.kafka.streams.processor.internals;

import org.apache.kafka.common.serialization.Serializer;
import org.apache.kafka.streams.errors.StreamsException;
import org.apache.kafka.streams.kstream.internals.ChangedSerializer;
import org.apache.kafka.streams.processor.ProcessorContext;
import org.apache.kafka.streams.processor.StreamPartitioner;

public class SinkNode<K, V> extends ProcessorNode<K, V> {

    private final String topic;
    private Serializer<K> keySerializer;
    private Serializer<V> valSerializer;
    private final StreamPartitioner<? super K, ? super V> partitioner;

    private ProcessorContext context;

<<<<<<< HEAD
    public SinkNode(String name, String topic, Serializer<K> keySerializer, Serializer<V> valSerializer, StreamPartitioner<? super K, ? super V> partitioner) {
=======
    public SinkNode(final String name,
                    final String topic,
                    final Serializer<K> keySerializer,
                    final Serializer<V> valSerializer,
                    final StreamPartitioner<? super K, ? super V> partitioner) {
>>>>>>> 8ee7b906
        super(name);

        this.topic = topic;
        this.keySerializer = keySerializer;
        this.valSerializer = valSerializer;
        this.partitioner = partitioner;
    }

    /**
     * @throws UnsupportedOperationException if this method adds a child to a sink node
     */
    @Override
    public void addChild(final ProcessorNode<?, ?> child) {
        throw new UnsupportedOperationException("sink node does not allow addChild");
    }

    @SuppressWarnings("unchecked")
    @Override
    public void init(final ProcessorContext context) {
        super.init(context);
        this.context = context;

        // if serializers are null, get the default ones from the context
        if (keySerializer == null) {
            keySerializer = (Serializer<K>) context.keySerde().serializer();
        }
        if (valSerializer == null) {
            valSerializer = (Serializer<V>) context.valueSerde().serializer();
        }

        // if value serializers are for {@code Change} values, set the inner serializer when necessary
        if (valSerializer instanceof ChangedSerializer &&
                ((ChangedSerializer) valSerializer).inner() == null) {
            ((ChangedSerializer) valSerializer).setInner(context.valueSerde().serializer());
        }
    }


    @Override
    public void process(final K key, final V value) {
        final RecordCollector collector = ((RecordCollector.Supplier) context).recordCollector();

        final long timestamp = context.timestamp();
        if (timestamp < 0) {
            throw new StreamsException("Invalid (negative) timestamp of " + timestamp + " for output record <" + key + ":" + value + ">.");
        }

        try {
<<<<<<< HEAD
            collector.send(topic, key, value, null, timestamp, keySerializer, valSerializer, partitioner);
        } catch (ClassCastException e) {
=======
            collector.send(topic, key, value, timestamp, keySerializer, valSerializer, partitioner);
        } catch (final ClassCastException e) {
            final String keyClass = key == null ? "unknown because key is null" : key.getClass().getName();
            final String valueClass = value == null ? "unknown because value is null" : value.getClass().getName();
>>>>>>> 8ee7b906
            throw new StreamsException(
                    String.format("A serializer (key: %s / value: %s) is not compatible to the actual key or value type " +
                                    "(key type: %s / value type: %s). Change the default Serdes in StreamConfig or " +
                                    "provide correct Serdes via method parameters.",
                                    keySerializer.getClass().getName(),
                                    valSerializer.getClass().getName(),
                                    keyClass,
                                    valueClass),
                    e);
        }
    }

    /**
     * @return a string representation of this node, useful for debugging.
     */
    @Override
    public String toString() {
        return toString("");
    }

    /**
     * @return a string representation of this node starting with the given indent, useful for debugging.
     */
    @Override
    public String toString(final String indent) {
        final StringBuilder sb = new StringBuilder(super.toString(indent));
        sb.append(indent).append("\ttopic:\t\t");
        sb.append(topic);
        sb.append("\n");
        return sb.toString();
    }

}<|MERGE_RESOLUTION|>--- conflicted
+++ resolved
@@ -31,15 +31,11 @@
 
     private ProcessorContext context;
 
-<<<<<<< HEAD
-    public SinkNode(String name, String topic, Serializer<K> keySerializer, Serializer<V> valSerializer, StreamPartitioner<? super K, ? super V> partitioner) {
-=======
     public SinkNode(final String name,
                     final String topic,
                     final Serializer<K> keySerializer,
                     final Serializer<V> valSerializer,
                     final StreamPartitioner<? super K, ? super V> partitioner) {
->>>>>>> 8ee7b906
         super(name);
 
         this.topic = topic;
@@ -88,15 +84,10 @@
         }
 
         try {
-<<<<<<< HEAD
-            collector.send(topic, key, value, null, timestamp, keySerializer, valSerializer, partitioner);
-        } catch (ClassCastException e) {
-=======
             collector.send(topic, key, value, timestamp, keySerializer, valSerializer, partitioner);
         } catch (final ClassCastException e) {
             final String keyClass = key == null ? "unknown because key is null" : key.getClass().getName();
             final String valueClass = value == null ? "unknown because value is null" : value.getClass().getName();
->>>>>>> 8ee7b906
             throw new StreamsException(
                     String.format("A serializer (key: %s / value: %s) is not compatible to the actual key or value type " +
                                     "(key type: %s / value type: %s). Change the default Serdes in StreamConfig or " +
