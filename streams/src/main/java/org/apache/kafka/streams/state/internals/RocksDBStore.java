/*
 * Licensed to the Apache Software Foundation (ASF) under one or more
 * contributor license agreements. See the NOTICE file distributed with
 * this work for additional information regarding copyright ownership.
 * The ASF licenses this file to You under the Apache License, Version 2.0
 * (the "License"); you may not use this file except in compliance with
 * the License. You may obtain a copy of the License at
 *
 *    http://www.apache.org/licenses/LICENSE-2.0
 *
 * Unless required by applicable law or agreed to in writing, software
 * distributed under the License is distributed on an "AS IS" BASIS,
 * WITHOUT WARRANTIES OR CONDITIONS OF ANY KIND, either express or implied.
 * See the License for the specific language governing permissions and
 * limitations under the License.
 */
package org.apache.kafka.streams.state.internals;

import org.apache.kafka.common.TopicPartition;
import org.apache.kafka.common.serialization.Serde;
import org.apache.kafka.common.utils.Bytes;
import org.apache.kafka.common.utils.Utils;
import org.apache.kafka.streams.KeyValue;
import org.apache.kafka.streams.StreamsConfig;
import org.apache.kafka.streams.errors.InvalidStateStoreException;
import org.apache.kafka.streams.errors.ProcessorStateException;
import org.apache.kafka.streams.processor.AbstractNotifyingBatchingRestoreCallback;
import org.apache.kafka.streams.processor.BatchingStateRestoreCallback;
import org.apache.kafka.streams.processor.ProcessorContext;
import org.apache.kafka.streams.processor.StateStore;
import org.apache.kafka.streams.processor.internals.ProcessorStateManager;
import org.apache.kafka.streams.state.KeyValueIterator;
import org.apache.kafka.streams.state.KeyValueStore;
import org.apache.kafka.streams.state.RocksDBConfigSetter;
import org.apache.kafka.streams.state.StateSerdes;
import org.rocksdb.BlockBasedTableConfig;
import org.rocksdb.CompactionStyle;
import org.rocksdb.CompressionType;
import org.rocksdb.FlushOptions;
import org.rocksdb.InfoLogLevel;
import org.rocksdb.Options;
import org.rocksdb.RocksDB;
import org.rocksdb.RocksDBException;
import org.rocksdb.RocksIterator;
import org.rocksdb.WriteBatch;
import org.rocksdb.WriteOptions;

import java.io.File;
import java.io.FilenameFilter;
import java.io.IOException;
import java.nio.file.Files;
import java.util.Collection;
import java.util.Collections;
import java.util.Comparator;
import java.util.HashSet;
import java.util.List;
import java.util.Map;
import java.util.NoSuchElementException;
import java.util.Objects;
import java.util.Set;

/**
 * A persistent key-value store based on RocksDB.
 *
 * Note that the use of array-typed keys is discouraged because they result in incorrect caching behavior.
 * If you intend to work on byte arrays as key, for example, you may want to wrap them with the {@code Bytes} class,
 * i.e. use {@code RocksDBStore<Bytes, ...>} rather than {@code RocksDBStore<byte[], ...>}.
 *
 * @param <K> The key type
 * @param <V> The value type
 *
 * @see org.apache.kafka.streams.state.Stores#create(String)
 */
public class RocksDBStore<K, V> implements KeyValueStore<K, V> {

    private static final int TTL_NOT_USED = -1;

    private static final CompressionType COMPRESSION_TYPE = CompressionType.NO_COMPRESSION;
    private static final CompactionStyle COMPACTION_STYLE = CompactionStyle.UNIVERSAL;
    private static final long WRITE_BUFFER_SIZE = 16 * 1024 * 1024L;
    private static final long BLOCK_CACHE_SIZE = 50 * 1024 * 1024L;
    private static final long BLOCK_SIZE = 4096L;
    private static final int TTL_SECONDS = TTL_NOT_USED;
    private static final int MAX_WRITE_BUFFERS = 3;
    private static final String DB_FILE_DIR = "rocksdb";

    private final String name;
    private final String parentDir;
    private final Set<KeyValueIterator> openIterators = Collections.synchronizedSet(new HashSet<KeyValueIterator>());

    File dbDir;
    private StateSerdes<K, V> serdes;
    private final Serde<K> keySerde;
    private final Serde<V> valueSerde;

    private RocksDB db;

    // the following option objects will be created in the constructor and closed in the close() method
    private Options options;
    private WriteOptions wOptions;
    private FlushOptions fOptions;

<<<<<<< HEAD
=======
    private volatile boolean prepareForBulkload = false;
    private ProcessorContext internalProcessorContext;
    // visible for testing
    volatile BatchingStateRestoreCallback batchingStateRestoreCallback = null;

>>>>>>> 8ee7b906
    protected volatile boolean open = false;

    RocksDBStore(String name, Serde<K> keySerde, Serde<V> valueSerde) {
        this(name, DB_FILE_DIR, keySerde, valueSerde);
    }

    RocksDBStore(String name, String parentDir, Serde<K> keySerde, Serde<V> valueSerde) {
        this.name = name;
        this.parentDir = parentDir;
        this.keySerde = keySerde;
        this.valueSerde = valueSerde;
    }

    @SuppressWarnings("unchecked")
    public void openDB(ProcessorContext context) {
        // initialize the default rocksdb options
        final BlockBasedTableConfig tableConfig = new BlockBasedTableConfig();
        tableConfig.setBlockCacheSize(BLOCK_CACHE_SIZE);
        tableConfig.setBlockSize(BLOCK_SIZE);

        options = new Options();
        options.setTableFormatConfig(tableConfig);
        options.setWriteBufferSize(WRITE_BUFFER_SIZE);
        options.setCompressionType(COMPRESSION_TYPE);
        options.setCompactionStyle(COMPACTION_STYLE);
        options.setMaxWriteBufferNumber(MAX_WRITE_BUFFERS);
        options.setCreateIfMissing(true);
        options.setErrorIfExists(false);
        options.setInfoLogLevel(InfoLogLevel.ERROR_LEVEL);
        // this is the recommended way to increase parallelism in RocksDb
<<<<<<< HEAD
        // note that the current implementation increases the number of compaction threads
        // but not flush threads.
        options.setIncreaseParallelism(Runtime.getRuntime().availableProcessors());
=======
        // note that the current implementation of setIncreaseParallelism affects the number
        // of compaction threads but not flush threads (the latter remains one). Also
        // the parallelism value needs to be at least two because of the code in
        // https://github.com/facebook/rocksdb/blob/62ad0a9b19f0be4cefa70b6b32876e764b7f3c11/util/options.cc#L580
        // subtracts one from the value passed to determine the number of compaction threads
        // (this could be a bug in the RocksDB code and their devs have been contacted).
        options.setIncreaseParallelism(Math.max(Runtime.getRuntime().availableProcessors(), 2));

        if (prepareForBulkload) {
            options.prepareForBulkLoad();
        }
>>>>>>> 8ee7b906

        wOptions = new WriteOptions();
        wOptions.setDisableWAL(true);

        fOptions = new FlushOptions();
        fOptions.setWaitForFlush(true);

        final Map<String, Object> configs = context.appConfigs();
        final Class<RocksDBConfigSetter> configSetterClass =
                (Class<RocksDBConfigSetter>) configs.get(StreamsConfig.ROCKSDB_CONFIG_SETTER_CLASS_CONFIG);

        if (configSetterClass != null) {
            final RocksDBConfigSetter configSetter = Utils.newInstance(configSetterClass);
            configSetter.setConfig(name, options, configs);
        }
        // we need to construct the serde while opening DB since
        // it is also triggered by windowed DB segments without initialization
        this.serdes = new StateSerdes<>(
            ProcessorStateManager.storeChangelogTopic(context.applicationId(), name),
            keySerde == null ? (Serde<K>) context.keySerde() : keySerde,
            valueSerde == null ? (Serde<V>) context.valueSerde() : valueSerde);

        this.dbDir = new File(new File(context.stateDir(), parentDir), this.name);

        try {
            this.db = openDB(this.dbDir, this.options, TTL_SECONDS);
        } catch (IOException e) {
            throw new ProcessorStateException(e);
        }

        open = true;
    }

    public void init(ProcessorContext context, StateStore root) {
        // open the DB dir
        this.internalProcessorContext = context;
        openDB(context);
        this.batchingStateRestoreCallback = new RocksDBBatchingRestoreCallback(this);

        // value getter should always read directly from rocksDB
        // since it is only for values that are already flushed
<<<<<<< HEAD
        context.register(root, false, new StateRestoreCallback() {

            @Override
            public void restore(byte[] key, byte[] value) {
                putInternal(key, value);
            }
        });
        open = true;
=======
        context.register(root, false, this.batchingStateRestoreCallback);
>>>>>>> 8ee7b906
    }

    private RocksDB openDB(File dir, Options options, int ttl) throws IOException {
        try {
            if (ttl == TTL_NOT_USED) {
                Files.createDirectories(dir.getParentFile().toPath());
                return RocksDB.open(options, dir.getAbsolutePath());
            } else {
                throw new UnsupportedOperationException("Change log is not supported for store " + this.name + " since it is TTL based.");
                // TODO: support TTL with change log?
                // return TtlDB.open(options, dir.toString(), ttl, false);
            }
        } catch (RocksDBException e) {
            throw new ProcessorStateException("Error opening store " + this.name + " at location " + dir.toString(), e);
        }
    }

    // visible for testing
    boolean isPrepareForBulkload() {
        return prepareForBulkload;
    }

    @Override
    public String name() {
        return this.name;
    }

    @Override
    public boolean persistent() {
        return true;
    }

    @Override
    public boolean isOpen() {
        return open;
    }

    @Override
    public synchronized V get(K key) {
        validateStoreOpen();
        byte[] byteValue = getInternal(serdes.rawKey(key));
        if (byteValue == null) {
            return null;
        } else {
            return serdes.valueFrom(byteValue);
        }
    }

    private void validateStoreOpen() {
        if (!open) {
            throw new InvalidStateStoreException("Store " + this.name + " is currently closed");
        }
    }

    private byte[] getInternal(byte[] rawKey) {
        try {
            return this.db.get(rawKey);
        } catch (RocksDBException e) {
            throw new ProcessorStateException("Error while getting value for key " + serdes.keyFrom(rawKey) +
                    " from store " + this.name, e);
        }
    }

    private void toggleDbForBulkLoading(boolean prepareForBulkload) {

        if (prepareForBulkload) {
            // if the store is not empty, we need to compact to get around the num.levels check
            // for bulk loading
            final String[] sstFileNames = dbDir.list(new FilenameFilter() {
                @Override
                public boolean accept(File dir, String name) {
                    return name.matches(".*\\.sst");
                }
            });

            if (sstFileNames != null && sstFileNames.length > 0) {
                try {
                    this.db.compactRange(true, 1, 0);
                } catch (RocksDBException e) {
                    throw new ProcessorStateException("Error while range compacting during restoring  store " + this.name, e);
                }

                // we need to re-open with the old num.levels again, this is a workaround
                // until https://github.com/facebook/rocksdb/pull/2740 is merged in rocksdb
                close();
                openDB(internalProcessorContext);
            }
        }

        close();
        this.prepareForBulkload = prepareForBulkload;
        openDB(internalProcessorContext);
    }

    @SuppressWarnings("unchecked")
    @Override
    public synchronized void put(K key, V value) {
        Objects.requireNonNull(key, "key cannot be null");
        validateStoreOpen();
        byte[] rawKey = serdes.rawKey(key);
        byte[] rawValue = serdes.rawValue(value);
        putInternal(rawKey, rawValue);
    }

    @Override
    public synchronized V putIfAbsent(K key, V value) {
        Objects.requireNonNull(key, "key cannot be null");
        V originalValue = get(key);
        if (originalValue == null) {
            put(key, value);
        }
        return originalValue;
    }

    private void restoreAllInternal(Collection<KeyValue<byte[], byte[]>> records) {
        try (WriteBatch batch = new WriteBatch()) {
            for (KeyValue<byte[], byte[]> record : records) {
                if (record.value == null) {
                    batch.remove(record.key);
                } else {
                    batch.put(record.key, record.value);
                }
            }
            db.write(wOptions, batch);
        } catch (RocksDBException e) {
            throw new ProcessorStateException("Error restoring batch to store " + this.name, e);
        }
    }

    private void putInternal(byte[] rawKey, byte[] rawValue) {
        if (rawValue == null) {
            try {
                db.delete(wOptions, rawKey);
            } catch (RocksDBException e) {
                throw new ProcessorStateException("Error while removing key " + serdes.keyFrom(rawKey) +
                        " from store " + this.name, e);
            }
        } else {
            try {
                db.put(wOptions, rawKey, rawValue);
            } catch (RocksDBException e) {
                throw new ProcessorStateException("Error while executing put key " + serdes.keyFrom(rawKey) +
                        " and value " + serdes.keyFrom(rawValue) + " from store " + this.name, e);
            }
        }
    }

    @Override
    public void putAll(List<KeyValue<K, V>> entries) {
        try (WriteBatch batch = new WriteBatch()) {
            for (KeyValue<K, V> entry : entries) {
                Objects.requireNonNull(entry.key, "key cannot be null");
                final byte[] rawKey = serdes.rawKey(entry.key);
                if (entry.value == null) {
                    batch.remove(rawKey);
                } else {
                    final byte[] value = serdes.rawValue(entry.value);
                    batch.put(rawKey, value);
                }
            }
            db.write(wOptions, batch);
        } catch (RocksDBException e) {
            throw new ProcessorStateException("Error while batch writing to store " + this.name, e);
        }

    }

    @Override
    public synchronized V delete(K key) {
        Objects.requireNonNull(key, "key cannot be null");
        V value = get(key);
        put(key, null);
        return value;
    }

    @Override
    public synchronized KeyValueIterator<K, V> range(K from, K to) {
        Objects.requireNonNull(from, "from cannot be null");
        Objects.requireNonNull(to, "to cannot be null");
        validateStoreOpen();

        // query rocksdb
        final RocksDBRangeIterator rocksDBRangeIterator = new RocksDBRangeIterator(name, db.newIterator(), serdes, from, to);
        openIterators.add(rocksDBRangeIterator);

        return rocksDBRangeIterator;
    }

    @Override
    public synchronized KeyValueIterator<K, V> all() {
        validateStoreOpen();
        // query rocksdb
        RocksIterator innerIter = db.newIterator();
        innerIter.seekToFirst();
        final RocksDbIterator rocksDbIterator = new RocksDbIterator(name, innerIter, serdes);
        openIterators.add(rocksDbIterator);
        return rocksDbIterator;
    }

    /**
     * Return an approximate count of key-value mappings in this store.
     *
     * <code>RocksDB</code> cannot return an exact entry count without doing a
     * full scan, so this method relies on the <code>rocksdb.estimate-num-keys</code>
     * property to get an approximate count. The returned size also includes
     * a count of dirty keys in the store's in-memory cache, which may lead to some
     * double-counting of entries and inflate the estimate.
     *
     * @return an approximate count of key-value mappings in the store.
     */
    @Override
    public long approximateNumEntries() {
        validateStoreOpen();
        long value;
        try {
            value = this.db.getLongProperty("rocksdb.estimate-num-keys");
        } catch (RocksDBException e) {
            throw new ProcessorStateException("Error fetching property from store " + this.name, e);
        }
        if (isOverflowing(value)) {
            return Long.MAX_VALUE;
        }
        return value;
    }

    private boolean isOverflowing(long value) {
        // RocksDB returns an unsigned 8-byte integer, which could overflow long
        // and manifest as a negative value.
        return value < 0;
    }

    @Override
    public synchronized void flush() {
        if (db == null) {
            return;
        }
        // flush RocksDB
        flushInternal();
    }
    /**
     * @throws ProcessorStateException if flushing failed because of any internal store exceptions
     */
    private void flushInternal() {
        try {
            db.flush(fOptions);
        } catch (RocksDBException e) {
            throw new ProcessorStateException("Error while executing flush from store " + this.name, e);
        }
    }

    @Override
    public synchronized void close() {
        if (!open) {
            return;
        }

        open = false;
        closeOpenIterators();
        options.close();
        wOptions.close();
        fOptions.close();
        db.close();

        options = null;
        wOptions = null;
        fOptions = null;
        db = null;
    }

    private void closeOpenIterators() {
        HashSet<KeyValueIterator> iterators;
        synchronized (openIterators) {
            iterators = new HashSet<>(openIterators);
        }
        for (KeyValueIterator iterator : iterators) {
            iterator.close();
        }
    }

    private class RocksDbIterator implements KeyValueIterator<K, V> {
        private final String storeName;
        private final RocksIterator iter;
        private final StateSerdes<K, V> serdes;

        private volatile boolean open = true;

        RocksDbIterator(String storeName, RocksIterator iter, StateSerdes<K, V> serdes) {
            this.iter = iter;
            this.serdes = serdes;
            this.storeName = storeName;
        }

        byte[] peekRawKey() {
            return iter.key();
        }

        private KeyValue<K, V> getKeyValue() {
            return new KeyValue<>(serdes.keyFrom(iter.key()), serdes.valueFrom(iter.value()));
        }

        @Override
        public synchronized boolean hasNext() {
            if (!open) {
                throw new InvalidStateStoreException(String.format("RocksDB store %s has closed", storeName));
            }

            return iter.isValid();
        }

        /**
         * @throws NoSuchElementException if no next element exist
         */
        @Override
        public synchronized KeyValue<K, V> next() {
            if (!hasNext())
                throw new NoSuchElementException();

            KeyValue<K, V> entry = this.getKeyValue();
            iter.next();
            return entry;
        }

        @Override
        public void remove() {
            throw new UnsupportedOperationException("RocksDB iterator does not support remove()");
        }

        @Override
        public synchronized void close() {
            openIterators.remove(this);
            iter.close();
            open = false;
        }

        @Override
        public K peekNextKey() {
            if (!hasNext()) {
                throw new NoSuchElementException();
            }
            return serdes.keyFrom(iter.key());
        }
    }

    private class RocksDBRangeIterator extends RocksDbIterator {
        // RocksDB's JNI interface does not expose getters/setters that allow the
        // comparator to be pluggable, and the default is lexicographic, so it's
        // safe to just force lexicographic comparator here for now.
        private final Comparator<byte[]> comparator = Bytes.BYTES_LEXICO_COMPARATOR;
        private byte[] rawToKey;

        RocksDBRangeIterator(String storeName, RocksIterator iter, StateSerdes<K, V> serdes, K from, K to) {
            super(storeName, iter, serdes);
            iter.seek(serdes.rawKey(from));
            this.rawToKey = serdes.rawKey(to);
            if (this.rawToKey == null) {
                throw new NullPointerException("RocksDBRangeIterator: RawToKey is null for key " + to);
            }
        }

        @Override
        public synchronized boolean hasNext() {
            return super.hasNext() && comparator.compare(super.peekRawKey(), this.rawToKey) <= 0;
        }
    }

    // not private for testing
    static class RocksDBBatchingRestoreCallback extends AbstractNotifyingBatchingRestoreCallback {

        private final RocksDBStore rocksDBStore;

        RocksDBBatchingRestoreCallback(final RocksDBStore rocksDBStore) {
            this.rocksDBStore = rocksDBStore;
        }

        @Override
        public void restoreAll(final Collection<KeyValue<byte[], byte[]>> records) {
            rocksDBStore.restoreAllInternal(records);
        }

        @Override
        public void onRestoreStart(final TopicPartition topicPartition,
                                   final String storeName,
                                   final long startingOffset,
                                   final long endingOffset) {
            rocksDBStore.toggleDbForBulkLoading(true);
        }

        @Override
        public void onRestoreEnd(final TopicPartition topicPartition,
                                 final String storeName,
                                 final long totalRestored) {
            rocksDBStore.toggleDbForBulkLoading(false);
        }
    }
}<|MERGE_RESOLUTION|>--- conflicted
+++ resolved
@@ -100,14 +100,11 @@
     private WriteOptions wOptions;
     private FlushOptions fOptions;
 
-<<<<<<< HEAD
-=======
     private volatile boolean prepareForBulkload = false;
     private ProcessorContext internalProcessorContext;
     // visible for testing
     volatile BatchingStateRestoreCallback batchingStateRestoreCallback = null;
 
->>>>>>> 8ee7b906
     protected volatile boolean open = false;
 
     RocksDBStore(String name, Serde<K> keySerde, Serde<V> valueSerde) {
@@ -138,11 +135,6 @@
         options.setErrorIfExists(false);
         options.setInfoLogLevel(InfoLogLevel.ERROR_LEVEL);
         // this is the recommended way to increase parallelism in RocksDb
-<<<<<<< HEAD
-        // note that the current implementation increases the number of compaction threads
-        // but not flush threads.
-        options.setIncreaseParallelism(Runtime.getRuntime().availableProcessors());
-=======
         // note that the current implementation of setIncreaseParallelism affects the number
         // of compaction threads but not flush threads (the latter remains one). Also
         // the parallelism value needs to be at least two because of the code in
@@ -154,7 +146,6 @@
         if (prepareForBulkload) {
             options.prepareForBulkLoad();
         }
->>>>>>> 8ee7b906
 
         wOptions = new WriteOptions();
         wOptions.setDisableWAL(true);
@@ -196,18 +187,7 @@
 
         // value getter should always read directly from rocksDB
         // since it is only for values that are already flushed
-<<<<<<< HEAD
-        context.register(root, false, new StateRestoreCallback() {
-
-            @Override
-            public void restore(byte[] key, byte[] value) {
-                putInternal(key, value);
-            }
-        });
-        open = true;
-=======
         context.register(root, false, this.batchingStateRestoreCallback);
->>>>>>> 8ee7b906
     }
 
     private RocksDB openDB(File dir, Options options, int ttl) throws IOException {
