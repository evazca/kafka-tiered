/*
 * Licensed to the Apache Software Foundation (ASF) under one or more
 * contributor license agreements. See the NOTICE file distributed with
 * this work for additional information regarding copyright ownership.
 * The ASF licenses this file to You under the Apache License, Version 2.0
 * (the "License"); you may not use this file except in compliance with
 * the License. You may obtain a copy of the License at
 *
 *    http://www.apache.org/licenses/LICENSE-2.0
 *
 * Unless required by applicable law or agreed to in writing, software
 * distributed under the License is distributed on an "AS IS" BASIS,
 * WITHOUT WARRANTIES OR CONDITIONS OF ANY KIND, either express or implied.
 * See the License for the specific language governing permissions and
 * limitations under the License.
 */
package org.apache.kafka.streams.processor.internals;

import org.apache.kafka.common.Metric;
import org.apache.kafka.common.MetricName;
import org.apache.kafka.common.metrics.MeasurableStat;
import org.apache.kafka.common.metrics.Metrics;
import org.apache.kafka.common.metrics.Sensor;
import org.apache.kafka.common.metrics.stats.Avg;
import org.apache.kafka.common.metrics.stats.Count;
import org.apache.kafka.common.metrics.stats.Max;
import org.apache.kafka.common.metrics.stats.Meter;
import org.apache.kafka.common.utils.Time;
import org.apache.kafka.streams.StreamsMetrics;
import org.slf4j.Logger;
import org.slf4j.LoggerFactory;

import java.util.Collections;
import java.util.HashMap;
import java.util.Map;
import java.util.Objects;
import java.util.List;
import java.util.ArrayList;
import java.util.Arrays;

public class StreamsMetricsImpl implements StreamsMetrics {
    private static final Logger log = LoggerFactory.getLogger(StreamsMetricsImpl.class);

    final Metrics metrics;
    final String groupName;
    final Map<String, String> tags;
    final Map<Sensor, Sensor> parentSensors;

    public StreamsMetricsImpl(Metrics metrics, String groupName,  Map<String, String> tags) {
        Objects.requireNonNull(metrics, "Metrics cannot be null");

        this.metrics = metrics;
        this.groupName = groupName;
        this.tags = tags;
        this.parentSensors = new HashMap<>();
    }

    public Metrics registry() {
        return metrics;
    }

    @Override
    public Sensor addSensor(String name, Sensor.RecordingLevel recordingLevel) {
        return metrics.sensor(name, recordingLevel);
    }

    @Override
    public Sensor addSensor(String name, Sensor.RecordingLevel recordingLevel, Sensor... parents) {
        return metrics.sensor(name, recordingLevel, parents);
    }

    @Override
    public Map<MetricName, ? extends Metric> metrics() {
        return Collections.unmodifiableMap(this.metrics.metrics());
    }

    @Override
    public void recordLatency(Sensor sensor, long startNs, long endNs) {
        sensor.record(endNs - startNs);
    }

    @Override
    public void recordThroughput(Sensor sensor, long value) {
        sensor.record(value);
    }


    private String groupNameFromScope(String scopeName) {
        return "stream-" + scopeName + "-metrics";
    }

    private String sensorName(String operationName, String entityName) {
        if (entityName == null) {
            return operationName;
        } else {
            return entityName + "-" + operationName;
        }
    }

    public Map<String, String> tagMap(String... tags) {
        // extract the additional tags if there are any
        Map<String, String> tagMap = new HashMap<>(this.tags);
        if (tags != null) {
            if ((tags.length % 2) != 0)
                throw new IllegalArgumentException("Tags needs to be specified in key-value pairs");

            for (int i = 0; i < tags.length; i += 2)
                tagMap.put(tags[i], tags[i + 1]);
        }
        return tagMap;
    }


    private Map<String, String> constructTags(final String scopeName, final String entityName, final String... tags) {
        List<String> updatedTagList = new ArrayList<>(Arrays.asList(tags));
        updatedTagList.add(scopeName + "-id");
        updatedTagList.add(entityName);
        return tagMap(updatedTagList.toArray(new String[updatedTagList.size()]));
    }

    /**
     * @throws IllegalArgumentException if tags is not constructed in key-value pairs
     */
    @Override
<<<<<<< HEAD
    public Sensor addLatencyAndThroughputSensor(String scopeName, String entityName, String operationName, Sensor.RecordingLevel recordingLevel, String... tags) {
        Map<String, String> tagMap = tagMap(tags);
=======
    public Sensor addLatencyAndThroughputSensor(String scopeName, String entityName, String operationName,
                                                Sensor.RecordingLevel recordingLevel, String... tags) {
        final Map<String, String> tagMap = constructTags(scopeName, entityName, tags);
        final Map<String, String> allTagMap = constructTags(scopeName, "all", tags);
>>>>>>> 8ee7b906

        // first add the global operation metrics if not yet, with the global tags only
        Sensor parent = metrics.sensor(sensorName(operationName, null), recordingLevel);
        addLatencyMetrics(scopeName, parent, operationName, allTagMap);

        // add the operation metrics with additional tags
        Sensor sensor = metrics.sensor(sensorName(operationName, entityName), recordingLevel, parent);
        addLatencyMetrics(scopeName, sensor, operationName, tagMap);

        parentSensors.put(sensor, parent);

        return sensor;
    }

    /**
     * @throws IllegalArgumentException if tags is not constructed in key-value pairs
     */
    @Override
    public Sensor addThroughputSensor(String scopeName, String entityName, String operationName, Sensor.RecordingLevel recordingLevel, String... tags) {
        final Map<String, String> tagMap = constructTags(scopeName, entityName, tags);
        final Map<String, String> allTagMap = constructTags(scopeName, "all", tags);

        // first add the global operation metrics if not yet, with the global tags only
        Sensor parent = metrics.sensor(sensorName(operationName, null), recordingLevel);
        addThroughputMetrics(scopeName, parent, operationName, allTagMap);

        // add the operation metrics with additional tags
        Sensor sensor = metrics.sensor(sensorName(operationName, entityName), recordingLevel, parent);
        addThroughputMetrics(scopeName, sensor, operationName, tagMap);

        parentSensors.put(sensor, parent);

        return sensor;
    }

<<<<<<< HEAD
    private void addLatencyMetrics(String scopeName, Sensor sensor, String entityName, String opName, Map<String, String> tags) {
        maybeAddMetric(sensor, metrics.metricName(entityName + "-" + opName + "-latency-avg", groupNameFromScope(scopeName),
            "The average latency of " + entityName + " " + opName + " operation.", tags), new Avg());
        maybeAddMetric(sensor, metrics.metricName(entityName + "-" + opName + "-latency-max", groupNameFromScope(scopeName),
            "The max latency of " + entityName + " " + opName + " operation.", tags), new Max());
        addThroughputMetrics(scopeName, sensor, entityName, opName, tags);
    }

    private void addThroughputMetrics(String scopeName, Sensor sensor, String entityName, String opName, Map<String, String> tags) {
        maybeAddMetric(sensor, metrics.metricName(entityName + "-" + opName + "-rate", groupNameFromScope(scopeName),
            "The average number of occurrence of " + entityName + " " + opName + " operation per second.", tags), new Rate(new Count()));
=======
    private void addLatencyMetrics(String scopeName, Sensor sensor, String opName, Map<String, String> tags) {

        maybeAddMetric(sensor, metrics.metricName(opName + "-latency-avg", groupNameFromScope(scopeName),
            "The average latency of " + opName + " operation.", tags), new Avg());
        maybeAddMetric(sensor, metrics.metricName(opName + "-latency-max", groupNameFromScope(scopeName),
            "The max latency of " + opName + " operation.", tags), new Max());
        addThroughputMetrics(scopeName, sensor, opName, tags);
    }

    private void addThroughputMetrics(String scopeName, Sensor sensor, String opName, Map<String, String> tags) {
        MetricName rateMetricName = metrics.metricName(opName + "-rate", groupNameFromScope(scopeName),
            "The average number of occurrence of " + opName + " operation per second.", tags);
        MetricName totalMetricName = metrics.metricName(opName + "-total", groupNameFromScope(scopeName),
                "The total number of occurrence of " + opName + " operations.", tags);
        if (!metrics.metrics().containsKey(rateMetricName) && !metrics.metrics().containsKey(totalMetricName)) {
            sensor.add(new Meter(new Count(), rateMetricName, totalMetricName));
        } else {
            log.trace("Trying to add metric twice: {} {}", rateMetricName, totalMetricName);
        }
>>>>>>> 8ee7b906
    }

    public void maybeAddMetric(Sensor sensor, MetricName name, MeasurableStat stat) {
        if (!metrics.metrics().containsKey(name)) {
            sensor.add(name, stat);
        } else {
            log.trace("Trying to add metric twice: {}", name);
        }
    }

    /**
     * Helper function. Measure the latency of an action. This is equivalent to
     * startTs = time.nanoseconds()
     * action.run()
     * endTs = time.nanoseconds()
     * sensor.record(endTs - startTs)
     * @param time      Time object.
     * @param action    Action to run.
     * @param sensor    Sensor to record value.
     */
    public void measureLatencyNs(final Time time, final Runnable action, final Sensor sensor) {
        long startNs = -1;
        if (sensor.shouldRecord()) {
            startNs = time.nanoseconds();
        }
        action.run();
        if (startNs != -1) {
            recordLatency(sensor, startNs, time.nanoseconds());
        }
    }

    /**
     * Deletes a sensor and its parents, if any
     */
    @Override
    public void removeSensor(Sensor sensor) {
        Objects.requireNonNull(sensor, "Sensor is null");
        metrics.removeSensor(sensor.name());

        final Sensor parent = parentSensors.get(sensor);
        if (parent != null) {
            metrics.removeSensor(parent.name());
        }

    }

}<|MERGE_RESOLUTION|>--- conflicted
+++ resolved
@@ -122,15 +122,10 @@
      * @throws IllegalArgumentException if tags is not constructed in key-value pairs
      */
     @Override
-<<<<<<< HEAD
-    public Sensor addLatencyAndThroughputSensor(String scopeName, String entityName, String operationName, Sensor.RecordingLevel recordingLevel, String... tags) {
-        Map<String, String> tagMap = tagMap(tags);
-=======
     public Sensor addLatencyAndThroughputSensor(String scopeName, String entityName, String operationName,
                                                 Sensor.RecordingLevel recordingLevel, String... tags) {
         final Map<String, String> tagMap = constructTags(scopeName, entityName, tags);
         final Map<String, String> allTagMap = constructTags(scopeName, "all", tags);
->>>>>>> 8ee7b906
 
         // first add the global operation metrics if not yet, with the global tags only
         Sensor parent = metrics.sensor(sensorName(operationName, null), recordingLevel);
@@ -166,19 +161,6 @@
         return sensor;
     }
 
-<<<<<<< HEAD
-    private void addLatencyMetrics(String scopeName, Sensor sensor, String entityName, String opName, Map<String, String> tags) {
-        maybeAddMetric(sensor, metrics.metricName(entityName + "-" + opName + "-latency-avg", groupNameFromScope(scopeName),
-            "The average latency of " + entityName + " " + opName + " operation.", tags), new Avg());
-        maybeAddMetric(sensor, metrics.metricName(entityName + "-" + opName + "-latency-max", groupNameFromScope(scopeName),
-            "The max latency of " + entityName + " " + opName + " operation.", tags), new Max());
-        addThroughputMetrics(scopeName, sensor, entityName, opName, tags);
-    }
-
-    private void addThroughputMetrics(String scopeName, Sensor sensor, String entityName, String opName, Map<String, String> tags) {
-        maybeAddMetric(sensor, metrics.metricName(entityName + "-" + opName + "-rate", groupNameFromScope(scopeName),
-            "The average number of occurrence of " + entityName + " " + opName + " operation per second.", tags), new Rate(new Count()));
-=======
     private void addLatencyMetrics(String scopeName, Sensor sensor, String opName, Map<String, String> tags) {
 
         maybeAddMetric(sensor, metrics.metricName(opName + "-latency-avg", groupNameFromScope(scopeName),
@@ -198,7 +180,6 @@
         } else {
             log.trace("Trying to add metric twice: {} {}", rateMetricName, totalMetricName);
         }
->>>>>>> 8ee7b906
     }
 
     public void maybeAddMetric(Sensor sensor, MetricName name, MeasurableStat stat) {
