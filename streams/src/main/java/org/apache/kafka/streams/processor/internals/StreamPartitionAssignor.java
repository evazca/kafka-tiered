--- conflicted
+++ resolved
@@ -150,18 +150,12 @@
         if (configs.containsKey(StreamsConfig.ZOOKEEPER_CONNECT_CONFIG)) {
             internalTopicManager = new InternalTopicManager(
                     (String) configs.get(StreamsConfig.ZOOKEEPER_CONNECT_CONFIG),
-<<<<<<< HEAD
-                    configs.containsKey(StreamsConfig.REPLICATION_FACTOR_CONFIG) ? (Integer) configs.get(StreamsConfig.REPLICATION_FACTOR_CONFIG) : 1);
-        } else {
-            log.info("Config '{}' isn't supplied and hence no internal topics will be created.", StreamsConfig.ZOOKEEPER_CONNECT_CONFIG);
-=======
                     configs.containsKey(StreamsConfig.REPLICATION_FACTOR_CONFIG) ? (Integer) configs.get(StreamsConfig.REPLICATION_FACTOR_CONFIG) : 1,
                     configs.containsKey(StreamsConfig.WINDOW_STORE_CHANGE_LOG_ADDITIONAL_RETENTION_MS_CONFIG) ?
                             (Long) configs.get(StreamsConfig.WINDOW_STORE_CHANGE_LOG_ADDITIONAL_RETENTION_MS_CONFIG)
                             : WINDOW_CHANGE_LOG_ADDITIONAL_RETENTION_DEFAULT);
         } else {
             log.info("stream-thread [{}] Config '{}' isn't supplied and hence no internal topics will be created.",  streamThread.getName(), StreamsConfig.ZOOKEEPER_CONNECT_CONFIG);
->>>>>>> 850ceb74
         }
     }
 
@@ -196,22 +190,12 @@
     /**
      * Internal helper function that creates a Kafka topic
      * @param topicToTaskIds Map that contains the topic names to be created
-<<<<<<< HEAD
-     * @param compactTopic If true, the topic should be a compacted topic. This is used for
-     *                     change log topics usually.
-=======
->>>>>>> 850ceb74
      * @param postPartitionPhase If true, the computation for calculating the number of partitions
      *                           is slightly different. Set to true after the initial topic-to-partition
      *                           assignment.
      * @return
      */
-<<<<<<< HEAD
-    private Map<TopicPartition, PartitionInfo> prepareTopic(Map<String, Set<TaskId>> topicToTaskIds,
-                                                            boolean compactTopic,
-=======
     private Map<TopicPartition, PartitionInfo> prepareTopic(Map<InternalTopicConfig, Set<TaskId>> topicToTaskIds,
->>>>>>> 850ceb74
                                                             boolean postPartitionPhase) {
         Map<TopicPartition, PartitionInfo> partitionInfos = new HashMap<>();
         // if ZK is specified, prepare the internal source topic before calling partition grouper
@@ -245,8 +229,6 @@
 
                 for (PartitionInfo partition : partitions)
                     partitionInfos.put(new TopicPartition(partition.topic(), partition.partition()), partition);
-<<<<<<< HEAD
-=======
             }
 
             log.info("stream-thread [{}] Completed validating internal topics in partition assignor", streamThread.getName());
@@ -257,28 +239,11 @@
                 if (partitions == null) {
                     missingTopics.add(topic.name());
                 }
->>>>>>> 850ceb74
             }
             if (!missingTopics.isEmpty()) {
                 log.warn("stream-thread [{}] Topic {} do not exists but couldn't created as the config '{}' isn't supplied",
                         streamThread.getName(), missingTopics, StreamsConfig.ZOOKEEPER_CONNECT_CONFIG);
 
-<<<<<<< HEAD
-            log.info("Completed validating internal topics in partition assignor.");
-        } else {
-            List<String> missingTopics = new ArrayList<>();
-            for (String topic : topicToTaskIds.keySet()) {
-                List<PartitionInfo> partitions = streamThread.restoreConsumer.partitionsFor(topic);
-                if (partitions == null) {
-                    missingTopics.add(topic);
-                }
-            }
-            if (!missingTopics.isEmpty()) {
-                log.warn("Topic {} do not exists but couldn't created as the config '{}' isn't supplied",
-                         missingTopics, StreamsConfig.ZOOKEEPER_CONNECT_CONFIG);
-
-=======
->>>>>>> 850ceb74
             }
         }
 
@@ -388,9 +353,6 @@
             }
         }
 
-<<<<<<< HEAD
-        Map<TopicPartition, PartitionInfo> internalPartitionInfos = prepareTopic(internalSourceTopicToTaskIds, false, false);
-=======
 
         Collection<Set<String>> copartitionTopicGroups = streamThread.builder.copartitionGroups();
         ensureCopartitioning(copartitionTopicGroups, internalSourceTopicGroups,
@@ -398,7 +360,6 @@
 
 
         internalPartitionInfos = prepareTopic(internalSourceTopicToTaskIds, false);
->>>>>>> 850ceb74
         internalSourceTopicToTaskIds.clear();
 
         metadataWithInternalTopics = metadata;
@@ -509,15 +470,9 @@
         }
 
         // if ZK is specified, validate the internal topics again
-<<<<<<< HEAD
-        prepareTopic(internalSourceTopicToTaskIds, false /* compactTopic */, true);
-        // change log topics should be compacted
-        prepareTopic(stateChangelogTopicToTaskIds, true /* compactTopic */, true);
-=======
         prepareTopic(internalSourceTopicToTaskIds,  /* compactTopic */ true);
         // change log topics should be compacted
         prepareTopic(stateChangelogTopicToTaskIds,  /* compactTopic */ true);
->>>>>>> 850ceb74
 
         Map<String, Assignment> assignment = new HashMap<>();
         for (AssignmentSupplier assignmentSupplier : assignmentSuppliers) {
