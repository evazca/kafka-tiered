--- conflicted
+++ resolved
@@ -87,16 +87,8 @@
             Segment previousSegment = segments.putIfAbsent(key, newSegment);
             if (previousSegment == null) {
                 newSegment.openDB(context);
-<<<<<<< HEAD
-                segments.put(key, newSegment);
-                maxSegmentId = segmentId > maxSegmentId ? segmentId : maxSegmentId;
-                if (minSegmentId == Long.MAX_VALUE) {
-                    minSegmentId = maxSegmentId;
-                }
-=======
                 maxSegmentId = segmentId > maxSegmentId ? segmentId : maxSegmentId;
                 minSegmentId = segmentId < minSegmentId ? segmentId : minSegmentId;
->>>>>>> 8ee7b906
             }
             return previousSegment == null ? newSegment : previousSegment;
         } else {
