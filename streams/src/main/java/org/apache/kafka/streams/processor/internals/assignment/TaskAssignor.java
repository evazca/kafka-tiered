--- conflicted
+++ resolved
@@ -40,26 +40,16 @@
         }
 
         TaskAssignor<C, T> assignor = new TaskAssignor<>(states, tasks, seed);
-<<<<<<< HEAD
-        log.info("Assigning tasks to clients: {}, prevAssignmentBalanced: {}, " +
-            "prevClientsUnchangeed: {}, tasks: {}, replicas: {}",
-            states, assignor.prevAssignmentBalanced, assignor.prevClientsUnchanged,
-=======
         log.info("stream-thread [{}] Assigning tasks to clients: {}, prevAssignmentBalanced: {}, " +
             "prevClientsUnchanged: {}, tasks: {}, replicas: {}",
             streamThreadId, states, assignor.prevAssignmentBalanced, assignor.prevClientsUnchanged,
->>>>>>> 850ceb74
             tasks, numStandbyReplicas);
 
         assignor.assignTasks();
         if (numStandbyReplicas > 0)
             assignor.assignStandbyTasks(numStandbyReplicas);
 
-<<<<<<< HEAD
-        log.info("Assigned with: " + assignor.states);
-=======
         log.info("stream-thread [{}] Assigned with: {}", streamThreadId, assignor.states);
->>>>>>> 850ceb74
         return assignor.states;
     }
 
