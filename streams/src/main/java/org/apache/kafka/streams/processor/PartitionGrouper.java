/**
 * Licensed to the Apache Software Foundation (ASF) under one or more
 * contributor license agreements.  See the NOTICE file distributed with
 * this work for additional information regarding copyright ownership.
 * The ASF licenses this file to You under the Apache License, Version 2.0
 * (the "License"); you may not use this file except in compliance with
 * the License.  You may obtain a copy of the License at
 *
 *    http://www.apache.org/licenses/LICENSE-2.0
 *
 * Unless required by applicable law or agreed to in writing, software
 * distributed under the License is distributed on an "AS IS" BASIS,
 * WITHOUT WARRANTIES OR CONDITIONS OF ANY KIND, either express or implied.
 * See the License for the specific language governing permissions and
 * limitations under the License.
 */

package org.apache.kafka.streams.processor;

import org.apache.kafka.common.Cluster;
import org.apache.kafka.common.TopicPartition;

import java.util.Map;
import java.util.Set;

/**
 * A partition grouper that generates partition groups given the list of topic-partitions.
 *
 * This grouper also acts as the stream task creation function along with partition distribution
 * such that each generated partition group is assigned with a distinct {@link TaskId};
 * the created task ids will then be assigned to Kafka Streams instances that host the stream
 * processing application.
 */
public interface PartitionGrouper {

    /**
     * Returns a map of task ids to groups of partitions. A partition group forms a task, thus, partitions that are
     * expected to be processed together must be in the same group.
<<<<<<< HEAD
     *
     * Note that the grouping of partitions need to be <b>sticky</b> such that for a given partition, its assigned
     * task should always be the same regardless of the input parameters to this function. This is to ensure task's
     * local state stores remain valid through workload rebalances among Kafka Streams instances.
     *
     * The default partition grouper implements this interface by assigning all partitions across different topics with the same
     * partition id into the same task. See {@link DefaultPartitionGrouper} for more information.
=======
>>>>>>> 850ceb74
     *
     * Note that the grouping of partitions need to be <b>sticky</b> such that for a given partition, its assigned
     * task should always be the same regardless of the input parameters to this function. This is to ensure task's
     * local state stores remain valid through workload rebalances among Kafka Streams instances.
     *
     * The default partition grouper implements this interface by assigning all partitions across different topics with the same
     * partition id into the same task. See {@link DefaultPartitionGrouper} for more information.
     *
     * @param topicGroups The map from the {@link TopologyBuilder#topicGroups()} topic group} id to topics
     * @param metadata Metadata of the consuming cluster
     * @return a map of task ids to groups of partitions
     */
    Map<TaskId, Set<TopicPartition>> partitionGroups(Map<Integer, Set<String>> topicGroups, Cluster metadata);

}<|MERGE_RESOLUTION|>--- conflicted
+++ resolved
@@ -36,16 +36,6 @@
     /**
      * Returns a map of task ids to groups of partitions. A partition group forms a task, thus, partitions that are
      * expected to be processed together must be in the same group.
-<<<<<<< HEAD
-     *
-     * Note that the grouping of partitions need to be <b>sticky</b> such that for a given partition, its assigned
-     * task should always be the same regardless of the input parameters to this function. This is to ensure task's
-     * local state stores remain valid through workload rebalances among Kafka Streams instances.
-     *
-     * The default partition grouper implements this interface by assigning all partitions across different topics with the same
-     * partition id into the same task. See {@link DefaultPartitionGrouper} for more information.
-=======
->>>>>>> 850ceb74
      *
      * Note that the grouping of partitions need to be <b>sticky</b> such that for a given partition, its assigned
      * task should always be the same regardless of the input parameters to this function. This is to ensure task's
