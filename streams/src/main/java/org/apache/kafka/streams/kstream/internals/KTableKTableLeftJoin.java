/**
 * Licensed to the Apache Software Foundation (ASF) under one or more
 * contributor license agreements.  See the NOTICE file distributed with
 * this work for additional information regarding copyright ownership.
 * The ASF licenses this file to You under the Apache License, Version 2.0
 * (the "License"); you may not use this file except in compliance with
 * the License.  You may obtain a copy of the License at
 * <p>
 * http://www.apache.org/licenses/LICENSE-2.0
 * <p>
 * Unless required by applicable law or agreed to in writing, software
 * distributed under the License is distributed on an "AS IS" BASIS,
 * WITHOUT WARRANTIES OR CONDITIONS OF ANY KIND, either express or implied.
 * See the License for the specific language governing permissions and
 * limitations under the License.
 */

package org.apache.kafka.streams.kstream.internals;

import org.apache.kafka.streams.kstream.ValueJoiner;
import org.apache.kafka.streams.processor.AbstractProcessor;
import org.apache.kafka.streams.processor.Processor;
import org.apache.kafka.streams.processor.ProcessorContext;

class KTableKTableLeftJoin<K, R, V1, V2> extends KTableKTableAbstractJoin<K, R, V1, V2> {

    KTableKTableLeftJoin(KTableImpl<K, ?, V1> table1, KTableImpl<K, ?, V2> table2, ValueJoiner<? super V1, ? super V2, ? extends R> joiner) {
        super(table1, table2, joiner);
    }

    @Override
    public Processor<K, Change<V1>> get() {
        return new KTableKTableLeftJoinProcessor(valueGetterSupplier2.get());
    }

    @Override
    public KTableValueGetterSupplier<K, R> view() {
        return new KTableKTableLeftJoinValueGetterSupplier(valueGetterSupplier1, valueGetterSupplier2);
    }

    private class KTableKTableLeftJoinValueGetterSupplier extends AbstractKTableKTableJoinValueGetterSupplier<K, R, V1, V2> {
<<<<<<< HEAD

        public KTableKTableLeftJoinValueGetterSupplier(KTableValueGetterSupplier<K, V1> valueGetterSupplier1, KTableValueGetterSupplier<K, V2> valueGetterSupplier2) {
            super(valueGetterSupplier1, valueGetterSupplier2);
        }

=======

        public KTableKTableLeftJoinValueGetterSupplier(KTableValueGetterSupplier<K, V1> valueGetterSupplier1, KTableValueGetterSupplier<K, V2> valueGetterSupplier2) {
            super(valueGetterSupplier1, valueGetterSupplier2);
        }

>>>>>>> d7850a40
        public KTableValueGetter<K, R> get() {
            return new KTableKTableLeftJoinValueGetter(valueGetterSupplier1.get(), valueGetterSupplier2.get());
        }
    }


    private class KTableKTableLeftJoinProcessor extends AbstractProcessor<K, Change<V1>> {

        private final KTableValueGetter<K, V2> valueGetter;

        public KTableKTableLeftJoinProcessor(KTableValueGetter<K, V2> valueGetter) {
            this.valueGetter = valueGetter;
        }

        @SuppressWarnings("unchecked")
        @Override
        public void init(ProcessorContext context) {
            super.init(context);
            valueGetter.init(context);
        }

        @Override
        public void process(final K key, final Change<V1> change) {
            // we do join iff keys are equal, thus, if key is null we cannot join and just ignore the record
            if (key == null) {
                return;
            }

            R newValue = null;
            R oldValue = null;

            final V2 value2 = valueGetter.get(key);
            if (value2 == null && change.newValue == null && change.oldValue == null) {
                return;
            }

            if (change.newValue != null) {
                newValue = joiner.apply(change.newValue, value2);
            }

            if (sendOldValues && change.oldValue != null)
                oldValue = joiner.apply(change.oldValue, value2);

            context().forward(key, new Change<>(newValue, oldValue));
        }
    }

    private class KTableKTableLeftJoinValueGetter implements KTableValueGetter<K, R> {

        private final KTableValueGetter<K, V1> valueGetter1;
        private final KTableValueGetter<K, V2> valueGetter2;

        public KTableKTableLeftJoinValueGetter(KTableValueGetter<K, V1> valueGetter1, KTableValueGetter<K, V2> valueGetter2) {
            this.valueGetter1 = valueGetter1;
            this.valueGetter2 = valueGetter2;
        }

        @Override
        public void init(ProcessorContext context) {
            valueGetter1.init(context);
            valueGetter2.init(context);
        }

        @Override
        public R get(K key) {
            V1 value1 = valueGetter1.get(key);

            if (value1 != null) {
                V2 value2 = valueGetter2.get(key);
                return joiner.apply(value1, value2);
            } else {
                return null;
            }
        }

    }

}<|MERGE_RESOLUTION|>--- conflicted
+++ resolved
@@ -39,19 +39,11 @@
     }
 
     private class KTableKTableLeftJoinValueGetterSupplier extends AbstractKTableKTableJoinValueGetterSupplier<K, R, V1, V2> {
-<<<<<<< HEAD
 
         public KTableKTableLeftJoinValueGetterSupplier(KTableValueGetterSupplier<K, V1> valueGetterSupplier1, KTableValueGetterSupplier<K, V2> valueGetterSupplier2) {
             super(valueGetterSupplier1, valueGetterSupplier2);
         }
 
-=======
-
-        public KTableKTableLeftJoinValueGetterSupplier(KTableValueGetterSupplier<K, V1> valueGetterSupplier1, KTableValueGetterSupplier<K, V2> valueGetterSupplier2) {
-            super(valueGetterSupplier1, valueGetterSupplier2);
-        }
-
->>>>>>> d7850a40
         public KTableValueGetter<K, R> get() {
             return new KTableKTableLeftJoinValueGetter(valueGetterSupplier1.get(), valueGetterSupplier2.get());
         }
@@ -97,6 +89,7 @@
 
             context().forward(key, new Change<>(newValue, oldValue));
         }
+
     }
 
     private class KTableKTableLeftJoinValueGetter implements KTableValueGetter<K, R> {
