/*
 * Licensed to the Apache Software Foundation (ASF) under one or more
 * contributor license agreements. See the NOTICE file distributed with
 * this work for additional information regarding copyright ownership.
 * The ASF licenses this file to You under the Apache License, Version 2.0
 * (the "License"); you may not use this file except in compliance with
<<<<<<< HEAD
 * the License.  You may obtain a copy of the License at
 * <p>
 * http://www.apache.org/licenses/LICENSE-2.0
 * <p>
=======
 * the License. You may obtain a copy of the License at
 *
 *    http://www.apache.org/licenses/LICENSE-2.0
 *
>>>>>>> 8ee7b906
 * Unless required by applicable law or agreed to in writing, software
 * distributed under the License is distributed on an "AS IS" BASIS,
 * WITHOUT WARRANTIES OR CONDITIONS OF ANY KIND, either express or implied.
 * See the License for the specific language governing permissions and
 * limitations under the License.
 */
package org.apache.kafka.streams.kstream;

<<<<<<< HEAD
import org.apache.kafka.common.annotation.InterfaceStability;
=======
>>>>>>> 8ee7b906
import org.apache.kafka.streams.processor.TimestampExtractor;

import java.util.Map;

/**
 * The window specification interface for fixed size windows that is used to define window boundaries and window
 * maintain duration.
 * <p>
 * If not explicitly specified, the default maintain duration is 1 day.
 * For time semantics, see {@link TimestampExtractor}.
 *
 * @param <W> type of the window instance
 * @see TimeWindows
 * @see UnlimitedWindows
 * @see JoinWindows
 * @see SessionWindows
 * @see TimestampExtractor
 */
@InterfaceStability.Unstable
public abstract class Windows<W extends Window> {

    private static final int DEFAULT_NUM_SEGMENTS = 3;

    static final long DEFAULT_MAINTAIN_DURATION_MS = 24 * 60 * 60 * 1000L; // one day

    private long maintainDurationMs;

    public int segments;

    protected Windows() {
        segments = DEFAULT_NUM_SEGMENTS;
        maintainDurationMs = DEFAULT_MAINTAIN_DURATION_MS;
    }

    /**
     * Set the window maintain duration (retention time) in milliseconds.
     * This retention time is a guaranteed <i>lower bound</i> for how long a window will be maintained.
     *
     * @param durationMs the window retention time in milliseconds
     * @return itself
     * @throws IllegalArgumentException if {@code durationMs} is negative
     */
    // This should always get overridden to provide the correct return type and thus to avoid a cast
    public Windows<W> until(final long durationMs) throws IllegalArgumentException {
        if (durationMs < 0) {
            throw new IllegalArgumentException("Window retention time (durationMs) cannot be negative.");
        }
        maintainDurationMs = durationMs;

        return this;
    }

    /**
     * Return the window maintain duration (retention time) in milliseconds.
<<<<<<< HEAD
     *
     * @return the window maintain duration
     */
    public long maintainMs() {
        return maintainDurationMs;
    }

    /**
     * Set the number of segments to be used for rolling the window store.
     * This function is not exposed to users but can be called by developers that extend this class.
     *
     * @param segments the number of segments to be used
     * @return itself
     * @throws IllegalArgumentException if specified segments is small than 2
     */
=======
     *
     * @return the window maintain duration
     */
    public long maintainMs() {
        return maintainDurationMs;
    }

    /**
     * Set the number of segments to be used for rolling the window store.
     * This function is not exposed to users but can be called by developers that extend this class.
     *
     * @param segments the number of segments to be used
     * @return itself
     * @throws IllegalArgumentException if specified segments is small than 2
     */
>>>>>>> 8ee7b906
    protected Windows<W> segments(final int segments) throws IllegalArgumentException {
        if (segments < 2) {
            throw new IllegalArgumentException("Number of segments must be at least 2.");
        }
        this.segments = segments;

        return this;
    }

    /**
     * Create all windows that contain the provided timestamp, indexed by non-negative window start timestamps.
     *
     * @param timestamp the timestamp window should get created for
     * @return a map of {@code windowStartTimestamp -> Window} entries
     */
    public abstract Map<Long, W> windowsFor(final long timestamp);

    /**
     * Return the size of the specified windows in milliseconds.
     *
     * @return the size of the specified windows
     */
    public abstract long size();
}<|MERGE_RESOLUTION|>--- conflicted
+++ resolved
@@ -4,17 +4,10 @@
  * this work for additional information regarding copyright ownership.
  * The ASF licenses this file to You under the Apache License, Version 2.0
  * (the "License"); you may not use this file except in compliance with
-<<<<<<< HEAD
- * the License.  You may obtain a copy of the License at
- * <p>
- * http://www.apache.org/licenses/LICENSE-2.0
- * <p>
-=======
  * the License. You may obtain a copy of the License at
  *
  *    http://www.apache.org/licenses/LICENSE-2.0
  *
->>>>>>> 8ee7b906
  * Unless required by applicable law or agreed to in writing, software
  * distributed under the License is distributed on an "AS IS" BASIS,
  * WITHOUT WARRANTIES OR CONDITIONS OF ANY KIND, either express or implied.
@@ -23,10 +16,6 @@
  */
 package org.apache.kafka.streams.kstream;
 
-<<<<<<< HEAD
-import org.apache.kafka.common.annotation.InterfaceStability;
-=======
->>>>>>> 8ee7b906
 import org.apache.kafka.streams.processor.TimestampExtractor;
 
 import java.util.Map;
@@ -45,7 +34,6 @@
  * @see SessionWindows
  * @see TimestampExtractor
  */
-@InterfaceStability.Unstable
 public abstract class Windows<W extends Window> {
 
     private static final int DEFAULT_NUM_SEGMENTS = 3;
@@ -81,7 +69,6 @@
 
     /**
      * Return the window maintain duration (retention time) in milliseconds.
-<<<<<<< HEAD
      *
      * @return the window maintain duration
      */
@@ -97,23 +84,6 @@
      * @return itself
      * @throws IllegalArgumentException if specified segments is small than 2
      */
-=======
-     *
-     * @return the window maintain duration
-     */
-    public long maintainMs() {
-        return maintainDurationMs;
-    }
-
-    /**
-     * Set the number of segments to be used for rolling the window store.
-     * This function is not exposed to users but can be called by developers that extend this class.
-     *
-     * @param segments the number of segments to be used
-     * @return itself
-     * @throws IllegalArgumentException if specified segments is small than 2
-     */
->>>>>>> 8ee7b906
     protected Windows<W> segments(final int segments) throws IllegalArgumentException {
         if (segments < 2) {
             throw new IllegalArgumentException("Number of segments must be at least 2.");
