--- conflicted
+++ resolved
@@ -59,11 +59,7 @@
     public StateStore get() {
         MemoryStore<K, V> store = new MemoryStore<>(name, keySerde, valueSerde);
 
-<<<<<<< HEAD
-        return new MeteredKeyValueStore<>(store.enableLogging(), "in-memory-state", time);
-=======
         return new MeteredKeyValueStore<>(logged ? store.enableLogging() : store, "in-memory-state", time);
->>>>>>> 850ceb74
     }
 
     private static class MemoryStore<K, V> implements KeyValueStore<K, V> {
@@ -72,8 +68,6 @@
         private final Serde<V> valueSerde;
         private final NavigableMap<K, V> map;
         private volatile boolean open = false;
-
-        private StateSerdes<K, V> serdes;
 
         private StateSerdes<K, V> serdes;
 
@@ -116,10 +110,7 @@
                     }
                 }
             });
-<<<<<<< HEAD
-=======
             this.open = true;
->>>>>>> 850ceb74
         }
 
         @Override
