--- conflicted
+++ resolved
@@ -32,62 +32,14 @@
 @Deprecated
 public class RocksDBKeyValueStoreSupplier<K, V> extends AbstractStoreSupplier<K, V, KeyValueStore> {
 
-<<<<<<< HEAD
-    private static final String METRICS_SCOPE = "rocksdb-state";
-    private final boolean cached;
-
-    public RocksDBKeyValueStoreSupplier(String name, Serde<K> keySerde, Serde<V> valueSerde, boolean logged, Map<String, String> logConfig, boolean cached) {
-        this(name, keySerde, valueSerde, null, logged, logConfig, cached);
-=======
     private final KeyValueStoreBuilder<K, V> builder;
 
     public RocksDBKeyValueStoreSupplier(String name, Serde<K> keySerde, Serde<V> valueSerde, boolean logged, Map<String, String> logConfig, boolean cached) {
         this(name, keySerde, valueSerde, Time.SYSTEM, logged, logConfig, cached);
->>>>>>> 8ee7b906
     }
 
     public RocksDBKeyValueStoreSupplier(String name, Serde<K> keySerde, Serde<V> valueSerde, Time time, boolean logged, Map<String, String> logConfig, boolean cached) {
         super(name, keySerde, valueSerde, time, logged, logConfig);
-<<<<<<< HEAD
-        this.cached = cached;
-    }
-
-    public KeyValueStore get() {
-        if (!cached && !logged) {
-            return new MeteredKeyValueStore<>(
-                    new RocksDBStore<>(name, keySerde, valueSerde), METRICS_SCOPE, time);
-        }
-
-        // when cached, logged, or both we use a bytes store as the inner most store
-        final RocksDBStore<Bytes, byte[]> rocks = new RocksDBStore<>(name,
-                                                                     Serdes.Bytes(),
-                                                                     Serdes.ByteArray());
-
-        if (cached && logged) {
-            return new CachingKeyValueStore<>(
-                    new MeteredKeyValueStore<>(
-                            new ChangeLoggingKeyValueBytesStore(rocks),
-                            METRICS_SCOPE,
-                            time),
-                    keySerde,
-                    valueSerde);
-        }
-
-        if (cached) {
-            return new CachingKeyValueStore<>(
-                    new MeteredKeyValueStore<>(rocks, METRICS_SCOPE, time),
-                    keySerde,
-                    valueSerde);
-
-        } else {
-            // logged
-            return new MeteredKeyValueStore<>(
-                    new ChangeLoggingKeyValueStore<>(rocks, keySerde, valueSerde),
-                    METRICS_SCOPE,
-                    time);
-        }
-
-=======
         builder = new KeyValueStoreBuilder<>(new RocksDbKeyValueBytesStoreSupplier(name),
                                              keySerde,
                                              valueSerde,
@@ -103,7 +55,6 @@
 
     public KeyValueStore get() {
         return builder.build();
->>>>>>> 8ee7b906
     }
 
 
