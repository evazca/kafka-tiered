/**
 * Licensed to the Apache Software Foundation (ASF) under one or more
 * contributor license agreements.  See the NOTICE file distributed with
 * this work for additional information regarding copyright ownership.
 * The ASF licenses this file to You under the Apache License, Version 2.0
 * (the "License"); you may not use this file except in compliance with
 * the License.  You may obtain a copy of the License at
 *
 *    http://www.apache.org/licenses/LICENSE-2.0
 *
 * Unless required by applicable law or agreed to in writing, software
 * distributed under the License is distributed on an "AS IS" BASIS,
 * WITHOUT WARRANTIES OR CONDITIONS OF ANY KIND, either express or implied.
 * See the License for the specific language governing permissions and
 * limitations under the License.
 */

package org.apache.kafka.streams.processor.internals;

<<<<<<< HEAD
import org.apache.kafka.common.serialization.Serde;
import org.apache.kafka.streams.StreamsConfig;
import org.apache.kafka.streams.StreamsMetrics;
import org.apache.kafka.streams.errors.TopologyBuilderException;
import org.apache.kafka.streams.processor.StateRestoreCallback;
=======
import org.apache.kafka.streams.StreamsConfig;
import org.apache.kafka.streams.StreamsMetrics;
import org.apache.kafka.streams.errors.TopologyBuilderException;
>>>>>>> d7850a40
import org.apache.kafka.streams.processor.StateStore;
import org.apache.kafka.streams.processor.TaskId;
import org.apache.kafka.streams.state.internals.ThreadCache;

import java.util.List;

public class ProcessorContextImpl extends AbstractProcessorContext implements RecordCollector.Supplier {

    private final StreamTask task;
    private final RecordCollector collector;

    ProcessorContextImpl(final TaskId id,
                         final StreamTask task,
                         final StreamsConfig config,
                         final RecordCollector collector,
                         final ProcessorStateManager stateMgr,
                         final StreamsMetrics metrics,
                         final ThreadCache cache) {
        super(id, task.applicationId(), config, metrics, stateMgr, cache);
        this.task = task;
        this.collector = collector;
    }

    public ProcessorStateManager getStateMgr() {
        return (ProcessorStateManager) stateManager;
    }

    @Override
    public RecordCollector recordCollector() {
        return this.collector;
    }

    /**
     * @throws TopologyBuilderException if an attempt is made to access this state store from an unknown node
     */
    @Override
<<<<<<< HEAD
    public StateStore getStateStore(String name) {
        if (currentNode == null)
=======
    public StateStore getStateStore(final String name) {
        if (currentNode() == null) {
>>>>>>> d7850a40
            throw new TopologyBuilderException("Accessing from an unknown node");
        }

<<<<<<< HEAD
        if (!currentNode.stateStores.contains(name)) {
            throw new TopologyBuilderException("Processor " + currentNode.name() + " has no access to StateStore " + name);
        }

        return stateMgr.getStore(name);
    }

    @Override
    public ThreadCache getCache() {
        return cache;
    }

    /**
     * @throws IllegalStateException if the task's record is null
     */
    @Override
    public String topic() {
        if (recordContext == null)
            throw new IllegalStateException("This should not happen as topic() should only be called while a record is processed");

        String topic = recordContext.topic();

        if (topic.equals(NONEXIST_TOPIC))
            return null;
        else
            return topic;
    }

    /**
     * @throws IllegalStateException if partition is null
     */
    @Override
    public int partition() {
        if (recordContext == null)
            throw new IllegalStateException("This should not happen as partition() should only be called while a record is processed");

        return recordContext.partition();
    }

    /**
     * @throws IllegalStateException if offset is null
     */
    @Override
    public long offset() {
        if (recordContext == null)
            throw new IllegalStateException("This should not happen as offset() should only be called while a record is processed");

        return recordContext.offset();
    }
=======
        final StateStore global = stateManager.getGlobalStore(name);
        if (global != null) {
            return global;
        }
>>>>>>> d7850a40

        if (!currentNode().stateStores.contains(name)) {
            throw new TopologyBuilderException("Processor " + currentNode().name() + " has no access to StateStore " + name);
        }

        return stateManager.getStore(name);
    }

    @SuppressWarnings("unchecked")
    @Override
    public <K, V> void forward(final K key, final V value) {
        final ProcessorNode previousNode = currentNode();
        try {
            for (ProcessorNode child : (List<ProcessorNode>) currentNode().children()) {
                setCurrentNode(child);
                child.process(key, value);
            }
        } finally {
            setCurrentNode(previousNode);
        }
    }

    @SuppressWarnings("unchecked")
    @Override
    public <K, V> void forward(final K key, final V value, final int childIndex) {
        final ProcessorNode previousNode = currentNode();
        final ProcessorNode child = (ProcessorNode<K, V>) currentNode().children().get(childIndex);
        setCurrentNode(child);
        try {
            child.process(key, value);
        } finally {
            setCurrentNode(previousNode);
        }
    }

    @SuppressWarnings("unchecked")
    @Override
    public <K, V> void forward(final K key, final V value, final String childName) {
        for (ProcessorNode child : (List<ProcessorNode<K, V>>) currentNode().children()) {
            if (child.name().equals(childName)) {
                ProcessorNode previousNode = currentNode();
                setCurrentNode(child);
                try {
                    child.process(key, value);
                    return;
                } finally {
                    setCurrentNode(previousNode);
                }
            }
        }
    }

    @Override
    public void commit() {
        task.needCommit();
    }

    @Override
    public void schedule(final long interval) {
        task.schedule(interval);
    }

<<<<<<< HEAD
    @Override
    public Map<String, Object> appConfigs() {
        return config.originals();
    }

    @Override
    public Map<String, Object> appConfigsWithPrefix(String prefix) {
        return config.originalsWithPrefix(prefix);
    }

    @Override
    public void setRecordContext(final RecordContext recordContext) {
        this.recordContext = recordContext;
    }

    @Override
    public RecordContext recordContext() {
        return this.recordContext;
    }

    @Override
    public void setCurrentNode(final ProcessorNode currentNode) {
        this.currentNode = currentNode;
    }

    @Override
    public ProcessorNode currentNode() {
        return currentNode;
    }
=======
>>>>>>> d7850a40
}<|MERGE_RESOLUTION|>--- conflicted
+++ resolved
@@ -17,17 +17,9 @@
 
 package org.apache.kafka.streams.processor.internals;
 
-<<<<<<< HEAD
-import org.apache.kafka.common.serialization.Serde;
 import org.apache.kafka.streams.StreamsConfig;
 import org.apache.kafka.streams.StreamsMetrics;
 import org.apache.kafka.streams.errors.TopologyBuilderException;
-import org.apache.kafka.streams.processor.StateRestoreCallback;
-=======
-import org.apache.kafka.streams.StreamsConfig;
-import org.apache.kafka.streams.StreamsMetrics;
-import org.apache.kafka.streams.errors.TopologyBuilderException;
->>>>>>> d7850a40
 import org.apache.kafka.streams.processor.StateStore;
 import org.apache.kafka.streams.processor.TaskId;
 import org.apache.kafka.streams.state.internals.ThreadCache;
@@ -64,72 +56,15 @@
      * @throws TopologyBuilderException if an attempt is made to access this state store from an unknown node
      */
     @Override
-<<<<<<< HEAD
-    public StateStore getStateStore(String name) {
-        if (currentNode == null)
-=======
     public StateStore getStateStore(final String name) {
         if (currentNode() == null) {
->>>>>>> d7850a40
             throw new TopologyBuilderException("Accessing from an unknown node");
         }
 
-<<<<<<< HEAD
-        if (!currentNode.stateStores.contains(name)) {
-            throw new TopologyBuilderException("Processor " + currentNode.name() + " has no access to StateStore " + name);
-        }
-
-        return stateMgr.getStore(name);
-    }
-
-    @Override
-    public ThreadCache getCache() {
-        return cache;
-    }
-
-    /**
-     * @throws IllegalStateException if the task's record is null
-     */
-    @Override
-    public String topic() {
-        if (recordContext == null)
-            throw new IllegalStateException("This should not happen as topic() should only be called while a record is processed");
-
-        String topic = recordContext.topic();
-
-        if (topic.equals(NONEXIST_TOPIC))
-            return null;
-        else
-            return topic;
-    }
-
-    /**
-     * @throws IllegalStateException if partition is null
-     */
-    @Override
-    public int partition() {
-        if (recordContext == null)
-            throw new IllegalStateException("This should not happen as partition() should only be called while a record is processed");
-
-        return recordContext.partition();
-    }
-
-    /**
-     * @throws IllegalStateException if offset is null
-     */
-    @Override
-    public long offset() {
-        if (recordContext == null)
-            throw new IllegalStateException("This should not happen as offset() should only be called while a record is processed");
-
-        return recordContext.offset();
-    }
-=======
         final StateStore global = stateManager.getGlobalStore(name);
         if (global != null) {
             return global;
         }
->>>>>>> d7850a40
 
         if (!currentNode().stateStores.contains(name)) {
             throw new TopologyBuilderException("Processor " + currentNode().name() + " has no access to StateStore " + name);
@@ -192,36 +127,4 @@
         task.schedule(interval);
     }
 
-<<<<<<< HEAD
-    @Override
-    public Map<String, Object> appConfigs() {
-        return config.originals();
-    }
-
-    @Override
-    public Map<String, Object> appConfigsWithPrefix(String prefix) {
-        return config.originalsWithPrefix(prefix);
-    }
-
-    @Override
-    public void setRecordContext(final RecordContext recordContext) {
-        this.recordContext = recordContext;
-    }
-
-    @Override
-    public RecordContext recordContext() {
-        return this.recordContext;
-    }
-
-    @Override
-    public void setCurrentNode(final ProcessorNode currentNode) {
-        this.currentNode = currentNode;
-    }
-
-    @Override
-    public ProcessorNode currentNode() {
-        return currentNode;
-    }
-=======
->>>>>>> d7850a40
 }