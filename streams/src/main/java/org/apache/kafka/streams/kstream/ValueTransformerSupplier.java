/*
 * Licensed to the Apache Software Foundation (ASF) under one or more
 * contributor license agreements. See the NOTICE file distributed with
 * this work for additional information regarding copyright ownership.
 * The ASF licenses this file to You under the Apache License, Version 2.0
 * (the "License"); you may not use this file except in compliance with
 * the License. You may obtain a copy of the License at
 *
 *    http://www.apache.org/licenses/LICENSE-2.0
 *
 * Unless required by applicable law or agreed to in writing, software
 * distributed under the License is distributed on an "AS IS" BASIS,
 * WITHOUT WARRANTIES OR CONDITIONS OF ANY KIND, either express or implied.
 * See the License for the specific language governing permissions and
 * limitations under the License.
 */
package org.apache.kafka.streams.kstream;

<<<<<<< HEAD
import org.apache.kafka.common.annotation.InterfaceStability;
=======
>>>>>>> 8ee7b906

/**
 * A {@code ValueTransformerSupplier} interface which can create one or more {@link ValueTransformer} instances.
 *
 * @param <V>  value type
 * @param <VR> transformed value type
 * @see ValueTransformer
 * @see KStream#transformValues(ValueTransformerSupplier, String...)
 * @see Transformer
 * @see TransformerSupplier
 * @see KStream#transform(TransformerSupplier, String...)
 */
<<<<<<< HEAD
@InterfaceStability.Unstable
=======
>>>>>>> 8ee7b906
public interface ValueTransformerSupplier<V, VR> {

    /**
     * Return a new {@link ValueTransformer} instance.
     *
     * @return a new {@link ValueTransformer} instance.
     */
    ValueTransformer<V, VR> get();
}<|MERGE_RESOLUTION|>--- conflicted
+++ resolved
@@ -16,10 +16,6 @@
  */
 package org.apache.kafka.streams.kstream;
 
-<<<<<<< HEAD
-import org.apache.kafka.common.annotation.InterfaceStability;
-=======
->>>>>>> 8ee7b906
 
 /**
  * A {@code ValueTransformerSupplier} interface which can create one or more {@link ValueTransformer} instances.
@@ -32,10 +28,6 @@
  * @see TransformerSupplier
  * @see KStream#transform(TransformerSupplier, String...)
  */
-<<<<<<< HEAD
-@InterfaceStability.Unstable
-=======
->>>>>>> 8ee7b906
 public interface ValueTransformerSupplier<V, VR> {
 
     /**
