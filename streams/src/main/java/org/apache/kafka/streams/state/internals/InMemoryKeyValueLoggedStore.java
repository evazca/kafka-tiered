/*
 * Licensed to the Apache Software Foundation (ASF) under one or more
 * contributor license agreements. See the NOTICE file distributed with
 * this work for additional information regarding copyright ownership.
 * The ASF licenses this file to You under the Apache License, Version 2.0
 * (the "License"); you may not use this file except in compliance with
 * the License. You may obtain a copy of the License at
 *
 *    http://www.apache.org/licenses/LICENSE-2.0
 *
 * Unless required by applicable law or agreed to in writing, software
 * distributed under the License is distributed on an "AS IS" BASIS,
 * WITHOUT WARRANTIES OR CONDITIONS OF ANY KIND, either express or implied.
 * See the License for the specific language governing permissions and
 * limitations under the License.
 */
package org.apache.kafka.streams.state.internals;

import org.apache.kafka.common.serialization.Serde;
import org.apache.kafka.streams.KeyValue;
import org.apache.kafka.streams.processor.ProcessorContext;
import org.apache.kafka.streams.processor.StateStore;
import org.apache.kafka.streams.processor.internals.ProcessorStateManager;
import org.apache.kafka.streams.state.KeyValueIterator;
import org.apache.kafka.streams.state.KeyValueStore;
import org.apache.kafka.streams.state.StateSerdes;

import java.util.List;

public class InMemoryKeyValueLoggedStore<K, V> extends WrappedStateStore.AbstractStateStore implements KeyValueStore<K, V> {

    private final KeyValueStore<K, V> inner;
    private final Serde<K> keySerde;
    private final Serde<V> valueSerde;

    private StoreChangeLogger<K, V> changeLogger;

    InMemoryKeyValueLoggedStore(final KeyValueStore<K, V> inner, Serde<K> keySerde, Serde<V> valueSerde) {
        super(inner);
        this.inner = inner;
        this.keySerde = keySerde;
        this.valueSerde = valueSerde;
    }

    @Override
    @SuppressWarnings("unchecked")
    public void init(ProcessorContext context, StateStore root) {
        inner.init(context, root);

        // construct the serde
        StateSerdes<K, V>  serdes = new StateSerdes<>(
            ProcessorStateManager.storeChangelogTopic(context.applicationId(), inner.name()),
            keySerde == null ? (Serde<K>) context.keySerde() : keySerde,
            valueSerde == null ? (Serde<V>) context.valueSerde() : valueSerde);
<<<<<<< HEAD

        this.changeLogger = new StoreChangeLogger<>(storeName, context, serdes);
=======
>>>>>>> 8ee7b906

        this.changeLogger = new StoreChangeLogger<>(inner.name(), context, serdes);

        // if the inner store is an LRU cache, add the eviction listener to log removed record
        if (inner instanceof MemoryLRUCache) {
            ((MemoryLRUCache<K, V>) inner).whenEldestRemoved(new MemoryNavigableLRUCache.EldestEntryRemovalListener<K, V>() {
                @Override
                public void apply(K key, V value) {
                    removed(key);
                }
            });
        }
    }

    @Override
    public long approximateNumEntries() {
        return inner.approximateNumEntries();
    }

    @Override
    public V get(K key) {
        return this.inner.get(key);
    }

    @Override
    public void put(K key, V value) {
        this.inner.put(key, value);

        changeLogger.logChange(key, value);
    }

    @Override
    public V putIfAbsent(K key, V value) {
        V originalValue = this.inner.putIfAbsent(key, value);
        if (originalValue == null) {
            changeLogger.logChange(key, value);
        }
        return originalValue;
    }

    @Override
    public void putAll(List<KeyValue<K, V>> entries) {
        this.inner.putAll(entries);

        for (KeyValue<K, V> entry : entries) {
            K key = entry.key;
            changeLogger.logChange(key, entry.value);
        }
    }

    @Override
    public V delete(K key) {
        V value = this.inner.delete(key);

        removed(key);

        return value;
    }

    /**
     * Called when the underlying {@link #inner} {@link KeyValueStore} removes an entry in response to a call from this
     * store.
     *
     * @param key the key for the entry that the inner store removed
     */
    protected void removed(K key) {
        changeLogger.logChange(key, null);
    }

    @Override
    public KeyValueIterator<K, V> range(K from, K to) {
        return this.inner.range(from, to);
    }

    @Override
    public KeyValueIterator<K, V> all() {
        return this.inner.all();
    }
}<|MERGE_RESOLUTION|>--- conflicted
+++ resolved
@@ -52,11 +52,6 @@
             ProcessorStateManager.storeChangelogTopic(context.applicationId(), inner.name()),
             keySerde == null ? (Serde<K>) context.keySerde() : keySerde,
             valueSerde == null ? (Serde<V>) context.valueSerde() : valueSerde);
-<<<<<<< HEAD
-
-        this.changeLogger = new StoreChangeLogger<>(storeName, context, serdes);
-=======
->>>>>>> 8ee7b906
 
         this.changeLogger = new StoreChangeLogger<>(inner.name(), context, serdes);
 
