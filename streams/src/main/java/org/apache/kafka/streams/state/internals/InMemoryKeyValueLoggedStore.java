/**
 * Licensed to the Apache Software Foundation (ASF) under one or more
 * contributor license agreements.  See the NOTICE file distributed with
 * this work for additional information regarding copyright ownership.
 * The ASF licenses this file to You under the Apache License, Version 2.0
 * (the "License"); you may not use this file except in compliance with
 * the License.  You may obtain a copy of the License at
 *
 *    http://www.apache.org/licenses/LICENSE-2.0
 *
 * Unless required by applicable law or agreed to in writing, software
 * distributed under the License is distributed on an "AS IS" BASIS,
 * WITHOUT WARRANTIES OR CONDITIONS OF ANY KIND, either express or implied.
 * See the License for the specific language governing permissions and
 * limitations under the License.
 */

package org.apache.kafka.streams.state.internals;

import org.apache.kafka.common.serialization.Serde;
import org.apache.kafka.streams.KeyValue;
import org.apache.kafka.streams.processor.ProcessorContext;
import org.apache.kafka.streams.processor.StateStore;
import org.apache.kafka.streams.state.KeyValueIterator;
import org.apache.kafka.streams.state.KeyValueStore;
import org.apache.kafka.streams.state.StateSerdes;

import java.util.List;

public class InMemoryKeyValueLoggedStore<K, V> implements KeyValueStore<K, V> {

    private final KeyValueStore<K, V> inner;
    private final Serde<K> keySerde;
    private final Serde<V> valueSerde;
    private final String storeName;

    private StoreChangeLogger<K, V> changeLogger;
    private ProcessorContext context;

    public InMemoryKeyValueLoggedStore(final String storeName, final KeyValueStore<K, V> inner, Serde<K> keySerde, Serde<V> valueSerde) {
        this.storeName = storeName;
        this.inner = inner;
        this.keySerde = keySerde;
        this.valueSerde = valueSerde;
    }

    @Override
    public String name() {
        return this.storeName;
    }

    @Override
    @SuppressWarnings("unchecked")
    public void init(ProcessorContext context, StateStore root) {
<<<<<<< HEAD
=======
        this.context = context;
>>>>>>> 850ceb74
        inner.init(context, root);

        // construct the serde
        StateSerdes<K, V>  serdes = new StateSerdes<>(storeName,
                keySerde == null ? (Serde<K>) context.keySerde() : keySerde,
                valueSerde == null ? (Serde<V>) context.valueSerde() : valueSerde);

        this.changeLogger = new StoreChangeLogger<>(storeName, context, serdes);

<<<<<<< HEAD
        this.getter = new StoreChangeLogger.ValueGetter<K, V>() {
            @Override
            public V get(K key) {
                return inner.get(key);
            }
        };
=======
>>>>>>> 850ceb74

        // if the inner store is an LRU cache, add the eviction listener to log removed record
        if (inner instanceof MemoryLRUCache) {
            ((MemoryLRUCache<K, V>) inner).whenEldestRemoved(new MemoryNavigableLRUCache.EldestEntryRemovalListener<K, V>() {
                @Override
                public void apply(K key, V value) {
                    removed(key);
                }
            });
        }
    }

    @Override
    public boolean persistent() {
        return inner.persistent();
    }

    @Override
    public boolean isOpen() {
        return inner.isOpen();
    }

    @Override
    public V get(K key) {
        return this.inner.get(key);
    }

    @Override
    public void put(K key, V value) {
        this.inner.put(key, value);

        changeLogger.logChange(key, value);
    }

    @Override
    public V putIfAbsent(K key, V value) {
        V originalValue = this.inner.putIfAbsent(key, value);
        if (originalValue == null) {
            changeLogger.logChange(key, value);
        }
        return originalValue;
    }

    @Override
    public void putAll(List<KeyValue<K, V>> entries) {
        this.inner.putAll(entries);

        for (KeyValue<K, V> entry : entries) {
            K key = entry.key;
            changeLogger.logChange(key, entry.value);
        }
    }

    @Override
    public V delete(K key) {
        V value = this.inner.delete(key);

        removed(key);

        return value;
    }

    /**
     * Called when the underlying {@link #inner} {@link KeyValueStore} removes an entry in response to a call from this
     * store.
     *
     * @param key the key for the entry that the inner store removed
     */
    protected void removed(K key) {
        changeLogger.logChange(key, null);
    }

    @Override
    public KeyValueIterator<K, V> range(K from, K to) {
        return this.inner.range(from, to);
    }

    @Override
    public KeyValueIterator<K, V> all() {
        return this.inner.all();
    }

    @Override
    public long approximateNumEntries() {
        return this.inner.approximateNumEntries();
    }

    @Override
    public void close() {
        inner.close();
    }

    @Override
    public void flush() {
        this.inner.flush();
    }
}<|MERGE_RESOLUTION|>--- conflicted
+++ resolved
@@ -52,10 +52,7 @@
     @Override
     @SuppressWarnings("unchecked")
     public void init(ProcessorContext context, StateStore root) {
-<<<<<<< HEAD
-=======
         this.context = context;
->>>>>>> 850ceb74
         inner.init(context, root);
 
         // construct the serde
@@ -65,15 +62,6 @@
 
         this.changeLogger = new StoreChangeLogger<>(storeName, context, serdes);
 
-<<<<<<< HEAD
-        this.getter = new StoreChangeLogger.ValueGetter<K, V>() {
-            @Override
-            public V get(K key) {
-                return inner.get(key);
-            }
-        };
-=======
->>>>>>> 850ceb74
 
         // if the inner store is an LRU cache, add the eviction listener to log removed record
         if (inner instanceof MemoryLRUCache) {
