/**
 * Licensed to the Apache Software Foundation (ASF) under one or more
 * contributor license agreements.  See the NOTICE file distributed with
 * this work for additional information regarding copyright ownership.
 * The ASF licenses this file to You under the Apache License, Version 2.0
 * (the "License"); you may not use this file except in compliance with
 * the License.  You may obtain a copy of the License at
 *
 *    http://www.apache.org/licenses/LICENSE-2.0
 *
 * Unless required by applicable law or agreed to in writing, software
 * distributed under the License is distributed on an "AS IS" BASIS,
 * WITHOUT WARRANTIES OR CONDITIONS OF ANY KIND, either express or implied.
 * See the License for the specific language governing permissions and
 * limitations under the License.
 */

package org.apache.kafka.streams.state.internals;

import org.apache.kafka.common.serialization.Serde;
import org.apache.kafka.streams.KeyValue;
import org.apache.kafka.streams.processor.ProcessorContext;
import org.apache.kafka.streams.processor.StateStore;
import org.apache.kafka.streams.processor.internals.ProcessorStateManager;
import org.apache.kafka.streams.state.KeyValueIterator;
import org.apache.kafka.streams.state.KeyValueStore;
import org.apache.kafka.streams.state.StateSerdes;

import java.util.List;

public class InMemoryKeyValueLoggedStore<K, V> implements KeyValueStore<K, V> {

    private final KeyValueStore<K, V> inner;
    private final Serde<K> keySerde;
    private final Serde<V> valueSerde;
    private final String storeName;

    private StoreChangeLogger<K, V> changeLogger;
<<<<<<< HEAD
    private ProcessorContext context;
=======
>>>>>>> d7850a40

    public InMemoryKeyValueLoggedStore(final String storeName, final KeyValueStore<K, V> inner, Serde<K> keySerde, Serde<V> valueSerde) {
        this.storeName = storeName;
        this.inner = inner;
        this.keySerde = keySerde;
        this.valueSerde = valueSerde;
    }

    @Override
    public String name() {
        return this.storeName;
    }

    @Override
    @SuppressWarnings("unchecked")
    public void init(ProcessorContext context, StateStore root) {
        this.context = context;
        inner.init(context, root);

        // construct the serde
        StateSerdes<K, V>  serdes = new StateSerdes<>(
            ProcessorStateManager.storeChangelogTopic(context.applicationId(), inner.name()),
            keySerde == null ? (Serde<K>) context.keySerde() : keySerde,
            valueSerde == null ? (Serde<V>) context.valueSerde() : valueSerde);

        this.changeLogger = new StoreChangeLogger<>(storeName, context, serdes);


        // if the inner store is an LRU cache, add the eviction listener to log removed record
        if (inner instanceof MemoryLRUCache) {
            ((MemoryLRUCache<K, V>) inner).whenEldestRemoved(new MemoryNavigableLRUCache.EldestEntryRemovalListener<K, V>() {
                @Override
                public void apply(K key, V value) {
                    removed(key);
                }
            });
        }
    }

    @Override
    public boolean persistent() {
        return inner.persistent();
    }

    @Override
    public boolean isOpen() {
        return inner.isOpen();
    }

    @Override
    public V get(K key) {
        return this.inner.get(key);
    }

    @Override
    public void put(K key, V value) {
        this.inner.put(key, value);

        changeLogger.logChange(key, value);
    }

    @Override
    public V putIfAbsent(K key, V value) {
        V originalValue = this.inner.putIfAbsent(key, value);
        if (originalValue == null) {
            changeLogger.logChange(key, value);
        }
        return originalValue;
    }

    @Override
    public void putAll(List<KeyValue<K, V>> entries) {
        this.inner.putAll(entries);

        for (KeyValue<K, V> entry : entries) {
            K key = entry.key;
            changeLogger.logChange(key, entry.value);
        }
    }

    @Override
    public V delete(K key) {
        V value = this.inner.delete(key);

        removed(key);

        return value;
    }

    /**
     * Called when the underlying {@link #inner} {@link KeyValueStore} removes an entry in response to a call from this
     * store.
     *
     * @param key the key for the entry that the inner store removed
     */
    protected void removed(K key) {
        changeLogger.logChange(key, null);
    }

    @Override
    public KeyValueIterator<K, V> range(K from, K to) {
        return this.inner.range(from, to);
    }

    @Override
    public KeyValueIterator<K, V> all() {
        return this.inner.all();
    }

    @Override
    public long approximateNumEntries() {
        return this.inner.approximateNumEntries();
    }

    @Override
    public void close() {
        inner.close();
    }

    @Override
    public void flush() {
        this.inner.flush();
    }
}<|MERGE_RESOLUTION|>--- conflicted
+++ resolved
@@ -36,10 +36,6 @@
     private final String storeName;
 
     private StoreChangeLogger<K, V> changeLogger;
-<<<<<<< HEAD
-    private ProcessorContext context;
-=======
->>>>>>> d7850a40
 
     public InMemoryKeyValueLoggedStore(final String storeName, final KeyValueStore<K, V> inner, Serde<K> keySerde, Serde<V> valueSerde) {
         this.storeName = storeName;
@@ -56,7 +52,6 @@
     @Override
     @SuppressWarnings("unchecked")
     public void init(ProcessorContext context, StateStore root) {
-        this.context = context;
         inner.init(context, root);
 
         // construct the serde
