/*
 * Licensed to the Apache Software Foundation (ASF) under one or more
 * contributor license agreements. See the NOTICE file distributed with
 * this work for additional information regarding copyright ownership.
 * The ASF licenses this file to You under the Apache License, Version 2.0
 * (the "License"); you may not use this file except in compliance with
 * the License. You may obtain a copy of the License at
 *
 *    http://www.apache.org/licenses/LICENSE-2.0
 *
 * Unless required by applicable law or agreed to in writing, software
 * distributed under the License is distributed on an "AS IS" BASIS,
 * WITHOUT WARRANTIES OR CONDITIONS OF ANY KIND, either express or implied.
 * See the License for the specific language governing permissions and
 * limitations under the License.
 */
package org.apache.kafka.test;

import org.apache.kafka.clients.consumer.MockConsumer;
import org.apache.kafka.common.PartitionInfo;
import org.apache.kafka.common.utils.MockTime;
import org.apache.kafka.streams.StreamsConfig;
import org.apache.kafka.streams.processor.internals.InternalTopicConfig;
import org.apache.kafka.streams.processor.internals.InternalTopicManager;
import org.apache.kafka.streams.processor.internals.StreamsKafkaClient;

import java.util.ArrayList;
import java.util.HashMap;
import java.util.List;
import java.util.Map;
import java.util.Set;
<<<<<<< HEAD
=======


>>>>>>> 8ee7b906

public class MockInternalTopicManager extends InternalTopicManager {

    public Map<String, Integer> readyTopics = new HashMap<>();
    private MockConsumer<byte[], byte[]> restoreConsumer;

    public MockInternalTopicManager(StreamsConfig streamsConfig, MockConsumer<byte[], byte[]> restoreConsumer) {
<<<<<<< HEAD
        super(new StreamsKafkaClient(streamsConfig), 0, 0, new MockTime());
=======
        super(StreamsKafkaClient.create(streamsConfig), 0, 0, new MockTime());
>>>>>>> 8ee7b906

        this.restoreConsumer = restoreConsumer;
    }

    @Override
    public void makeReady(final Map<InternalTopicConfig, Integer> topics) {
        for (Map.Entry<InternalTopicConfig, Integer> entry : topics.entrySet()) {
            readyTopics.put(entry.getKey().name(), entry.getValue());

            final List<PartitionInfo> partitions = new ArrayList<>();
            for (int i = 0; i < entry.getValue(); i++) {
                partitions.add(new PartitionInfo(entry.getKey().name(), i, null, null, null));
            }

            restoreConsumer.updatePartitions(entry.getKey().name(), partitions);
        }
    }

    @Override
    public Map<String, Integer> getNumPartitions(final Set<String> topics) {
        final Map<String, Integer> partitions = new HashMap<>();
        for (String topic : topics) {
            partitions.put(topic, restoreConsumer.partitionsFor(topic) == null ?  null : restoreConsumer.partitionsFor(topic).size());
        }

        return partitions;
    }
}<|MERGE_RESOLUTION|>--- conflicted
+++ resolved
@@ -29,11 +29,8 @@
 import java.util.List;
 import java.util.Map;
 import java.util.Set;
-<<<<<<< HEAD
-=======
 
 
->>>>>>> 8ee7b906
 
 public class MockInternalTopicManager extends InternalTopicManager {
 
@@ -41,11 +38,7 @@
     private MockConsumer<byte[], byte[]> restoreConsumer;
 
     public MockInternalTopicManager(StreamsConfig streamsConfig, MockConsumer<byte[], byte[]> restoreConsumer) {
-<<<<<<< HEAD
-        super(new StreamsKafkaClient(streamsConfig), 0, 0, new MockTime());
-=======
         super(StreamsKafkaClient.create(streamsConfig), 0, 0, new MockTime());
->>>>>>> 8ee7b906
 
         this.restoreConsumer = restoreConsumer;
     }
