--- conflicted
+++ resolved
@@ -70,8 +70,6 @@
         return results;
     }
 
-<<<<<<< HEAD
-=======
     public static <K> void verifyKeyValueList(final List<KeyValue<K, byte[]>> expected, final List<KeyValue<K, byte[]>> actual) {
         assertThat(actual.size(), equalTo(expected.size()));
         for (int i = 0; i < actual.size(); i++) {
@@ -89,5 +87,4 @@
         assertThat(actual.key.key(), equalTo(expectedKey.key()));
         assertThat(actual.value, equalTo(expectedValue.getBytes()));
     }
->>>>>>> 8ee7b906
 }