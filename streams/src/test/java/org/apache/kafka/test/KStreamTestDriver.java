--- conflicted
+++ resolved
@@ -73,15 +73,9 @@
                              long cacheSize) {
         builder.setApplicationId("TestDriver");
         this.topology = builder.build(null);
-<<<<<<< HEAD
-        this.stateDir = stateDir;
-        this.cache = new ThreadCache(cacheSize);
-        this.context = new MockProcessorContext(this, stateDir, keySerde, valSerde, new MockRecordCollector(), cache);
-=======
         this.globalTopology = builder.buildGlobalStateTopology();
         ThreadCache cache = new ThreadCache("testCache", cacheSize, new MockStreamsMetrics(new Metrics()));
         this.context = new MockProcessorContext(stateDir, keySerde, valSerde, new MockRecordCollector(), cache);
->>>>>>> d7850a40
         this.context.setRecordContext(new ProcessorRecordContext(0, 0, 0, "topic"));
         // init global topology first as it will add stores to the
         // store map that are required for joins etc.
@@ -104,7 +98,6 @@
                 context.setCurrentNode(null);
             }
         }
-
     }
 
     public ProcessorTopology topology() {
@@ -116,24 +109,15 @@
     }
 
     public void process(String topicName, Object key, Object value) {
-<<<<<<< HEAD
-        final ProcessorNode previous = currNode;
-        currNode = topology.source(topicName);
-=======
         final ProcessorNode prevNode = context.currentNode();
         ProcessorNode currNode = topology.source(topicName);
         if (currNode == null && globalTopology != null) {
             currNode = globalTopology.source(topicName);
         }
->>>>>>> d7850a40
 
         // if currNode is null, check if this topic is a changelog topic;
         // if yes, skip
         if (topicName.endsWith(ProcessorStateManager.STATE_CHANGELOG_TOPIC_SUFFIX)) {
-<<<<<<< HEAD
-            currNode = previous;
-=======
->>>>>>> d7850a40
             return;
         }
         context.setRecordContext(createRecordContext(context.timestamp()));
@@ -144,6 +128,7 @@
             context.setCurrentNode(prevNode);
         }
     }
+
 
     public void punctuate(long timestamp) {
         final ProcessorNode prevNode = context.currentNode();
@@ -221,22 +206,12 @@
         }
     }
 
-<<<<<<< HEAD
-    public void setCurrentNode(final ProcessorNode currentNode) {
-        currNode = currentNode;
-    }
-
-
-    private class MockRecordCollector extends RecordCollectorImpl {
-        public MockRecordCollector() {
-=======
     private ProcessorRecordContext createRecordContext(long timestamp) {
         return new ProcessorRecordContext(timestamp, -1, -1, "topic");
     }
 
     private class MockRecordCollector extends RecordCollectorImpl {
         MockRecordCollector() {
->>>>>>> d7850a40
             super(null, "KStreamTestDriver");
         }
 
