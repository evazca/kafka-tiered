--- conflicted
+++ resolved
@@ -68,44 +68,6 @@
     }
 
     @Test
-<<<<<<< HEAD
-    public void shouldConvertToBinaryAndBack() throws Exception {
-        final Windowed<String> key = new Windowed<>("key", new SessionWindow(10, 20));
-        final Bytes serialized = SessionKeySerde.toBinary(key, Serdes.String().serializer(), "topic");
-        final Windowed<String> result = SessionKeySerde.from(serialized.get(), Serdes.String().deserializer(), "topic");
-        assertEquals(key, result);
-    }
-
-    @Test
-    public void shouldExtractEndTimeFromBinary() throws Exception {
-        final Windowed<String> key = new Windowed<>("key", new SessionWindow(10, 100));
-        final Bytes serialized = SessionKeySerde.toBinary(key, Serdes.String().serializer(), "topic");
-        assertEquals(100, SessionKeySerde.extractEnd(serialized.get()));
-    }
-
-    @Test
-    public void shouldExtractStartTimeFromBinary() throws Exception {
-        final Windowed<String> key = new Windowed<>("key", new SessionWindow(50, 100));
-        final Bytes serialized = SessionKeySerde.toBinary(key, Serdes.String().serializer(), "topic");
-        assertEquals(50, SessionKeySerde.extractStart(serialized.get()));
-    }
-
-    @Test
-    public void shouldExtractKeyBytesFromBinary() throws Exception {
-        final Windowed<String> key = new Windowed<>("blah", new SessionWindow(50, 100));
-        final Bytes serialized = SessionKeySerde.toBinary(key, Serdes.String().serializer(), "topic");
-        assertArrayEquals("blah".getBytes(), SessionKeySerde.extractKeyBytes(serialized.get()));
-    }
-
-    @Test
-    public void shouldExtractBytesKeyFromBinary() throws Exception {
-        final Bytes bytesKey = Bytes.wrap("key".getBytes());
-        final Windowed<Bytes> windowedBytesKey = new Windowed<>(bytesKey, new SessionWindow(0, 10));
-        final Bytes serialized = SessionKeySerde.bytesToBinary(windowedBytesKey);
-        assertEquals(windowedBytesKey, SessionKeySerde.fromBytes(serialized));
-    }
-
-=======
     public void shouldExtractEndTimeFromBinary() {
         final Bytes serialized = SessionKeySerde.toBinary(windowedKey, serde.serializer(), "dummy");
         assertEquals(endTime, SessionKeySerde.extractEnd(serialized.get()));
@@ -142,5 +104,4 @@
         final Bytes serialized = SessionKeySerde.bytesToBinary(windowedBytesKey);
         assertEquals(windowedBytesKey, SessionKeySerde.fromBytes(serialized));
     }
->>>>>>> 8ee7b906
 }