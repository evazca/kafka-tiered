--- conflicted
+++ resolved
@@ -472,44 +472,6 @@
             return activeTaskAssignment;
         }
 
-<<<<<<< HEAD
-    @Test
-    public void testMetrics() throws Exception {
-        TopologyBuilder builder = new TopologyBuilder().setApplicationId("MetricsApp");
-        StreamsConfig config = new StreamsConfig(configProps());
-        MockClientSupplier clientSupplier = new MockClientSupplier();
-
-        Metrics metrics = new Metrics();
-        StreamThread thread = new StreamThread(builder, config, clientSupplier, applicationId,
-            clientId,  processId, metrics, new MockTime(), new StreamsMetadataState(builder, StreamsMetadataState.UNKNOWN_HOST), 0);
-        String defaultGroupName = "stream-metrics";
-        String defaultPrefix = "thread." + thread.threadClientId();
-        Map<String, String> defaultTags = Collections.singletonMap("client-id", thread.threadClientId());
-
-        assertNotNull(metrics.getSensor(defaultPrefix + ".commit-latency"));
-        assertNotNull(metrics.getSensor(defaultPrefix + ".poll-latency"));
-        assertNotNull(metrics.getSensor(defaultPrefix + ".process-latency"));
-        assertNotNull(metrics.getSensor(defaultPrefix + ".punctuate-latency"));
-        assertNotNull(metrics.getSensor(defaultPrefix + ".task-created"));
-        assertNotNull(metrics.getSensor(defaultPrefix + ".task-closed"));
-        assertNotNull(metrics.getSensor(defaultPrefix + ".skipped-records"));
-
-        assertNotNull(metrics.metrics().get(metrics.metricName("commit-latency-avg", defaultGroupName, "The average commit time in ms", defaultTags)));
-        assertNotNull(metrics.metrics().get(metrics.metricName("commit-latency-max", defaultGroupName, "The maximum commit time in ms", defaultTags)));
-        assertNotNull(metrics.metrics().get(metrics.metricName("commit-rate", defaultGroupName, "The average per-second number of commit calls", defaultTags)));
-        assertNotNull(metrics.metrics().get(metrics.metricName("poll-latency-avg", defaultGroupName, "The average poll time in ms", defaultTags)));
-        assertNotNull(metrics.metrics().get(metrics.metricName("poll-latency-max", defaultGroupName, "The maximum poll time in ms", defaultTags)));
-        assertNotNull(metrics.metrics().get(metrics.metricName("poll-rate", defaultGroupName, "The average per-second number of record-poll calls", defaultTags)));
-        assertNotNull(metrics.metrics().get(metrics.metricName("process-latency-avg", defaultGroupName, "The average process time in ms", defaultTags)));
-        assertNotNull(metrics.metrics().get(metrics.metricName("process-latency-max", defaultGroupName, "The maximum process time in ms", defaultTags)));
-        assertNotNull(metrics.metrics().get(metrics.metricName("process-rate", defaultGroupName, "The average per-second number of process calls", defaultTags)));
-        assertNotNull(metrics.metrics().get(metrics.metricName("punctuate-latency-avg", defaultGroupName, "The average punctuate time in ms", defaultTags)));
-        assertNotNull(metrics.metrics().get(metrics.metricName("punctuate-latency-max", defaultGroupName, "The maximum punctuate time in ms", defaultTags)));
-        assertNotNull(metrics.metrics().get(metrics.metricName("punctuate-rate", defaultGroupName, "The average per-second number of punctuate calls", defaultTags)));
-        assertNotNull(metrics.metrics().get(metrics.metricName("task-created-rate", defaultGroupName, "The average per-second number of newly created tasks", defaultTags)));
-        assertNotNull(metrics.metrics().get(metrics.metricName("task-closed-rate", defaultGroupName, "The average per-second number of closed tasks", defaultTags)));
-        assertNotNull(metrics.metrics().get(metrics.metricName("skipped-records-rate", defaultGroupName, "The average per-second number of skipped records.", defaultTags)));
-=======
         @Override
         public Map<TaskId, Set<TopicPartition>> standbyTasks() {
             return standbyTaskAssignment;
@@ -517,7 +479,6 @@
 
         @Override
         public void close() {}
->>>>>>> 8ee7b906
     }
 
     @Test
