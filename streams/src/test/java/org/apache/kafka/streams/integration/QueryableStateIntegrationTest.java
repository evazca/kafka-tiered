--- conflicted
+++ resolved
@@ -141,14 +141,9 @@
         streamsConfiguration.put(StreamsConfig.KEY_SERDE_CLASS_CONFIG, Serdes.String().getClass());
         streamsConfiguration.put(StreamsConfig.VALUE_SERDE_CLASS_CONFIG, Serdes.String().getClass());
         streamsConfiguration.put(StreamsConfig.CACHE_MAX_BYTES_BUFFERING_CONFIG, cacheSizeBytes);
-<<<<<<< HEAD
-        streamsConfiguration.put(StreamsConfig.COMMIT_INTERVAL_MS_CONFIG, 1000);
-
-=======
         streamsConfiguration.put(StreamsConfig.COMMIT_INTERVAL_MS_CONFIG, 100);
         streamsConfiguration.put(ConsumerConfig.AUTO_OFFSET_RESET_CONFIG, "earliest");
         // override this to make the rebalances happen quickly
->>>>>>> d7850a40
 
         stringComparator = new Comparator<KeyValue<String, String>>() {
 
