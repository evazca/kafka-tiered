/*
 * Licensed to the Apache Software Foundation (ASF) under one or more
 * contributor license agreements. See the NOTICE file distributed with
 * this work for additional information regarding copyright ownership.
 * The ASF licenses this file to You under the Apache License, Version 2.0
 * (the "License"); you may not use this file except in compliance with
 * the License. You may obtain a copy of the License at
 *
 *    http://www.apache.org/licenses/LICENSE-2.0
 *
 * Unless required by applicable law or agreed to in writing, software
 * distributed under the License is distributed on an "AS IS" BASIS,
 * WITHOUT WARRANTIES OR CONDITIONS OF ANY KIND, either express or implied.
 * See the License for the specific language governing permissions and
 * limitations under the License.
 */
package org.apache.kafka.streams.integration;


import kafka.utils.MockTime;
import org.apache.kafka.clients.consumer.ConsumerConfig;
import org.apache.kafka.clients.consumer.KafkaConsumer;
import org.apache.kafka.clients.consumer.OffsetAndMetadata;
import org.apache.kafka.common.TopicPartition;
import org.apache.kafka.common.serialization.Serde;
import org.apache.kafka.common.serialization.Serdes;
import org.apache.kafka.common.serialization.StringDeserializer;
import org.apache.kafka.common.serialization.StringSerializer;
import org.apache.kafka.streams.Consumed;
import org.apache.kafka.streams.KafkaStreams;
import org.apache.kafka.streams.KeyValue;
<<<<<<< HEAD
import org.apache.kafka.streams.StreamsConfig;
import org.apache.kafka.streams.errors.TopologyBuilderException;
=======
import org.apache.kafka.streams.StreamsBuilder;
import org.apache.kafka.streams.StreamsConfig;
import org.apache.kafka.streams.Topology;
import org.apache.kafka.streams.errors.TopologyException;
>>>>>>> 8ee7b906
import org.apache.kafka.streams.integration.utils.EmbeddedKafkaCluster;
import org.apache.kafka.streams.integration.utils.IntegrationTestUtils;
import org.apache.kafka.streams.kstream.KStream;
import org.apache.kafka.streams.kstream.KStreamBuilder;
import org.apache.kafka.test.IntegrationTest;
import org.apache.kafka.test.StreamsTestUtils;
import org.apache.kafka.test.TestCondition;
import org.apache.kafka.test.TestUtils;
import org.junit.Before;
import org.junit.BeforeClass;
import org.junit.ClassRule;
import org.junit.Test;
import org.junit.experimental.categories.Category;

import java.io.IOException;
import java.util.ArrayList;
import java.util.Arrays;
import java.util.Collections;
import java.util.HashMap;
import java.util.List;
import java.util.Map;
import java.util.Properties;
import java.util.regex.Pattern;

import static org.hamcrest.CoreMatchers.equalTo;
import static org.hamcrest.CoreMatchers.is;
import static org.junit.Assert.assertThat;
import static org.junit.Assert.fail;

@Category({IntegrationTest.class})
public class KStreamsFineGrainedAutoResetIntegrationTest {

    private static final int NUM_BROKERS = 1;
    private static final String DEFAULT_OUTPUT_TOPIC = "outputTopic";
    private static final String OUTPUT_TOPIC_0 = "outputTopic_0";
    private static final String OUTPUT_TOPIC_1 = "outputTopic_1";
    private static final String OUTPUT_TOPIC_2 = "outputTopic_2";

    @ClassRule
    public static final EmbeddedKafkaCluster CLUSTER = new EmbeddedKafkaCluster(NUM_BROKERS);
    private final MockTime mockTime = CLUSTER.time;

    private static final String TOPIC_1_0 = "topic-1_0";
    private static final String TOPIC_2_0 = "topic-2_0";
    private static final String TOPIC_A_0 = "topic-A_0";
    private static final String TOPIC_C_0 = "topic-C_0";
    private static final String TOPIC_Y_0 = "topic-Y_0";
    private static final String TOPIC_Z_0 = "topic-Z_0";
    private static final String TOPIC_1_1 = "topic-1_1";
    private static final String TOPIC_2_1 = "topic-2_1";
    private static final String TOPIC_A_1 = "topic-A_1";
    private static final String TOPIC_C_1 = "topic-C_1";
    private static final String TOPIC_Y_1 = "topic-Y_1";
    private static final String TOPIC_Z_1 = "topic-Z_1";
    private static final String TOPIC_1_2 = "topic-1_2";
    private static final String TOPIC_2_2 = "topic-2_2";
    private static final String TOPIC_A_2 = "topic-A_2";
    private static final String TOPIC_C_2 = "topic-C_2";
    private static final String TOPIC_Y_2 = "topic-Y_2";
    private static final String TOPIC_Z_2 = "topic-Z_2";
    private static final String NOOP = "noop";
    private final Serde<String> stringSerde = Serdes.String();

    private static final String STRING_SERDE_CLASSNAME = Serdes.String().getClass().getName();
    private Properties streamsConfiguration;

    private final String topic1TestMessage = "topic-1 test";
    private final String topic2TestMessage = "topic-2 test";
    private final String topicATestMessage = "topic-A test";
    private final String topicCTestMessage = "topic-C test";
    private final String topicYTestMessage = "topic-Y test";
    private final String topicZTestMessage = "topic-Z test";
<<<<<<< HEAD


    @BeforeClass
    public static void startKafkaCluster() throws Exception {
        CLUSTER.createTopic(TOPIC_1_0);
        CLUSTER.createTopic(TOPIC_2_0);
        CLUSTER.createTopic(TOPIC_A_0);
        CLUSTER.createTopic(TOPIC_C_0);
        CLUSTER.createTopic(TOPIC_Y_0);
        CLUSTER.createTopic(TOPIC_Z_0);
        CLUSTER.createTopic(TOPIC_1_1);
        CLUSTER.createTopic(TOPIC_2_1);
        CLUSTER.createTopic(TOPIC_A_1);
        CLUSTER.createTopic(TOPIC_C_1);
        CLUSTER.createTopic(TOPIC_Y_1);
        CLUSTER.createTopic(TOPIC_Z_1);
        CLUSTER.createTopic(TOPIC_1_2);
        CLUSTER.createTopic(TOPIC_2_2);
        CLUSTER.createTopic(TOPIC_A_2);
        CLUSTER.createTopic(TOPIC_C_2);
        CLUSTER.createTopic(TOPIC_Y_2);
        CLUSTER.createTopic(TOPIC_Z_2);
        CLUSTER.createTopic(NOOP);
        CLUSTER.createTopic(DEFAULT_OUTPUT_TOPIC);
        CLUSTER.createTopic(OUTPUT_TOPIC_0);
        CLUSTER.createTopic(OUTPUT_TOPIC_1);
        CLUSTER.createTopic(OUTPUT_TOPIC_2);
=======


    @BeforeClass
    public static void startKafkaCluster() throws InterruptedException {
        CLUSTER.createTopics(
            TOPIC_1_0,
            TOPIC_2_0,
            TOPIC_A_0,
            TOPIC_C_0,
            TOPIC_Y_0,
            TOPIC_Z_0,
            TOPIC_1_1,
            TOPIC_2_1,
            TOPIC_A_1,
            TOPIC_C_1,
            TOPIC_Y_1,
            TOPIC_Z_1,
            TOPIC_1_2,
            TOPIC_2_2,
            TOPIC_A_2,
            TOPIC_C_2,
            TOPIC_Y_2,
            TOPIC_Z_2,
            NOOP,
            DEFAULT_OUTPUT_TOPIC,
            OUTPUT_TOPIC_0,
            OUTPUT_TOPIC_1,
            OUTPUT_TOPIC_2);
>>>>>>> 8ee7b906
    }

    @Before
    public void setUp() throws IOException {

        Properties props = new Properties();
        props.put(ConsumerConfig.AUTO_OFFSET_RESET_CONFIG, "earliest");
        props.put(IntegrationTestUtils.INTERNAL_LEAVE_GROUP_ON_CLOSE, true);

        streamsConfiguration = StreamsTestUtils.getStreamsConfig(
                "testAutoOffsetId",
                CLUSTER.bootstrapServers(),
                STRING_SERDE_CLASSNAME,
                STRING_SERDE_CLASSNAME,
                props);

        // Remove any state from previous test runs
        IntegrationTestUtils.purgeLocalStreamsState(streamsConfiguration);
    }

    @Test
    public void shouldOnlyReadRecordsWhereEarliestSpecifiedWithNoCommittedOffsetsWithGlobalAutoOffsetResetLatest() throws  Exception {
        streamsConfiguration.put(StreamsConfig.consumerPrefix(ConsumerConfig.AUTO_OFFSET_RESET_CONFIG), "latest");
<<<<<<< HEAD

        final List<String> expectedReceivedValues = Arrays.asList(topic1TestMessage, topic2TestMessage);
        shouldOnlyReadForEarliest("_0", TOPIC_1_0, TOPIC_2_0, TOPIC_A_0, TOPIC_C_0, TOPIC_Y_0, TOPIC_Z_0, OUTPUT_TOPIC_0, expectedReceivedValues);
    }

    @Test
    public void shouldOnlyReadRecordsWhereEarliestSpecifiedWithNoCommittedOffsetsWithDefaultGlobalAutoOffsetResetEarliest() throws  Exception {
        final List<String> expectedReceivedValues = Arrays.asList(topic1TestMessage, topic2TestMessage, topicYTestMessage, topicZTestMessage);
        shouldOnlyReadForEarliest("_1", TOPIC_1_1, TOPIC_2_1, TOPIC_A_1, TOPIC_C_1, TOPIC_Y_1, TOPIC_Z_1, OUTPUT_TOPIC_1, expectedReceivedValues);
    }

    @Test
    public void shouldOnlyReadRecordsWhereEarliestSpecifiedWithInvalidCommittedOffsets() throws  Exception {
        commitInvalidOffsets();

        final List<String> expectedReceivedValues = Arrays.asList(topic1TestMessage, topic2TestMessage, topicYTestMessage, topicZTestMessage);
        shouldOnlyReadForEarliest("_2", TOPIC_1_2, TOPIC_2_2, TOPIC_A_2, TOPIC_C_2, TOPIC_Y_2, TOPIC_Z_2, OUTPUT_TOPIC_2, expectedReceivedValues);
    }

    private void shouldOnlyReadForEarliest(
        final String topicSuffix,
        final String topic1,
        final String topic2,
        final String topicA,
        final String topicC,
        final String topicY,
        final String topicZ,
        final String outputTopic,
        final List<String> expectedReceivedValues) throws Exception {

        final KStreamBuilder builder = new KStreamBuilder();

        final KStream<String, String> pattern1Stream = builder.stream(KStreamBuilder.AutoOffsetReset.EARLIEST, Pattern.compile("topic-\\d" + topicSuffix));
        final KStream<String, String> pattern2Stream = builder.stream(KStreamBuilder.AutoOffsetReset.LATEST, Pattern.compile("topic-[A-D]" + topicSuffix));
        final KStream<String, String> namedTopicsStream = builder.stream(topicY, topicZ);

        pattern1Stream.to(stringSerde, stringSerde, outputTopic);
        pattern2Stream.to(stringSerde, stringSerde, outputTopic);
        namedTopicsStream.to(stringSerde, stringSerde, outputTopic);
=======

        final List<String> expectedReceivedValues = Arrays.asList(topic1TestMessage, topic2TestMessage);
        shouldOnlyReadForEarliest("_0", TOPIC_1_0, TOPIC_2_0, TOPIC_A_0, TOPIC_C_0, TOPIC_Y_0, TOPIC_Z_0, OUTPUT_TOPIC_0, expectedReceivedValues);
    }

    @Test
    public void shouldOnlyReadRecordsWhereEarliestSpecifiedWithNoCommittedOffsetsWithDefaultGlobalAutoOffsetResetEarliest() throws  Exception {
        final List<String> expectedReceivedValues = Arrays.asList(topic1TestMessage, topic2TestMessage, topicYTestMessage, topicZTestMessage);
        shouldOnlyReadForEarliest("_1", TOPIC_1_1, TOPIC_2_1, TOPIC_A_1, TOPIC_C_1, TOPIC_Y_1, TOPIC_Z_1, OUTPUT_TOPIC_1, expectedReceivedValues);
    }
>>>>>>> 8ee7b906

    @Test
    public void shouldOnlyReadRecordsWhereEarliestSpecifiedWithInvalidCommittedOffsets() throws  Exception {
        commitInvalidOffsets();

        final List<String> expectedReceivedValues = Arrays.asList(topic1TestMessage, topic2TestMessage, topicYTestMessage, topicZTestMessage);
        shouldOnlyReadForEarliest("_2", TOPIC_1_2, TOPIC_2_2, TOPIC_A_2, TOPIC_C_2, TOPIC_Y_2, TOPIC_Z_2, OUTPUT_TOPIC_2, expectedReceivedValues);
    }

    private void shouldOnlyReadForEarliest(
        final String topicSuffix,
        final String topic1,
        final String topic2,
        final String topicA,
        final String topicC,
        final String topicY,
        final String topicZ,
        final String outputTopic,
        final List<String> expectedReceivedValues) throws Exception {

<<<<<<< HEAD
=======
        final StreamsBuilder builder = new StreamsBuilder();


        final KStream<String, String> pattern1Stream = builder.stream(Pattern.compile("topic-\\d" + topicSuffix), Consumed.<String, String>with(Topology.AutoOffsetReset.EARLIEST));
        final KStream<String, String> pattern2Stream = builder.stream(Pattern.compile("topic-[A-D]" + topicSuffix), Consumed.<String, String>with(Topology.AutoOffsetReset.LATEST));
        final KStream<String, String> namedTopicsStream = builder.stream(Arrays.asList(topicY, topicZ));

        pattern1Stream.to(stringSerde, stringSerde, outputTopic);
        pattern2Stream.to(stringSerde, stringSerde, outputTopic);
        namedTopicsStream.to(stringSerde, stringSerde, outputTopic);

        final Properties producerConfig = TestUtils.producerConfig(CLUSTER.bootstrapServers(), StringSerializer.class, StringSerializer.class);

>>>>>>> 8ee7b906
        IntegrationTestUtils.produceValuesSynchronously(topic1, Collections.singletonList(topic1TestMessage), producerConfig, mockTime);
        IntegrationTestUtils.produceValuesSynchronously(topic2, Collections.singletonList(topic2TestMessage), producerConfig, mockTime);
        IntegrationTestUtils.produceValuesSynchronously(topicA, Collections.singletonList(topicATestMessage), producerConfig, mockTime);
        IntegrationTestUtils.produceValuesSynchronously(topicC, Collections.singletonList(topicCTestMessage), producerConfig, mockTime);
        IntegrationTestUtils.produceValuesSynchronously(topicY, Collections.singletonList(topicYTestMessage), producerConfig, mockTime);
        IntegrationTestUtils.produceValuesSynchronously(topicZ, Collections.singletonList(topicZTestMessage), producerConfig, mockTime);

        final Properties consumerConfig = TestUtils.consumerConfig(CLUSTER.bootstrapServers(), StringDeserializer.class, StringDeserializer.class);

        final KafkaStreams streams = new KafkaStreams(builder.build(), streamsConfiguration);
        streams.start();

        final List<KeyValue<String, String>> receivedKeyValues = IntegrationTestUtils.waitUntilMinKeyValueRecordsReceived(consumerConfig, outputTopic, expectedReceivedValues.size());
        final List<String> actualValues = new ArrayList<>(expectedReceivedValues.size());

        for (final KeyValue<String, String> receivedKeyValue : receivedKeyValues) {
            actualValues.add(receivedKeyValue.value);
        }

        streams.close();
        Collections.sort(actualValues);
        Collections.sort(expectedReceivedValues);
        assertThat(actualValues, equalTo(expectedReceivedValues));
    }

    private void commitInvalidOffsets() {
        final KafkaConsumer consumer = new KafkaConsumer(TestUtils.consumerConfig(
            CLUSTER.bootstrapServers(),
            streamsConfiguration.getProperty(StreamsConfig.APPLICATION_ID_CONFIG),
            StringDeserializer.class,
            StringDeserializer.class));
<<<<<<< HEAD

        final Map<TopicPartition, OffsetAndMetadata> invalidOffsets = new HashMap<>();
        invalidOffsets.put(new TopicPartition(TOPIC_1_2, 0), new OffsetAndMetadata(5, null));
        invalidOffsets.put(new TopicPartition(TOPIC_2_2, 0), new OffsetAndMetadata(5, null));
        invalidOffsets.put(new TopicPartition(TOPIC_A_2, 0), new OffsetAndMetadata(5, null));
        invalidOffsets.put(new TopicPartition(TOPIC_C_2, 0), new OffsetAndMetadata(5, null));
        invalidOffsets.put(new TopicPartition(TOPIC_Y_2, 0), new OffsetAndMetadata(5, null));
        invalidOffsets.put(new TopicPartition(TOPIC_Z_2, 0), new OffsetAndMetadata(5, null));

        consumer.commitSync(invalidOffsets);

        consumer.close();
    }

    @Test(expected = TopologyBuilderException.class)
    public void shouldThrowExceptionOverlappingPattern() throws  Exception {
        final KStreamBuilder builder = new KStreamBuilder();
        //NOTE this would realistically get caught when building topology, the test is for completeness
        builder.stream(KStreamBuilder.AutoOffsetReset.EARLIEST, Pattern.compile("topic-[A-D]_1"));
        builder.stream(KStreamBuilder.AutoOffsetReset.LATEST, Pattern.compile("topic-[A-D]_1"));
        builder.stream(TOPIC_Y_1, TOPIC_Z_1);

        builder.earliestResetTopicsPattern();
=======

        final Map<TopicPartition, OffsetAndMetadata> invalidOffsets = new HashMap<>();
        invalidOffsets.put(new TopicPartition(TOPIC_1_2, 0), new OffsetAndMetadata(5, null));
        invalidOffsets.put(new TopicPartition(TOPIC_2_2, 0), new OffsetAndMetadata(5, null));
        invalidOffsets.put(new TopicPartition(TOPIC_A_2, 0), new OffsetAndMetadata(5, null));
        invalidOffsets.put(new TopicPartition(TOPIC_C_2, 0), new OffsetAndMetadata(5, null));
        invalidOffsets.put(new TopicPartition(TOPIC_Y_2, 0), new OffsetAndMetadata(5, null));
        invalidOffsets.put(new TopicPartition(TOPIC_Z_2, 0), new OffsetAndMetadata(5, null));

        consumer.commitSync(invalidOffsets);

        consumer.close();
>>>>>>> 8ee7b906
    }

    @Test
    public void shouldThrowExceptionOverlappingPattern() throws  Exception {
        final KStreamBuilder builder = new KStreamBuilder();
        //NOTE this would realistically get caught when building topology, the test is for completeness
        builder.stream(KStreamBuilder.AutoOffsetReset.EARLIEST, Pattern.compile("topic-[A-D]_1"));
<<<<<<< HEAD
        builder.stream(KStreamBuilder.AutoOffsetReset.LATEST, Pattern.compile("topic-\\d_1"));
        builder.stream(KStreamBuilder.AutoOffsetReset.LATEST, TOPIC_A_1, TOPIC_Z_1);

        builder.latestResetTopicsPattern();
    }

=======
        builder.stream(KStreamBuilder.AutoOffsetReset.LATEST, Pattern.compile("topic-[A-D]_1"));

        // TODO: we should check regex overlap at topology construction time and then throw TopologyException
        //       instead of at runtime. See KAFKA-5660
        try {
            builder.earliestResetTopicsPattern();
            fail("Should have thrown TopologyException");
        } catch (final TopologyException expected) {
            // do nothing
        }
    }

    @Test
    public void shouldThrowExceptionOverlappingTopic() throws  Exception {
        final StreamsBuilder builder = new StreamsBuilder();
        //NOTE this would realistically get caught when building topology, the test is for completeness
        builder.stream(Pattern.compile("topic-[A-D]_1"), Consumed.with(Topology.AutoOffsetReset.EARLIEST));
        try {
            builder.stream(Arrays.asList(TOPIC_A_1, TOPIC_Z_1), Consumed.with(Topology.AutoOffsetReset.LATEST));
            fail("Should have thrown TopologyException");
        } catch (final TopologyException expected) {
            // do nothing
        }
    }

>>>>>>> 8ee7b906
    @Test
    public void shouldThrowStreamsExceptionNoResetSpecified() throws InterruptedException {
        Properties props = new Properties();
        props.put(ConsumerConfig.AUTO_OFFSET_RESET_CONFIG, "none");

        Properties localConfig = StreamsTestUtils.getStreamsConfig(
                "testAutoOffsetWithNone",
                CLUSTER.bootstrapServers(),
                STRING_SERDE_CLASSNAME,
                STRING_SERDE_CLASSNAME,
                props);

        final StreamsBuilder builder = new StreamsBuilder();
        final KStream<String, String> exceptionStream = builder.stream(NOOP);

        exceptionStream.to(stringSerde, stringSerde, DEFAULT_OUTPUT_TOPIC);

        KafkaStreams streams = new KafkaStreams(builder.build(), localConfig);

        final TestingUncaughtExceptionHandler uncaughtExceptionHandler = new TestingUncaughtExceptionHandler();

        final TestCondition correctExceptionThrownCondition = new TestCondition() {
            @Override
            public boolean conditionMet() {
                return uncaughtExceptionHandler.correctExceptionThrown;
            }
        };

        streams.setUncaughtExceptionHandler(uncaughtExceptionHandler);
        streams.start();
        TestUtils.waitForCondition(correctExceptionThrownCondition, "The expected NoOffsetForPartitionException was never thrown");
        streams.close();
    }


    private static final class TestingUncaughtExceptionHandler implements Thread.UncaughtExceptionHandler {
        boolean correctExceptionThrown = false;
        @Override
        public void uncaughtException(Thread t, Throwable e) {
            assertThat(e.getClass().getSimpleName(), is("StreamsException"));
            assertThat(e.getCause().getClass().getSimpleName(), is("NoOffsetForPartitionException"));
            correctExceptionThrown = true;
        }
    }

}<|MERGE_RESOLUTION|>--- conflicted
+++ resolved
@@ -29,15 +29,10 @@
 import org.apache.kafka.streams.Consumed;
 import org.apache.kafka.streams.KafkaStreams;
 import org.apache.kafka.streams.KeyValue;
-<<<<<<< HEAD
-import org.apache.kafka.streams.StreamsConfig;
-import org.apache.kafka.streams.errors.TopologyBuilderException;
-=======
 import org.apache.kafka.streams.StreamsBuilder;
 import org.apache.kafka.streams.StreamsConfig;
 import org.apache.kafka.streams.Topology;
 import org.apache.kafka.streams.errors.TopologyException;
->>>>>>> 8ee7b906
 import org.apache.kafka.streams.integration.utils.EmbeddedKafkaCluster;
 import org.apache.kafka.streams.integration.utils.IntegrationTestUtils;
 import org.apache.kafka.streams.kstream.KStream;
@@ -110,35 +105,6 @@
     private final String topicCTestMessage = "topic-C test";
     private final String topicYTestMessage = "topic-Y test";
     private final String topicZTestMessage = "topic-Z test";
-<<<<<<< HEAD
-
-
-    @BeforeClass
-    public static void startKafkaCluster() throws Exception {
-        CLUSTER.createTopic(TOPIC_1_0);
-        CLUSTER.createTopic(TOPIC_2_0);
-        CLUSTER.createTopic(TOPIC_A_0);
-        CLUSTER.createTopic(TOPIC_C_0);
-        CLUSTER.createTopic(TOPIC_Y_0);
-        CLUSTER.createTopic(TOPIC_Z_0);
-        CLUSTER.createTopic(TOPIC_1_1);
-        CLUSTER.createTopic(TOPIC_2_1);
-        CLUSTER.createTopic(TOPIC_A_1);
-        CLUSTER.createTopic(TOPIC_C_1);
-        CLUSTER.createTopic(TOPIC_Y_1);
-        CLUSTER.createTopic(TOPIC_Z_1);
-        CLUSTER.createTopic(TOPIC_1_2);
-        CLUSTER.createTopic(TOPIC_2_2);
-        CLUSTER.createTopic(TOPIC_A_2);
-        CLUSTER.createTopic(TOPIC_C_2);
-        CLUSTER.createTopic(TOPIC_Y_2);
-        CLUSTER.createTopic(TOPIC_Z_2);
-        CLUSTER.createTopic(NOOP);
-        CLUSTER.createTopic(DEFAULT_OUTPUT_TOPIC);
-        CLUSTER.createTopic(OUTPUT_TOPIC_0);
-        CLUSTER.createTopic(OUTPUT_TOPIC_1);
-        CLUSTER.createTopic(OUTPUT_TOPIC_2);
-=======
 
 
     @BeforeClass
@@ -167,7 +133,6 @@
             OUTPUT_TOPIC_0,
             OUTPUT_TOPIC_1,
             OUTPUT_TOPIC_2);
->>>>>>> 8ee7b906
     }
 
     @Before
@@ -191,7 +156,6 @@
     @Test
     public void shouldOnlyReadRecordsWhereEarliestSpecifiedWithNoCommittedOffsetsWithGlobalAutoOffsetResetLatest() throws  Exception {
         streamsConfiguration.put(StreamsConfig.consumerPrefix(ConsumerConfig.AUTO_OFFSET_RESET_CONFIG), "latest");
-<<<<<<< HEAD
 
         final List<String> expectedReceivedValues = Arrays.asList(topic1TestMessage, topic2TestMessage);
         shouldOnlyReadForEarliest("_0", TOPIC_1_0, TOPIC_2_0, TOPIC_A_0, TOPIC_C_0, TOPIC_Y_0, TOPIC_Z_0, OUTPUT_TOPIC_0, expectedReceivedValues);
@@ -222,63 +186,19 @@
         final String outputTopic,
         final List<String> expectedReceivedValues) throws Exception {
 
-        final KStreamBuilder builder = new KStreamBuilder();
-
-        final KStream<String, String> pattern1Stream = builder.stream(KStreamBuilder.AutoOffsetReset.EARLIEST, Pattern.compile("topic-\\d" + topicSuffix));
-        final KStream<String, String> pattern2Stream = builder.stream(KStreamBuilder.AutoOffsetReset.LATEST, Pattern.compile("topic-[A-D]" + topicSuffix));
-        final KStream<String, String> namedTopicsStream = builder.stream(topicY, topicZ);
+        final StreamsBuilder builder = new StreamsBuilder();
+
+
+        final KStream<String, String> pattern1Stream = builder.stream(Pattern.compile("topic-\\d" + topicSuffix), Consumed.<String, String>with(Topology.AutoOffsetReset.EARLIEST));
+        final KStream<String, String> pattern2Stream = builder.stream(Pattern.compile("topic-[A-D]" + topicSuffix), Consumed.<String, String>with(Topology.AutoOffsetReset.LATEST));
+        final KStream<String, String> namedTopicsStream = builder.stream(Arrays.asList(topicY, topicZ));
 
         pattern1Stream.to(stringSerde, stringSerde, outputTopic);
         pattern2Stream.to(stringSerde, stringSerde, outputTopic);
         namedTopicsStream.to(stringSerde, stringSerde, outputTopic);
-=======
-
-        final List<String> expectedReceivedValues = Arrays.asList(topic1TestMessage, topic2TestMessage);
-        shouldOnlyReadForEarliest("_0", TOPIC_1_0, TOPIC_2_0, TOPIC_A_0, TOPIC_C_0, TOPIC_Y_0, TOPIC_Z_0, OUTPUT_TOPIC_0, expectedReceivedValues);
-    }
-
-    @Test
-    public void shouldOnlyReadRecordsWhereEarliestSpecifiedWithNoCommittedOffsetsWithDefaultGlobalAutoOffsetResetEarliest() throws  Exception {
-        final List<String> expectedReceivedValues = Arrays.asList(topic1TestMessage, topic2TestMessage, topicYTestMessage, topicZTestMessage);
-        shouldOnlyReadForEarliest("_1", TOPIC_1_1, TOPIC_2_1, TOPIC_A_1, TOPIC_C_1, TOPIC_Y_1, TOPIC_Z_1, OUTPUT_TOPIC_1, expectedReceivedValues);
-    }
->>>>>>> 8ee7b906
-
-    @Test
-    public void shouldOnlyReadRecordsWhereEarliestSpecifiedWithInvalidCommittedOffsets() throws  Exception {
-        commitInvalidOffsets();
-
-        final List<String> expectedReceivedValues = Arrays.asList(topic1TestMessage, topic2TestMessage, topicYTestMessage, topicZTestMessage);
-        shouldOnlyReadForEarliest("_2", TOPIC_1_2, TOPIC_2_2, TOPIC_A_2, TOPIC_C_2, TOPIC_Y_2, TOPIC_Z_2, OUTPUT_TOPIC_2, expectedReceivedValues);
-    }
-
-    private void shouldOnlyReadForEarliest(
-        final String topicSuffix,
-        final String topic1,
-        final String topic2,
-        final String topicA,
-        final String topicC,
-        final String topicY,
-        final String topicZ,
-        final String outputTopic,
-        final List<String> expectedReceivedValues) throws Exception {
-
-<<<<<<< HEAD
-=======
-        final StreamsBuilder builder = new StreamsBuilder();
-
-
-        final KStream<String, String> pattern1Stream = builder.stream(Pattern.compile("topic-\\d" + topicSuffix), Consumed.<String, String>with(Topology.AutoOffsetReset.EARLIEST));
-        final KStream<String, String> pattern2Stream = builder.stream(Pattern.compile("topic-[A-D]" + topicSuffix), Consumed.<String, String>with(Topology.AutoOffsetReset.LATEST));
-        final KStream<String, String> namedTopicsStream = builder.stream(Arrays.asList(topicY, topicZ));
-
-        pattern1Stream.to(stringSerde, stringSerde, outputTopic);
-        pattern2Stream.to(stringSerde, stringSerde, outputTopic);
-        namedTopicsStream.to(stringSerde, stringSerde, outputTopic);
 
         final Properties producerConfig = TestUtils.producerConfig(CLUSTER.bootstrapServers(), StringSerializer.class, StringSerializer.class);
 
->>>>>>> 8ee7b906
         IntegrationTestUtils.produceValuesSynchronously(topic1, Collections.singletonList(topic1TestMessage), producerConfig, mockTime);
         IntegrationTestUtils.produceValuesSynchronously(topic2, Collections.singletonList(topic2TestMessage), producerConfig, mockTime);
         IntegrationTestUtils.produceValuesSynchronously(topicA, Collections.singletonList(topicATestMessage), producerConfig, mockTime);
@@ -310,7 +230,6 @@
             streamsConfiguration.getProperty(StreamsConfig.APPLICATION_ID_CONFIG),
             StringDeserializer.class,
             StringDeserializer.class));
-<<<<<<< HEAD
 
         final Map<TopicPartition, OffsetAndMetadata> invalidOffsets = new HashMap<>();
         invalidOffsets.put(new TopicPartition(TOPIC_1_2, 0), new OffsetAndMetadata(5, null));
@@ -325,44 +244,11 @@
         consumer.close();
     }
 
-    @Test(expected = TopologyBuilderException.class)
+    @Test
     public void shouldThrowExceptionOverlappingPattern() throws  Exception {
         final KStreamBuilder builder = new KStreamBuilder();
         //NOTE this would realistically get caught when building topology, the test is for completeness
         builder.stream(KStreamBuilder.AutoOffsetReset.EARLIEST, Pattern.compile("topic-[A-D]_1"));
-        builder.stream(KStreamBuilder.AutoOffsetReset.LATEST, Pattern.compile("topic-[A-D]_1"));
-        builder.stream(TOPIC_Y_1, TOPIC_Z_1);
-
-        builder.earliestResetTopicsPattern();
-=======
-
-        final Map<TopicPartition, OffsetAndMetadata> invalidOffsets = new HashMap<>();
-        invalidOffsets.put(new TopicPartition(TOPIC_1_2, 0), new OffsetAndMetadata(5, null));
-        invalidOffsets.put(new TopicPartition(TOPIC_2_2, 0), new OffsetAndMetadata(5, null));
-        invalidOffsets.put(new TopicPartition(TOPIC_A_2, 0), new OffsetAndMetadata(5, null));
-        invalidOffsets.put(new TopicPartition(TOPIC_C_2, 0), new OffsetAndMetadata(5, null));
-        invalidOffsets.put(new TopicPartition(TOPIC_Y_2, 0), new OffsetAndMetadata(5, null));
-        invalidOffsets.put(new TopicPartition(TOPIC_Z_2, 0), new OffsetAndMetadata(5, null));
-
-        consumer.commitSync(invalidOffsets);
-
-        consumer.close();
->>>>>>> 8ee7b906
-    }
-
-    @Test
-    public void shouldThrowExceptionOverlappingPattern() throws  Exception {
-        final KStreamBuilder builder = new KStreamBuilder();
-        //NOTE this would realistically get caught when building topology, the test is for completeness
-        builder.stream(KStreamBuilder.AutoOffsetReset.EARLIEST, Pattern.compile("topic-[A-D]_1"));
-<<<<<<< HEAD
-        builder.stream(KStreamBuilder.AutoOffsetReset.LATEST, Pattern.compile("topic-\\d_1"));
-        builder.stream(KStreamBuilder.AutoOffsetReset.LATEST, TOPIC_A_1, TOPIC_Z_1);
-
-        builder.latestResetTopicsPattern();
-    }
-
-=======
         builder.stream(KStreamBuilder.AutoOffsetReset.LATEST, Pattern.compile("topic-[A-D]_1"));
 
         // TODO: we should check regex overlap at topology construction time and then throw TopologyException
@@ -388,7 +274,6 @@
         }
     }
 
->>>>>>> 8ee7b906
     @Test
     public void shouldThrowStreamsExceptionNoResetSpecified() throws InterruptedException {
         Properties props = new Properties();
