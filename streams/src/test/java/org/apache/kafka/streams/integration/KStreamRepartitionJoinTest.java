--- conflicted
+++ resolved
@@ -163,11 +163,7 @@
         return new ExpectedOutputOnTopic(expectedStreamOneTwoJoin, "map-both-streams-and-join-" + testNo);
     }
 
-<<<<<<< HEAD
-    private ExpectedOutputOnTopic mapMapJoin() throws Exception {
-=======
     private ExpectedOutputOnTopic mapMapJoin() throws InterruptedException {
->>>>>>> 8ee7b906
         final KStream<Integer, Integer> mapMapStream = streamOne.map(
             new KeyValueMapper<Long, Integer, KeyValue<Long, Integer>>() {
                 @Override
@@ -184,11 +180,7 @@
         return new ExpectedOutputOnTopic(expectedStreamOneTwoJoin, outputTopic);
     }
 
-<<<<<<< HEAD
-    private ExpectedOutputOnTopic selectKeyAndJoin() throws ExecutionException, InterruptedException {
-=======
     private ExpectedOutputOnTopic selectKeyAndJoin() throws Exception {
->>>>>>> 8ee7b906
 
         final KStream<Integer, Integer> keySelected =
             streamOne.selectKey(MockKeyValueMapper.<Long, Integer>SelectValueMapper());
@@ -198,11 +190,7 @@
         return new ExpectedOutputOnTopic(expectedStreamOneTwoJoin, outputTopic);
     }
 
-<<<<<<< HEAD
-    private ExpectedOutputOnTopic flatMapJoin() throws Exception {
-=======
     private ExpectedOutputOnTopic flatMapJoin() throws InterruptedException {
->>>>>>> 8ee7b906
         final KStream<Integer, Integer> flatMapped = streamOne.flatMap(
             new KeyValueMapper<Long, Integer, Iterable<KeyValue<Integer, Integer>>>() {
                 @Override
@@ -231,11 +219,7 @@
         return new ExpectedOutputOnTopic(Arrays.asList("A:1", "B:2", "C:3", "D:4", "E:5"), output);
     }
 
-<<<<<<< HEAD
-    private ExpectedOutputOnTopic mapBothStreamsAndLeftJoin() throws Exception {
-=======
     private ExpectedOutputOnTopic mapBothStreamsAndLeftJoin() throws InterruptedException {
->>>>>>> 8ee7b906
         final KStream<Integer, Integer> map1 = streamOne.map(keyMapper);
 
         final KStream<Integer, String> map2 = streamTwo.map(MockKeyValueMapper.<Integer, String>NoOpKeyValueMapper());
@@ -315,12 +299,7 @@
 
     }
 
-<<<<<<< HEAD
-    private void produceStreamTwoInputTo(final String streamTwoInput)
-        throws ExecutionException, InterruptedException {
-=======
     private void produceStreamTwoInputTo(final String streamTwoInput) throws Exception {
->>>>>>> 8ee7b906
         IntegrationTestUtils.produceKeyValuesSynchronously(
             streamTwoInput,
             Arrays.asList(
