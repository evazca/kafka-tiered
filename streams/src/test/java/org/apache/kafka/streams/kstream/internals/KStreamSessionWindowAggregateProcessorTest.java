--- conflicted
+++ resolved
@@ -88,11 +88,7 @@
     public void initializeStore() {
         final File stateDir = TestUtils.tempDirectory();
         context = new MockProcessorContext(stateDir,
-<<<<<<< HEAD
-            Serdes.String(), Serdes.String(), new NoOpRecordCollector(), new ThreadCache("testCache", 100000, new MockStreamsMetrics(new Metrics()))) {
-=======
             Serdes.String(), Serdes.String(), new NoOpRecordCollector(), new ThreadCache(new LogContext("testCache "), 100000, new MockStreamsMetrics(new Metrics()))) {
->>>>>>> 8ee7b906
             @Override
             public <K, V> void forward(final K key, final V value) {
                 results.add(KeyValue.pair(key, value));
