--- conflicted
+++ resolved
@@ -378,11 +378,7 @@
                     }
                 });
 
-<<<<<<< HEAD
-        final KStreamTestDriver driver = new KStreamTestDriver(builder, stateDir, 111);
-=======
         driver = new KStreamTestDriver(builder, stateDir, 111);
->>>>>>> d7850a40
         driver.process(reduceTopic, "1", new Change<>(1L, null));
         driver.process("tableOne", "2", "2");
         // this should trigger eviction on the reducer-store topic
