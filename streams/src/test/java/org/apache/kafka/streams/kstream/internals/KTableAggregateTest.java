/**
 * Licensed to the Apache Software Foundation (ASF) under one or more
 * contributor license agreements.  See the NOTICE file distributed with
 * this work for additional information regarding copyright ownership.
 * The ASF licenses this file to You under the Apache License, Version 2.0
 * (the "License"); you may not use this file except in compliance with
 * the License.  You may obtain a copy of the License at
 *
 *    http://www.apache.org/licenses/LICENSE-2.0
 *
 * Unless required by applicable law or agreed to in writing, software
 * distributed under the License is distributed on an "AS IS" BASIS,
 * WITHOUT WARRANTIES OR CONDITIONS OF ANY KIND, either express or implied.
 * See the License for the specific language governing permissions and
 * limitations under the License.
 */

package org.apache.kafka.streams.kstream.internals;

import org.apache.kafka.common.serialization.Serde;
import org.apache.kafka.common.serialization.Serdes;
import org.apache.kafka.common.utils.Utils;
import org.apache.kafka.streams.KeyValue;
<<<<<<< HEAD
import org.apache.kafka.streams.kstream.KStreamBuilder;
import org.apache.kafka.streams.kstream.KTable;
import org.apache.kafka.streams.kstream.KeyValueMapper;
=======
import org.apache.kafka.streams.kstream.Aggregator;
import org.apache.kafka.streams.kstream.ForeachAction;
import org.apache.kafka.streams.kstream.Initializer;
import org.apache.kafka.streams.kstream.KStreamBuilder;
import org.apache.kafka.streams.kstream.KTable;
import org.apache.kafka.streams.kstream.KeyValueMapper;
import org.apache.kafka.streams.kstream.Reducer;
import org.apache.kafka.streams.kstream.ValueJoiner;
import org.apache.kafka.streams.kstream.ValueMapper;
>>>>>>> 850ceb74
import org.apache.kafka.test.KStreamTestDriver;
import org.apache.kafka.test.MockAggregator;
import org.apache.kafka.test.MockInitializer;
import org.apache.kafka.test.MockKeyValueMapper;
import org.apache.kafka.test.MockProcessorSupplier;
import org.apache.kafka.test.TestUtils;
import org.junit.After;
import org.junit.Before;
import org.junit.Test;


import java.io.File;
import java.io.IOException;
import java.util.HashMap;
import java.util.Map;

import static org.junit.Assert.assertEquals;

public class KTableAggregateTest {

    final private Serde<String> stringSerde = Serdes.String();

    private KStreamTestDriver driver = null;
    private File stateDir = null;

    @After
    public void tearDown() {
        if (driver != null) {
            driver.close();
        }
        driver = null;
    }

    @Before
    public void setUp() throws IOException {
        stateDir = TestUtils.tempDirectory("kafka-test");
    }

    @Test
    public void testAggBasic() throws Exception {
        final KStreamBuilder builder = new KStreamBuilder();
        final String topic1 = "topic1";
        final MockProcessorSupplier<String, String> proc = new MockProcessorSupplier<>();

        KTable<String, String> table1 = builder.table(stringSerde, stringSerde, topic1, "anyStoreName");
        KTable<String, String> table2 = table1.groupBy(MockKeyValueMapper.<String, String>NoOpKeyValueMapper(),
                stringSerde,
                stringSerde
        ).aggregate(MockInitializer.STRING_INIT,
                MockAggregator.STRING_ADDER,
                MockAggregator.STRING_REMOVER,
                stringSerde,
                "topic1-Canonized");

        table2.toStream().process(proc);

        driver = new KStreamTestDriver(builder, stateDir);

        driver.process(topic1, "A", "1");
        driver.flushState();
        driver.process(topic1, "B", "2");
        driver.flushState();
        driver.process(topic1, "A", "3");
        driver.flushState();
        driver.process(topic1, "B", "4");
        driver.flushState();
        driver.process(topic1, "C", "5");
        driver.flushState();
        driver.process(topic1, "D", "6");
        driver.flushState();
        driver.process(topic1, "B", "7");
        driver.flushState();
        driver.process(topic1, "C", "8");
        driver.flushState();

        assertEquals(Utils.mkList(
                "A:0+1",
                "B:0+2",
                "A:0+1-1+3",
                "B:0+2-2+4",
                "C:0+5",
                "D:0+6",
                "B:0+2-2+4-4+7",
                "C:0+5-5+8"), proc.processed);
    }


    @Test
    public void testAggCoalesced() throws Exception {
        final KStreamBuilder builder = new KStreamBuilder();
        final String topic1 = "topic1";
        final MockProcessorSupplier<String, String> proc = new MockProcessorSupplier<>();

        KTable<String, String> table1 = builder.table(stringSerde, stringSerde, topic1, "anyStoreName");
        KTable<String, String> table2 = table1.groupBy(MockKeyValueMapper.<String, String>NoOpKeyValueMapper(),
            stringSerde,
            stringSerde
        ).aggregate(MockInitializer.STRING_INIT,
            MockAggregator.STRING_ADDER,
            MockAggregator.STRING_REMOVER,
            stringSerde,
            "topic1-Canonized");

        table2.toStream().process(proc);

        driver = new KStreamTestDriver(builder, stateDir);

        driver.process(topic1, "A", "1");
        driver.process(topic1, "A", "3");
        driver.process(topic1, "A", "4");
        driver.flushState();
        assertEquals(Utils.mkList(
            "A:0+4"), proc.processed);
    }


    @Test
    public void testAggRepartition() throws Exception {
        final KStreamBuilder builder = new KStreamBuilder();
        final String topic1 = "topic1";
        final MockProcessorSupplier<String, String> proc = new MockProcessorSupplier<>();

        KTable<String, String> table1 = builder.table(stringSerde, stringSerde, topic1, "anyStoreName");
        KTable<String, String> table2 = table1.groupBy(new KeyValueMapper<String, String, KeyValue<String, String>>() {
            @Override
                public KeyValue<String, String> apply(String key, String value) {
                    if (key.equals("null")) {
                        return KeyValue.pair(null, value);
                    } else if (key.equals("NULL")) {
                        return null;
                    } else {
                        return KeyValue.pair(value, value);
                    }
                }
            },
                stringSerde,
                stringSerde
        )
                .aggregate(MockInitializer.STRING_INIT,
                MockAggregator.STRING_ADDER,
                MockAggregator.STRING_REMOVER,
                stringSerde,
                "topic1-Canonized");

        table2.toStream().process(proc);

        driver = new KStreamTestDriver(builder, stateDir);

        driver.process(topic1, "A", "1");
        driver.flushState();
        driver.process(topic1, "A", null);
        driver.flushState();
        driver.process(topic1, "A", "1");
        driver.flushState();
        driver.process(topic1, "B", "2");
        driver.flushState();
        driver.process(topic1, "null", "3");
        driver.flushState();
        driver.process(topic1, "B", "4");
        driver.flushState();
        driver.process(topic1, "NULL", "5");
        driver.flushState();
        driver.process(topic1, "B", "7");
        driver.flushState();

        assertEquals(Utils.mkList(
                "1:0+1",
                "1:0+1-1",
                "1:0+1-1+1",
                "2:0+2", 
                  //noop
                "2:0+2-2", "4:0+4",
                  //noop
                "4:0+4-4", "7:0+7"
                ), proc.processed);
    }

    @Test
    public void testCount() throws IOException {
        final KStreamBuilder builder = new KStreamBuilder();
        final String input = "count-test-input";
        final MockProcessorSupplier<String, Long> proc = new MockProcessorSupplier<>();

        builder.table(Serdes.String(), Serdes.String(), input, "anyStoreName")
                .groupBy(MockKeyValueMapper.<String, String>SelectValueKeyValueMapper(), stringSerde, stringSerde)
                .count("count")
                .toStream()
                .process(proc);

        final KStreamTestDriver driver = new KStreamTestDriver(builder, stateDir);

        driver.process(input, "A", "green");
        driver.flushState();
        driver.process(input, "B", "green");
        driver.flushState();
        driver.process(input, "A", "blue");
        driver.flushState();
        driver.process(input, "C", "yellow");
        driver.flushState();
        driver.process(input, "D", "green");
        driver.flushState();
        driver.flushState();


        assertEquals(Utils.mkList(
                 "green:1",
                 "green:2",
                 "green:1", "blue:1",
                 "yellow:1",
                 "green:2"
                 ), proc.processed);
    }

    @Test
    public void testCountCoalesced() throws IOException {
        final KStreamBuilder builder = new KStreamBuilder();
        final String input = "count-test-input";
        final MockProcessorSupplier<String, Long> proc = new MockProcessorSupplier<>();

        builder.table(Serdes.String(), Serdes.String(), input, "anyStoreName")
            .groupBy(MockKeyValueMapper.<String, String>SelectValueKeyValueMapper(), stringSerde, stringSerde)
            .count("count")
            .toStream()
            .process(proc);

        final KStreamTestDriver driver = new KStreamTestDriver(builder, stateDir);

        driver.process(input, "A", "green");
        driver.process(input, "B", "green");
        driver.process(input, "A", "blue");
        driver.process(input, "C", "yellow");
        driver.process(input, "D", "green");
        driver.flushState();


        assertEquals(Utils.mkList(
            "blue:1",
            "yellow:1",
            "green:2"
            ), proc.processed);
    }
    
    @Test
    public void testRemoveOldBeforeAddNew() throws IOException {
        final KStreamBuilder builder = new KStreamBuilder();
        final String input = "count-test-input";
        final MockProcessorSupplier<String, String> proc = new MockProcessorSupplier<>();

        builder.table(Serdes.String(), Serdes.String(), input, "anyStoreName")
                .groupBy(new KeyValueMapper<String, String, KeyValue<String, String>>() {

                    @Override
                    public KeyValue<String, String> apply(String key, String value) {
                        return KeyValue.pair(String.valueOf(key.charAt(0)), String.valueOf(key.charAt(1)));
                    }
                }, stringSerde, stringSerde)
                .aggregate(new Initializer<String>() {

                    @Override
                    public String apply() {
                        return "";
                    }
                }, new Aggregator<String, String, String>() {
                    
                    @Override
                    public String apply(String aggKey, String value, String aggregate) {
                        return aggregate + value;
                    } 
                }, new Aggregator<String, String, String>() {

                    @Override
                    public String apply(String key, String value, String aggregate) {
                        return aggregate.replaceAll(value, "");
                    }
                }, Serdes.String(), "someStore")
                .toStream()
                .process(proc);

        final KStreamTestDriver driver = new KStreamTestDriver(builder, stateDir);

        driver.process(input, "11", "A");
        driver.flushState();
        driver.process(input, "12", "B");
        driver.flushState();
        driver.process(input, "11", null);
        driver.flushState();
        driver.process(input, "12", "C");
        driver.flushState();

        assertEquals(Utils.mkList(
                 "1:1",
                 "1:12",
                 "1:2",
                 "1:2"
                 ), proc.processed);
    }

    @Test
    public void shouldForwardToCorrectProcessorNodeWhenMultiCacheEvictions() throws Exception {
        final String tableOne = "tableOne";
        final String tableTwo = "tableTwo";
        final KStreamBuilder builder = new KStreamBuilder();
        final String reduceTopic = "TestDriver-reducer-store-repartition";
        final Map<String, Long> reduceResults = new HashMap<>();

        final KTable<String, String> one = builder.table(Serdes.String(), Serdes.String(), tableOne, tableOne);
        final KTable<Long, String> two = builder.table(Serdes.Long(), Serdes.String(), tableTwo, tableTwo);


        final KTable<String, Long> reduce = two.groupBy(new KeyValueMapper<Long, String, KeyValue<String, Long>>() {
            @Override
            public KeyValue<String, Long> apply(final Long key, final String value) {
                return new KeyValue<>(value, key);
            }
        }, Serdes.String(), Serdes.Long())
                .reduce(new Reducer<Long>() {
                    @Override
                    public Long apply(final Long value1, final Long value2) {
                        return value1 + value2;
                    }
                }, new Reducer<Long>() {
                    @Override
                    public Long apply(final Long value1, final Long value2) {
                        return value1 - value2;
                    }
                }, "reducer-store");

        reduce.foreach(new ForeachAction<String, Long>() {
            @Override
            public void apply(final String key, final Long value) {
                reduceResults.put(key, value);
            }
        });

        one.leftJoin(reduce, new ValueJoiner<String, Long, String>() {
            @Override
            public String apply(final String value1, final Long value2) {
                return value1 + ":" + value2;
            }
        })
                .mapValues(new ValueMapper<String, String>() {
                    @Override
                    public String apply(final String value) {
                        return value;
                    }
                });

        final KStreamTestDriver driver = new KStreamTestDriver(builder, stateDir, 111);
        driver.process(reduceTopic, "1", new Change<>(1L, null));
        driver.process("tableOne", "2", "2");
        // this should trigger eviction on the reducer-store topic
        driver.process(reduceTopic, "2", new Change<>(2L, null));
        // this wont as it is the same value
        driver.process(reduceTopic, "2", new Change<>(2L, null));
        assertEquals(Long.valueOf(2L), reduceResults.get("2"));

        // this will trigger eviction on the tableOne topic
        // that in turn will cause an eviction on reducer-topic. It will flush
        // key 2 as it is the only dirty entry in the cache
        driver.process("tableOne", "1", "5");
        assertEquals(Long.valueOf(4L), reduceResults.get("2"));
    }

    @Test
    public void testAggRepartition() throws Exception {
        final KStreamBuilder builder = new KStreamBuilder();
        String topic1 = "topic1";

        KTable<String, String> table1 = builder.table(stringSerde, stringSerde, topic1);
        KTable<String, String> table2 = table1.groupBy(new KeyValueMapper<String, String, KeyValue<String, String>>() {
            @Override
                public KeyValue<String, String> apply(String key, String value) {
                    if (key.equals("null")) {
                        return KeyValue.pair(null, value + "s");
                    } else if (key.equals("NULL")) {
                        return null;
                    } else {
                        return KeyValue.pair(value, value + "s");
                    }
                }
            },
                stringSerde,
                stringSerde
        )
                .aggregate(MockInitializer.STRING_INIT,
                MockAggregator.STRING_ADDER,
                MockAggregator.STRING_REMOVER,
                stringSerde,
                "topic1-Canonized");

        MockProcessorSupplier<String, String> proc2 = new MockProcessorSupplier<>();
        table2.toStream().process(proc2);

        driver = new KStreamTestDriver(builder, stateDir);

        driver.process(topic1, "A", "1");
        driver.process(topic1, "B", "2");
        driver.process(topic1, "null", "3");
        driver.process(topic1, "B", "4");
        driver.process(topic1, "NULL", "5");
        driver.process(topic1, "B", "7");

        assertEquals(Utils.mkList(
                "1:0+1s",
                "2:0+2s",
                "4:0+4s",
                "2:0+2s-2s",
                "7:0+7s",
                "4:0+4s-4s"), proc2.processed);
    }
}<|MERGE_RESOLUTION|>--- conflicted
+++ resolved
@@ -21,11 +21,6 @@
 import org.apache.kafka.common.serialization.Serdes;
 import org.apache.kafka.common.utils.Utils;
 import org.apache.kafka.streams.KeyValue;
-<<<<<<< HEAD
-import org.apache.kafka.streams.kstream.KStreamBuilder;
-import org.apache.kafka.streams.kstream.KTable;
-import org.apache.kafka.streams.kstream.KeyValueMapper;
-=======
 import org.apache.kafka.streams.kstream.Aggregator;
 import org.apache.kafka.streams.kstream.ForeachAction;
 import org.apache.kafka.streams.kstream.Initializer;
@@ -35,7 +30,6 @@
 import org.apache.kafka.streams.kstream.Reducer;
 import org.apache.kafka.streams.kstream.ValueJoiner;
 import org.apache.kafka.streams.kstream.ValueMapper;
->>>>>>> 850ceb74
 import org.apache.kafka.test.KStreamTestDriver;
 import org.apache.kafka.test.MockAggregator;
 import org.apache.kafka.test.MockInitializer;
@@ -398,52 +392,4 @@
         driver.process("tableOne", "1", "5");
         assertEquals(Long.valueOf(4L), reduceResults.get("2"));
     }
-
-    @Test
-    public void testAggRepartition() throws Exception {
-        final KStreamBuilder builder = new KStreamBuilder();
-        String topic1 = "topic1";
-
-        KTable<String, String> table1 = builder.table(stringSerde, stringSerde, topic1);
-        KTable<String, String> table2 = table1.groupBy(new KeyValueMapper<String, String, KeyValue<String, String>>() {
-            @Override
-                public KeyValue<String, String> apply(String key, String value) {
-                    if (key.equals("null")) {
-                        return KeyValue.pair(null, value + "s");
-                    } else if (key.equals("NULL")) {
-                        return null;
-                    } else {
-                        return KeyValue.pair(value, value + "s");
-                    }
-                }
-            },
-                stringSerde,
-                stringSerde
-        )
-                .aggregate(MockInitializer.STRING_INIT,
-                MockAggregator.STRING_ADDER,
-                MockAggregator.STRING_REMOVER,
-                stringSerde,
-                "topic1-Canonized");
-
-        MockProcessorSupplier<String, String> proc2 = new MockProcessorSupplier<>();
-        table2.toStream().process(proc2);
-
-        driver = new KStreamTestDriver(builder, stateDir);
-
-        driver.process(topic1, "A", "1");
-        driver.process(topic1, "B", "2");
-        driver.process(topic1, "null", "3");
-        driver.process(topic1, "B", "4");
-        driver.process(topic1, "NULL", "5");
-        driver.process(topic1, "B", "7");
-
-        assertEquals(Utils.mkList(
-                "1:0+1s",
-                "2:0+2s",
-                "4:0+4s",
-                "2:0+2s-2s",
-                "7:0+7s",
-                "4:0+4s-4s"), proc2.processed);
-    }
 }