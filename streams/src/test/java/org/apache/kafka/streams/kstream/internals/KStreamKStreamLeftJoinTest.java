/**
 * Licensed to the Apache Software Foundation (ASF) under one or more
 * contributor license agreements.  See the NOTICE file distributed with
 * this work for additional information regarding copyright ownership.
 * The ASF licenses this file to You under the Apache License, Version 2.0
 * (the "License"); you may not use this file except in compliance with
 * the License.  You may obtain a copy of the License at
 *
 *    http://www.apache.org/licenses/LICENSE-2.0
 *
 * Unless required by applicable law or agreed to in writing, software
 * distributed under the License is distributed on an "AS IS" BASIS,
 * WITHOUT WARRANTIES OR CONDITIONS OF ANY KIND, either express or implied.
 * See the License for the specific language governing permissions and
 * limitations under the License.
 */

package org.apache.kafka.streams.kstream.internals;

import org.apache.kafka.common.serialization.Serde;
import org.apache.kafka.common.serialization.Serdes;
import org.apache.kafka.streams.kstream.JoinWindows;
import org.apache.kafka.streams.kstream.KStream;
import org.apache.kafka.streams.kstream.KStreamBuilder;
import org.apache.kafka.streams.processor.internals.ProcessorRecordContext;
import org.apache.kafka.test.KStreamTestDriver;
import org.apache.kafka.test.MockProcessorContext;
import org.apache.kafka.test.MockProcessorSupplier;
import org.apache.kafka.test.MockValueJoiner;
import org.apache.kafka.test.TestUtils;
import org.junit.After;
import org.junit.Before;
import org.junit.Test;

import java.io.File;
import java.io.IOException;
import java.util.Arrays;
import java.util.Collection;
import java.util.HashSet;
import java.util.Set;

import static org.junit.Assert.assertEquals;

public class KStreamKStreamLeftJoinTest {

    final private String topic1 = "topic1";
    final private String topic2 = "topic2";

    final private Serde<Integer> intSerde = Serdes.Integer();
    final private Serde<String> stringSerde = Serdes.String();

    private KStreamTestDriver driver = null;
    private File stateDir = null;

    @After
    public void tearDown() {
        if (driver != null) {
            driver.close();
        }
        driver = null;
    }

    @Before
    public void setUp() throws IOException {
        stateDir = TestUtils.tempDirectory("kafka-test");
    }


    @Test
    public void testLeftJoin() throws Exception {
        final KStreamBuilder builder = new KStreamBuilder();

        final int[] expectedKeys = new int[]{0, 1, 2, 3};

        KStream<Integer, String> stream1;
        KStream<Integer, String> stream2;
        KStream<Integer, String> joined;
        MockProcessorSupplier<Integer, String> processor;

        processor = new MockProcessorSupplier<>();
        stream1 = builder.stream(intSerde, stringSerde, topic1);
        stream2 = builder.stream(intSerde, stringSerde, topic2);

<<<<<<< HEAD
        joined = stream1.leftJoin(stream2, MockValueJoiner.STRING_JOINER, JoinWindows.of("test").with(100),
                intSerde, stringSerde);
=======
        joined = stream1.leftJoin(stream2, MockValueJoiner.STRING_JOINER, JoinWindows.of(100), intSerde, stringSerde, stringSerde);
>>>>>>> 850ceb74
        joined.process(processor);

        Collection<Set<String>> copartitionGroups = builder.copartitionGroups();

        assertEquals(1, copartitionGroups.size());
        assertEquals(new HashSet<>(Arrays.asList(topic1, topic2)), copartitionGroups.iterator().next());

        driver = new KStreamTestDriver(builder, stateDir);
        driver.setTime(0L);

        // push two items to the primary stream. the other window is empty
        // w {}
        // --> w = {}

        for (int i = 0; i < 2; i++) {
            driver.process(topic1, expectedKeys[i], "X" + expectedKeys[i]);
        }
        driver.flushState();
        processor.checkAndClearProcessResult("0:X0+null", "1:X1+null");

        // push two items to the other stream. this should produce two items.
        // w {}
        // --> w = { 0:Y0, 1:Y1 }

        for (int i = 0; i < 2; i++) {
            driver.process(topic2, expectedKeys[i], "Y" + expectedKeys[i]);
        }
        driver.flushState();
        processor.checkAndClearProcessResult();

        // push all four items to the primary stream. this should produce four items.
        // w = { 0:Y0, 1:Y1 }
        // --> w = { 0:Y0, 1:Y1 }

        for (int i = 0; i < expectedKeys.length; i++) {
            driver.process(topic1, expectedKeys[i], "X" + expectedKeys[i]);
        }
        driver.flushState();
        processor.checkAndClearProcessResult("0:X0+Y0", "1:X1+Y1", "2:X2+null", "3:X3+null");

        // push all items to the other stream. this should produce no items.
        // w = { 0:Y0, 1:Y1 }
        // --> w = { 0:Y0, 1:Y1, 0:YY0, 0:YY0, 1:YY1, 2:YY2, 3:YY3 }

        for (int i = 0; i < expectedKeys.length; i++) {
            driver.process(topic2, expectedKeys[i], "YY" + expectedKeys[i]);
        }
        driver.flushState();
        processor.checkAndClearProcessResult();

        // push all four items to the primary stream. this should produce four items.
        // w = { 0:Y0, 1:Y1, 0:YY0, 0:YY0, 1:YY1, 2:YY2, 3:YY3
        // --> w = { 0:Y0, 1:Y1, 0:YY0, 0:YY0, 1:YY1, 2:YY2, 3:YY3 }

        for (int i = 0; i < expectedKeys.length; i++) {
            driver.process(topic1, expectedKeys[i], "XX" + expectedKeys[i]);
        }
        driver.flushState();
        processor.checkAndClearProcessResult("0:XX0+Y0", "0:XX0+YY0", "1:XX1+Y1", "1:XX1+YY1", "2:XX2+YY2", "3:XX3+YY3");
    }

    @Test
    public void testWindowing() throws Exception {
        final KStreamBuilder builder = new KStreamBuilder();

        final int[] expectedKeys = new int[]{0, 1, 2, 3};

        long time = 0L;

        KStream<Integer, String> stream1;
        KStream<Integer, String> stream2;
        KStream<Integer, String> joined;
        MockProcessorSupplier<Integer, String> processor;

        processor = new MockProcessorSupplier<>();
        stream1 = builder.stream(intSerde, stringSerde, topic1);
        stream2 = builder.stream(intSerde, stringSerde, topic2);

<<<<<<< HEAD
        joined = stream1.leftJoin(stream2, MockValueJoiner.STRING_JOINER, JoinWindows.of("test").with(100),
                intSerde, stringSerde);
=======
        joined = stream1.leftJoin(stream2, MockValueJoiner.STRING_JOINER, JoinWindows.of(100), intSerde, stringSerde, stringSerde);
>>>>>>> 850ceb74
        joined.process(processor);

        Collection<Set<String>> copartitionGroups = builder.copartitionGroups();

        assertEquals(1, copartitionGroups.size());
        assertEquals(new HashSet<>(Arrays.asList(topic1, topic2)), copartitionGroups.iterator().next());

        driver = new KStreamTestDriver(builder, stateDir);

        // push two items to the primary stream. the other window is empty. this should produce two items
        // w = {}
        // --> w = {}

        setRecordContext(time, topic1);
        for (int i = 0; i < 2; i++) {
            driver.process(topic1, expectedKeys[i], "X" + expectedKeys[i]);
        }
        driver.flushState();
        processor.checkAndClearProcessResult("0:X0+null", "1:X1+null");

        // push two items to the other stream. this should produce no items.
        // w = {}
        // --> w = { 0:Y0, 1:Y1 }

        setRecordContext(time, topic2);
        for (int i = 0; i < 2; i++) {
            driver.process(topic2, expectedKeys[i], "Y" + expectedKeys[i]);
        }
        driver.flushState();
        processor.checkAndClearProcessResult();

        // clear logically
        time = 1000L;
        setRecordContext(time, topic2);

        // push all items to the other stream. this should produce no items.
        // w = {}
        // --> w = { 0:Y0, 1:Y1, 2:Y2, 3:Y3 }
        for (int i = 0; i < expectedKeys.length; i++) {
            setRecordContext(time + i, topic2);
            driver.process(topic2, expectedKeys[i], "Y" + expectedKeys[i]);
        }
        driver.flushState();
        processor.checkAndClearProcessResult();

        // gradually expire items in window.
        // w = { 0:Y0, 1:Y1, 2:Y2, 3:Y3 }

        time = 1000L + 100L;
        setRecordContext(time, topic1);
        for (int i = 0; i < expectedKeys.length; i++) {
            driver.process(topic1, expectedKeys[i], "XX" + expectedKeys[i]);
        }
        driver.flushState();
        processor.checkAndClearProcessResult("0:XX0+Y0", "1:XX1+Y1", "2:XX2+Y2", "3:XX3+Y3");

        setRecordContext(++time, topic1);
        for (int i = 0; i < expectedKeys.length; i++) {
            driver.process(topic1, expectedKeys[i], "XX" + expectedKeys[i]);
        }
        driver.flushState();
        processor.checkAndClearProcessResult("0:XX0+null", "1:XX1+Y1", "2:XX2+Y2", "3:XX3+Y3");

        setRecordContext(++time, topic1);
        for (int i = 0; i < expectedKeys.length; i++) {
            driver.process(topic1, expectedKeys[i], "XX" + expectedKeys[i]);
        }
        driver.flushState();
        processor.checkAndClearProcessResult("0:XX0+null", "1:XX1+null", "2:XX2+Y2", "3:XX3+Y3");

        setRecordContext(++time, topic1);
        for (int i = 0; i < expectedKeys.length; i++) {
            driver.process(topic1, expectedKeys[i], "XX" + expectedKeys[i]);
        }
        driver.flushState();
        processor.checkAndClearProcessResult("0:XX0+null", "1:XX1+null", "2:XX2+null", "3:XX3+Y3");

        setRecordContext(++time, topic1);
        for (int i = 0; i < expectedKeys.length; i++) {
            driver.process(topic1, expectedKeys[i], "XX" + expectedKeys[i]);
        }
        driver.flushState();
        processor.checkAndClearProcessResult("0:XX0+null", "1:XX1+null", "2:XX2+null", "3:XX3+null");

        // go back to the time before expiration

        time = 1000L - 100L - 1L;
        setRecordContext(time, topic1);
        for (int i = 0; i < expectedKeys.length; i++) {
            driver.process(topic1, expectedKeys[i], "XX" + expectedKeys[i]);
        }
        driver.flushState();
        processor.checkAndClearProcessResult("0:XX0+null", "1:XX1+null", "2:XX2+null", "3:XX3+null");

        setRecordContext(++time, topic1);
        for (int i = 0; i < expectedKeys.length; i++) {
            driver.process(topic1, expectedKeys[i], "XX" + expectedKeys[i]);
        }
        driver.flushState();
        processor.checkAndClearProcessResult("0:XX0+Y0", "1:XX1+null", "2:XX2+null", "3:XX3+null");

        setRecordContext(++time, topic1);
        for (int i = 0; i < expectedKeys.length; i++) {
            driver.process(topic1, expectedKeys[i], "XX" + expectedKeys[i]);
        }
        driver.flushState();
        processor.checkAndClearProcessResult("0:XX0+Y0", "1:XX1+Y1", "2:XX2+null", "3:XX3+null");

        setRecordContext(++time, topic1);
        for (int i = 0; i < expectedKeys.length; i++) {
            driver.process(topic1, expectedKeys[i], "XX" + expectedKeys[i]);
        }
        driver.flushState();
        processor.checkAndClearProcessResult("0:XX0+Y0", "1:XX1+Y1", "2:XX2+Y2", "3:XX3+null");

        setRecordContext(++time, topic1);
        for (int i = 0; i < expectedKeys.length; i++) {
            driver.process(topic1, expectedKeys[i], "XX" + expectedKeys[i]);
        }
        driver.flushState();
        processor.checkAndClearProcessResult("0:XX0+Y0", "1:XX1+Y1", "2:XX2+Y2", "3:XX3+Y3");
    }

    private void setRecordContext(final long time, final String topic) {
        ((MockProcessorContext) driver.context()).setRecordContext(new ProcessorRecordContext(time, 0, 0, topic));
    }
}<|MERGE_RESOLUTION|>--- conflicted
+++ resolved
@@ -81,12 +81,7 @@
         stream1 = builder.stream(intSerde, stringSerde, topic1);
         stream2 = builder.stream(intSerde, stringSerde, topic2);
 
-<<<<<<< HEAD
-        joined = stream1.leftJoin(stream2, MockValueJoiner.STRING_JOINER, JoinWindows.of("test").with(100),
-                intSerde, stringSerde);
-=======
         joined = stream1.leftJoin(stream2, MockValueJoiner.STRING_JOINER, JoinWindows.of(100), intSerde, stringSerde, stringSerde);
->>>>>>> 850ceb74
         joined.process(processor);
 
         Collection<Set<String>> copartitionGroups = builder.copartitionGroups();
@@ -165,12 +160,7 @@
         stream1 = builder.stream(intSerde, stringSerde, topic1);
         stream2 = builder.stream(intSerde, stringSerde, topic2);
 
-<<<<<<< HEAD
-        joined = stream1.leftJoin(stream2, MockValueJoiner.STRING_JOINER, JoinWindows.of("test").with(100),
-                intSerde, stringSerde);
-=======
         joined = stream1.leftJoin(stream2, MockValueJoiner.STRING_JOINER, JoinWindows.of(100), intSerde, stringSerde, stringSerde);
->>>>>>> 850ceb74
         joined.process(processor);
 
         Collection<Set<String>> copartitionGroups = builder.copartitionGroups();
