--- conflicted
+++ resolved
@@ -48,28 +48,17 @@
         }
     };
 
-<<<<<<< HEAD
-=======
     private MockProcessorContext context;
->>>>>>> 8ee7b906
     private SegmentIterator iterator = null;
 
     @Before
     public void before() {
-<<<<<<< HEAD
-        final MockProcessorContext context = new MockProcessorContext(
-=======
         context = new MockProcessorContext(
->>>>>>> 8ee7b906
                 TestUtils.tempDirectory(),
                 Serdes.String(),
                 Serdes.String(),
                 new NoOpRecordCollector(),
-<<<<<<< HEAD
-                new ThreadCache("testCache", 0, new MockStreamsMetrics(new Metrics())));
-=======
                 new ThreadCache(new LogContext("testCache "), 0, new MockStreamsMetrics(new Metrics())));
->>>>>>> 8ee7b906
         segmentOne.openDB(context);
         segmentTwo.openDB(context);
         segmentOne.put(Bytes.wrap("a".getBytes()), "1".getBytes());
@@ -91,15 +80,8 @@
     }
 
     @Test
-<<<<<<< HEAD
-    public void shouldIterateOverAllSegments() throws Exception {
-        iterator = new SegmentIterator(
-                Arrays.asList(segmentOne,
-                              segmentTwo).iterator(),
-=======
     public void shouldIterateOverAllSegments() {
         iterator = new SegmentIterator(Arrays.asList(segmentOne, segmentTwo).iterator(),
->>>>>>> 8ee7b906
                 hasNextCondition,
                 Bytes.wrap("a".getBytes()),
                 Bytes.wrap("z".getBytes()));
@@ -124,15 +106,8 @@
     }
 
     @Test
-<<<<<<< HEAD
-    public void shouldOnlyIterateOverSegmentsInRange() throws Exception {
-        iterator = new SegmentIterator(
-                Arrays.asList(segmentOne,
-                              segmentTwo).iterator(),
-=======
     public void shouldOnlyIterateOverSegmentsInRange() {
         iterator = new SegmentIterator(Arrays.asList(segmentOne, segmentTwo).iterator(),
->>>>>>> 8ee7b906
                 hasNextCondition,
                 Bytes.wrap("a".getBytes()),
                 Bytes.wrap("b".getBytes()));
@@ -149,15 +124,8 @@
     }
 
     @Test(expected = NoSuchElementException.class)
-<<<<<<< HEAD
-    public void shouldThrowNoSuchElementOnPeekNextKeyIfNoNext() throws Exception {
-        iterator = new SegmentIterator(
-                Arrays.asList(segmentOne,
-                              segmentTwo).iterator(),
-=======
     public void shouldThrowNoSuchElementOnPeekNextKeyIfNoNext() {
         iterator = new SegmentIterator(Arrays.asList(segmentOne, segmentTwo).iterator(),
->>>>>>> 8ee7b906
                 hasNextCondition,
                 Bytes.wrap("f".getBytes()),
                 Bytes.wrap("h".getBytes()));
@@ -166,15 +134,8 @@
     }
 
     @Test(expected = NoSuchElementException.class)
-<<<<<<< HEAD
-    public void shouldThrowNoSuchElementOnNextIfNoNext() throws Exception {
-        iterator = new SegmentIterator(
-                Arrays.asList(segmentOne,
-                              segmentTwo).iterator(),
-=======
     public void shouldThrowNoSuchElementOnNextIfNoNext() {
         iterator = new SegmentIterator(Arrays.asList(segmentOne, segmentTwo).iterator(),
->>>>>>> 8ee7b906
                 hasNextCondition,
                 Bytes.wrap("f".getBytes()),
                 Bytes.wrap("h".getBytes()));
