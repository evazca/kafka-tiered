/**
 * Licensed to the Apache Software Foundation (ASF) under one or more
 * contributor license agreements.  See the NOTICE file distributed with
 * this work for additional information regarding copyright ownership.
 * The ASF licenses this file to You under the Apache License, Version 2.0
 * (the "License"); you may not use this file except in compliance with
 * the License.  You may obtain a copy of the License at
 * <p>
 * http://www.apache.org/licenses/LICENSE-2.0
 * <p>
 * Unless required by applicable law or agreed to in writing, software
 * distributed under the License is distributed on an "AS IS" BASIS,
 * WITHOUT WARRANTIES OR CONDITIONS OF ANY KIND, either express or implied.
 * See the License for the specific language governing permissions and
 * limitations under the License.
 */
package org.apache.kafka.streams.state.internals;

import org.apache.kafka.common.utils.MockTime;
import org.apache.kafka.streams.processor.StateStore;
<<<<<<< HEAD
import org.apache.kafka.streams.state.KeyValueIterator;
=======
import org.apache.kafka.streams.processor.internals.ProcessorStateManager;
>>>>>>> d7850a40
import org.apache.kafka.streams.state.KeyValueStore;
import org.apache.kafka.streams.state.StateSerdes;
import org.apache.kafka.test.MockProcessorContext;
import org.apache.kafka.test.NoOpRecordCollector;

import java.util.Collections;

@SuppressWarnings("unchecked")
public class StateStoreTestUtils {

    public static <K, V> KeyValueStore<K, V> newKeyValueStore(String name, String applicationId, Class<K> keyType, Class<V> valueType) {
        final InMemoryKeyValueStoreSupplier<K, V> supplier = new InMemoryKeyValueStoreSupplier<>(name,
                                                                                                 null,
                                                                                                 null,
                                                                                                 new MockTime(),
                                                                                                 false,
                                                                                                 Collections.<String, String>emptyMap());

        final StateStore stateStore = supplier.get();
        stateStore.init(
            new MockProcessorContext(
                StateSerdes.withBuiltinTypes(
                    ProcessorStateManager.storeChangelogTopic(applicationId, name),
                    keyType,
                    valueType),
                new NoOpRecordCollector()),
            stateStore);
        return (KeyValueStore<K, V>) stateStore;

    }

<<<<<<< HEAD
    static class NoOpReadOnlyStore<K, V>
            implements ReadOnlyKeyValueStore<K, V>, StateStore {

        @Override
        public V get(final K key) {
            return null;
        }

        @Override
        public KeyValueIterator<K, V> range(final K from, final K to) {
            return null;
        }

        @Override
        public KeyValueIterator<K, V> all() {
            return null;
        }

        @Override
        public long approximateNumEntries() {
            return 0L;
        }

        @Override
        public String name() {
            return "";
        }

        @Override
        public void init(final ProcessorContext context, final StateStore root) {

        }

        @Override
        public void flush() {

        }

        @Override
        public void close() {

        }

        @Override
        public boolean persistent() {
            return false;
        }

        @Override
        public boolean isOpen() {
            return false;
        }

    }
=======
>>>>>>> d7850a40
}<|MERGE_RESOLUTION|>--- conflicted
+++ resolved
@@ -18,11 +18,7 @@
 
 import org.apache.kafka.common.utils.MockTime;
 import org.apache.kafka.streams.processor.StateStore;
-<<<<<<< HEAD
-import org.apache.kafka.streams.state.KeyValueIterator;
-=======
 import org.apache.kafka.streams.processor.internals.ProcessorStateManager;
->>>>>>> d7850a40
 import org.apache.kafka.streams.state.KeyValueStore;
 import org.apache.kafka.streams.state.StateSerdes;
 import org.apache.kafka.test.MockProcessorContext;
@@ -54,61 +50,4 @@
 
     }
 
-<<<<<<< HEAD
-    static class NoOpReadOnlyStore<K, V>
-            implements ReadOnlyKeyValueStore<K, V>, StateStore {
-
-        @Override
-        public V get(final K key) {
-            return null;
-        }
-
-        @Override
-        public KeyValueIterator<K, V> range(final K from, final K to) {
-            return null;
-        }
-
-        @Override
-        public KeyValueIterator<K, V> all() {
-            return null;
-        }
-
-        @Override
-        public long approximateNumEntries() {
-            return 0L;
-        }
-
-        @Override
-        public String name() {
-            return "";
-        }
-
-        @Override
-        public void init(final ProcessorContext context, final StateStore root) {
-
-        }
-
-        @Override
-        public void flush() {
-
-        }
-
-        @Override
-        public void close() {
-
-        }
-
-        @Override
-        public boolean persistent() {
-            return false;
-        }
-
-        @Override
-        public boolean isOpen() {
-            return false;
-        }
-
-    }
-=======
->>>>>>> d7850a40
 }