--- conflicted
+++ resolved
@@ -63,11 +63,7 @@
                                            Serdes.String(),
                                            Serdes.Long(),
                                            new NoOpRecordCollector(),
-<<<<<<< HEAD
-                                           new ThreadCache("testCache", 0, new MockStreamsMetrics(new Metrics())));
-=======
                                            new ThreadCache(new LogContext("testCache "), 0, new MockStreamsMetrics(new Metrics())));
->>>>>>> 8ee7b906
         sessionStore.init(context, sessionStore);
     }
 
@@ -157,11 +153,7 @@
     }
 
     @Test
-<<<<<<< HEAD
-    public void shouldFetchExactKeys() throws Exception {
-=======
     public void shouldFetchExactKeys() {
->>>>>>> 8ee7b906
         final RocksDBSegmentedBytesStore bytesStore =
                 new RocksDBSegmentedBytesStore("session-store", 0x7a00000000000000L, 2, new SessionKeySchema());
 
@@ -177,24 +169,13 @@
         sessionStore.put(new Windowed<>("aa", new SessionWindow(10, 20)), 4L);
         sessionStore.put(new Windowed<>("a", new SessionWindow(0x7a00000000000000L - 2, 0x7a00000000000000L - 1)), 5L);
 
-<<<<<<< HEAD
-        final KeyValueIterator<Windowed<String>, Long> iterator = sessionStore.findSessions("a", 0, Long.MAX_VALUE);
-        final List<Long> results = new ArrayList<>();
-=======
         KeyValueIterator<Windowed<String>, Long> iterator = sessionStore.findSessions("a", 0, Long.MAX_VALUE);
         List<Long> results = new ArrayList<>();
->>>>>>> 8ee7b906
         while (iterator.hasNext()) {
             results.add(iterator.next().value);
         }
 
         assertThat(results, equalTo(Arrays.asList(1L, 3L, 5L)));
-<<<<<<< HEAD
-    }
-
-    static List<KeyValue<Windowed<String>, Long>> toList(final KeyValueIterator<Windowed<String>, Long> iterator) {
-        final List<KeyValue<Windowed<String>, Long>> results = new ArrayList<>();
-=======
 
 
         iterator = sessionStore.findSessions("aa", 0, Long.MAX_VALUE);
@@ -256,7 +237,6 @@
     
     static <K, V> List<KeyValue<Windowed<K>, V>> toList(final KeyValueIterator<Windowed<K>, V> iterator) {
         final List<KeyValue<Windowed<K>, V>> results = new ArrayList<>();
->>>>>>> 8ee7b906
         while (iterator.hasNext()) {
             results.add(iterator.next());
         }
