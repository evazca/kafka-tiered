--- conflicted
+++ resolved
@@ -30,27 +30,22 @@
 import org.apache.kafka.streams.kstream.KStreamBuilder;
 import org.apache.kafka.streams.processor.StreamPartitioner;
 import org.apache.kafka.test.MockMetricsReporter;
+import org.apache.kafka.test.TestUtils;
 import org.junit.Assert;
 import org.junit.Before;
 import org.junit.ClassRule;
 import org.junit.Test;
 
-<<<<<<< HEAD
-=======
 import java.util.Collections;
 import java.util.HashMap;
 import java.util.Map;
->>>>>>> d7850a40
 import java.util.Properties;
 import java.util.concurrent.CountDownLatch;
 import java.util.concurrent.TimeUnit;
 import java.util.concurrent.atomic.AtomicBoolean;
 
-<<<<<<< HEAD
-=======
 import static org.junit.Assert.assertEquals;
 import static org.junit.Assert.assertFalse;
->>>>>>> d7850a40
 import static org.junit.Assert.assertTrue;
 
 public class KafkaStreamsTest {
@@ -177,37 +172,21 @@
 
     @Test(expected = IllegalStateException.class)
     public void shouldNotGetAllTasksWhenNotRunning() throws Exception {
-<<<<<<< HEAD
-        final KafkaStreams streams = createKafkaStreams();
-=======
->>>>>>> d7850a40
         streams.allMetadata();
     }
 
     @Test(expected = IllegalStateException.class)
     public void shouldNotGetAllTasksWithStoreWhenNotRunning() throws Exception {
-<<<<<<< HEAD
-        final KafkaStreams streams = createKafkaStreams();
-=======
->>>>>>> d7850a40
         streams.allMetadataForStore("store");
     }
 
     @Test(expected = IllegalStateException.class)
     public void shouldNotGetTaskWithKeyAndSerializerWhenNotRunning() throws Exception {
-<<<<<<< HEAD
-        final KafkaStreams streams = createKafkaStreams();
-=======
->>>>>>> d7850a40
         streams.metadataForKey("store", "key", Serdes.String().serializer());
     }
 
     @Test(expected = IllegalStateException.class)
     public void shouldNotGetTaskWithKeyAndPartitionerWhenNotRunning() throws Exception {
-<<<<<<< HEAD
-        final KafkaStreams streams = createKafkaStreams();
-=======
->>>>>>> d7850a40
         streams.metadataForKey("store", "key", new StreamPartitioner<String, Object>() {
             @Override
             public Integer partition(final String key, final Object value, final int numPartitions) {
