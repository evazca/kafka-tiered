--- conflicted
+++ resolved
@@ -126,22 +126,8 @@
         }
         assertNotNull(metrics.getSensor(throughputOperation));
 
-<<<<<<< HEAD
-        for (String entity : entities) {
-            for (String operation : latencyOperations) {
-                assertNotNull(metrics.metrics().get(metrics.metricName(entity + "-" + operation + "-latency-avg", groupName,
-                    "The average latency in milliseconds of " + entity + " " + operation + " operation.", tags)));
-                assertNotNull(metrics.metrics().get(metrics.metricName(entity + "-" + operation + "-latency-max", groupName,
-                    "The max latency in milliseconds of " + entity + " " + operation + " operation.", tags)));
-                assertNotNull(metrics.metrics().get(metrics.metricName(entity + "-" + operation + "-rate", groupName,
-                    "The average number of occurrence of " + entity + " " + operation + " operation per second.", tags)));
-            }
-            assertNotNull(metrics.metrics().get(metrics.metricName(entity + "-" + throughputOperation + "-rate", groupName,
-                "The average number of occurrence of " + entity + " " + throughputOperation + " operation per second.", tags)));
-=======
         for (String opName : latencyOperations) {
             testSpecificMetrics(metrics, groupName, opName, metricTags);
->>>>>>> 8ee7b906
         }
         assertNotNull(metrics.metrics().get(metrics.metricName(throughputOperation + "-rate", groupName,
                 "The average number of occurrence of " + throughputOperation + " operation per second.", metricTags)));
