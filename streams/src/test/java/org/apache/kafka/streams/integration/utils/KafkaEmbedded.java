--- conflicted
+++ resolved
@@ -17,10 +17,6 @@
 
 package org.apache.kafka.streams.integration.utils;
 
-<<<<<<< HEAD
-
-=======
->>>>>>> 850ceb74
 import kafka.admin.AdminUtils;
 import kafka.admin.RackAwareMode;
 import kafka.server.KafkaConfig;
@@ -70,18 +66,6 @@
      *               broker should listen to.  Note that you cannot change the `log.dirs` setting
      *               currently.
      */
-<<<<<<< HEAD
-    public KafkaEmbedded(final Properties config) throws IOException {
-        this.tmpFolder = new TemporaryFolder();
-        this.tmpFolder.create();
-        this.logDir = this.tmpFolder.newFolder();
-        this.effectiveConfig = effectiveConfigFrom(config);
-        final boolean loggingEnabled = true;
-        final KafkaConfig kafkaConfig = new KafkaConfig(this.effectiveConfig, loggingEnabled);
-        log.debug("Starting embedded Kafka broker (with log.dirs={} and ZK ensemble at {}) ...",
-            this.logDir, zookeeperConnect());
-        this.kafka = TestUtils.createServer(kafkaConfig, SystemTime$.MODULE$);
-=======
     public KafkaEmbedded(final Properties config, final MockTime time) throws IOException {
         tmpFolder = new TemporaryFolder();
         tmpFolder.create();
@@ -92,7 +76,6 @@
         log.debug("Starting embedded Kafka broker (with log.dirs={} and ZK ensemble at {}) ...",
             logDir, zookeeperConnect());
         kafka = TestUtils.createServer(kafkaConfig, time);
->>>>>>> 850ceb74
         log.debug("Startup of embedded Kafka broker at {} completed (with ZK ensemble at {}) ...",
             brokerList(), zookeeperConnect());
     }
@@ -117,7 +100,7 @@
         effectiveConfig.put(KafkaConfig$.MODULE$.ControlledShutdownEnableProp(), true);
 
         effectiveConfig.putAll(initialConfig);
-        effectiveConfig.setProperty(KafkaConfig$.MODULE$.LogDirProp(), this.logDir.getAbsolutePath());
+        effectiveConfig.setProperty(KafkaConfig$.MODULE$.LogDirProp(), logDir.getAbsolutePath());
         return effectiveConfig;
     }
 
@@ -127,7 +110,7 @@
      * You can use this to tell Kafka producers and consumers how to connect to this instance.
      */
     public String brokerList() {
-        return this.kafka.config().hostName() + ":" + this.kafka.boundPort(SecurityProtocol.PLAINTEXT);
+        return kafka.config().hostName() + ":" + kafka.boundPort(SecurityProtocol.PLAINTEXT);
     }
 
 
@@ -135,7 +118,7 @@
      * The ZooKeeper connection string aka `zookeeper.connect`.
      */
     public String zookeeperConnect() {
-        return this.effectiveConfig.getProperty("zookeeper.connect", DEFAULT_ZK_CONNECT);
+        return effectiveConfig.getProperty("zookeeper.connect", DEFAULT_ZK_CONNECT);
     }
 
     /**
@@ -144,19 +127,12 @@
     public void stop() {
         log.debug("Shutting down embedded Kafka broker at {} (with ZK ensemble at {}) ...",
             brokerList(), zookeeperConnect());
-<<<<<<< HEAD
-        this.kafka.shutdown();
-        this.kafka.awaitShutdown();
-        log.debug("Removing logs.dir at {} ...", this.logDir);
-        final List<String> logDirs = Collections.singletonList(this.logDir.getAbsolutePath());
-=======
         kafka.shutdown();
         kafka.awaitShutdown();
         log.debug("Removing logs.dir at {} ...", logDir);
         final List<String> logDirs = Collections.singletonList(logDir.getAbsolutePath());
->>>>>>> 850ceb74
         CoreUtils.delete(scala.collection.JavaConversions.asScalaBuffer(logDirs).seq());
-        this.tmpFolder.delete();
+        tmpFolder.delete();
         log.debug("Shutdown of embedded Kafka broker at {} completed (with ZK ensemble at {}) ...",
             brokerList(), zookeeperConnect());
     }
