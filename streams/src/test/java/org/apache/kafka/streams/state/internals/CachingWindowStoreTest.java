/*
 * Licensed to the Apache Software Foundation (ASF) under one or more
 * contributor license agreements. See the NOTICE file distributed with
 * this work for additional information regarding copyright ownership.
 * The ASF licenses this file to You under the Apache License, Version 2.0
 * (the "License"); you may not use this file except in compliance with
 * the License. You may obtain a copy of the License at
 *
 *    http://www.apache.org/licenses/LICENSE-2.0
 *
 * Unless required by applicable law or agreed to in writing, software
 * distributed under the License is distributed on an "AS IS" BASIS,
 * WITHOUT WARRANTIES OR CONDITIONS OF ANY KIND, either express or implied.
 * See the License for the specific language governing permissions and
 * limitations under the License.
 */
package org.apache.kafka.streams.state.internals;

import org.apache.kafka.common.metrics.Metrics;
import org.apache.kafka.common.serialization.Serdes;
import org.apache.kafka.common.utils.Bytes;
<<<<<<< HEAD
=======
import org.apache.kafka.common.utils.LogContext;
>>>>>>> 8ee7b906
import org.apache.kafka.common.utils.Utils;
import org.apache.kafka.streams.KeyValue;
import org.apache.kafka.streams.errors.InvalidStateStoreException;
import org.apache.kafka.streams.kstream.Windowed;
import org.apache.kafka.streams.kstream.internals.TimeWindow;
import org.apache.kafka.streams.processor.internals.MockStreamsMetrics;
import org.apache.kafka.streams.processor.internals.ProcessorRecordContext;
import org.apache.kafka.streams.processor.internals.RecordCollector;
import org.apache.kafka.streams.state.KeyValueIterator;
import org.apache.kafka.streams.state.WindowStoreIterator;
import org.apache.kafka.test.MockProcessorContext;
import org.apache.kafka.test.TestUtils;
import org.junit.After;
import org.junit.Before;
import org.junit.Test;

import java.io.IOException;
import java.util.List;

import static org.apache.kafka.streams.state.internals.ThreadCacheTest.memoryCacheEntrySize;
import static org.apache.kafka.test.StreamsTestUtils.toList;
<<<<<<< HEAD
=======
import static org.apache.kafka.test.StreamsTestUtils.verifyKeyValueList;
import static org.apache.kafka.test.StreamsTestUtils.verifyWindowedKeyValue;
>>>>>>> 8ee7b906
import static org.hamcrest.CoreMatchers.equalTo;
import static org.hamcrest.MatcherAssert.assertThat;
import static org.junit.Assert.assertArrayEquals;
import static org.junit.Assert.assertEquals;
import static org.junit.Assert.assertFalse;
import static org.junit.Assert.assertNull;


public class CachingWindowStoreTest {

    private static final int MAX_CACHE_SIZE_BYTES = 150;
    private static final long DEFAULT_TIMESTAMP = 10L;
    private static final Long WINDOW_SIZE = 10000L;
    private MockProcessorContext context;
    private RocksDBSegmentedBytesStore underlying;
    private CachingWindowStore<String, String> cachingStore;
    private CachingKeyValueStoreTest.CacheFlushListenerStub<Windowed<String>, String> cacheListener;
    private ThreadCache cache;
    private String topic;
<<<<<<< HEAD
    private static final long DEFAULT_TIMESTAMP = 10L;
    private WindowStoreKeySchema keySchema;
    private RocksDBWindowStore<Bytes, byte[]> windowStore;

    @Before
    public void setUp() throws Exception {
        keySchema = new WindowStoreKeySchema();
        underlying = new RocksDBSegmentedBytesStore("test", 30000, 3, keySchema);
        windowStore = new RocksDBWindowStore<>(underlying, Serdes.Bytes(), Serdes.ByteArray(), false);
=======
    private WindowKeySchema keySchema;

    @Before
    public void setUp() {
        keySchema = new WindowKeySchema();
        final int retention = 30000;
        final int numSegments = 3;
        underlying = new RocksDBSegmentedBytesStore("test", retention, numSegments, keySchema);
        final RocksDBWindowStore<Bytes, byte[]> windowStore = new RocksDBWindowStore<>(underlying, Serdes.Bytes(), Serdes.ByteArray(), false, WINDOW_SIZE);
>>>>>>> 8ee7b906
        cacheListener = new CachingKeyValueStoreTest.CacheFlushListenerStub<>();
        cachingStore = new CachingWindowStore<>(windowStore,
                                                Serdes.String(),
                                                Serdes.String(),
                                                WINDOW_SIZE,
                                                Segments.segmentInterval(retention, numSegments));
        cachingStore.setFlushListener(cacheListener, false);
        cache = new ThreadCache(new LogContext("testCache "), MAX_CACHE_SIZE_BYTES, new MockStreamsMetrics(new Metrics()));
        topic = "topic";
<<<<<<< HEAD
        final MockProcessorContext context = new MockProcessorContext(TestUtils.tempDirectory(), null, null, (RecordCollector) null, cache);
=======
        context = new MockProcessorContext(TestUtils.tempDirectory(), null, null, (RecordCollector) null, cache);
>>>>>>> 8ee7b906
        context.setRecordContext(new ProcessorRecordContext(DEFAULT_TIMESTAMP, 0, 0, topic));
        cachingStore.init(context, cachingStore);
    }

    @After
    public void closeStore() {
<<<<<<< HEAD
=======
        context.close();
>>>>>>> 8ee7b906
        cachingStore.close();
    }

    @Test
    public void shouldPutFetchFromCache() {
        cachingStore.put(bytesKey("a"), bytesValue("a"));
        cachingStore.put(bytesKey("b"), bytesValue("b"));

        final WindowStoreIterator<byte[]> a = cachingStore.fetch(bytesKey("a"), 10, 10);
        final WindowStoreIterator<byte[]> b = cachingStore.fetch(bytesKey("b"), 10, 10);
        verifyKeyValue(a.next(), DEFAULT_TIMESTAMP, "a");
        verifyKeyValue(b.next(), DEFAULT_TIMESTAMP, "b");
        assertFalse(a.hasNext());
        assertFalse(b.hasNext());
        assertEquals(2, cache.size());
    }

    private void verifyKeyValue(final KeyValue<Long, byte[]> next, final long expectedKey, final String expectedValue) {
        assertThat(next.key, equalTo(expectedKey));
        assertThat(next.value, equalTo(bytesValue(expectedValue)));
    }

    private static byte[] bytesValue(final String value) {
        return value.getBytes();
    }

    private static Bytes bytesKey(final String key) {
        return Bytes.wrap(key.getBytes());
    }

    @Test
    public void shouldPutFetchRangeFromCache() {
        cachingStore.put(bytesKey("a"), bytesValue("a"));
        cachingStore.put(bytesKey("b"), bytesValue("b"));

        final KeyValueIterator<Windowed<Bytes>, byte[]> iterator = cachingStore.fetch(bytesKey("a"), bytesKey("b"), 10, 10);
        verifyWindowedKeyValue(iterator.next(), new Windowed<>(bytesKey("a"), new TimeWindow(DEFAULT_TIMESTAMP, DEFAULT_TIMESTAMP + WINDOW_SIZE)), "a");
        verifyWindowedKeyValue(iterator.next(), new Windowed<>(bytesKey("b"), new TimeWindow(DEFAULT_TIMESTAMP, DEFAULT_TIMESTAMP + WINDOW_SIZE)), "b");
        assertFalse(iterator.hasNext());
        assertEquals(2, cache.size());
    }


    @Test
    public void shouldFlushEvictedItemsIntoUnderlyingStore() throws IOException {
        int added = addItemsToCache();
        // all dirty entries should have been flushed
        final KeyValueIterator<Bytes, byte[]> iter = underlying.fetch(Bytes.wrap("0".getBytes()), DEFAULT_TIMESTAMP, DEFAULT_TIMESTAMP);
        final KeyValue<Bytes, byte[]> next = iter.next();
        assertEquals(DEFAULT_TIMESTAMP, keySchema.segmentTimestamp(next.key));
        assertArrayEquals("0".getBytes(), next.value);
        assertFalse(iter.hasNext());
        assertEquals(added - 1, cache.size());
    }

    @Test
    public void shouldForwardDirtyItemsWhenFlushCalled() {
        final Windowed<String> windowedKey = new Windowed<>("1", new TimeWindow(DEFAULT_TIMESTAMP, DEFAULT_TIMESTAMP + WINDOW_SIZE));
        cachingStore.put(bytesKey("1"), bytesValue("a"));
        cachingStore.flush();
        assertEquals("a", cacheListener.forwarded.get(windowedKey).newValue);
        assertNull(cacheListener.forwarded.get(windowedKey).oldValue);
    }

    @Test
    public void shouldForwardOldValuesWhenEnabled() {
        cachingStore.setFlushListener(cacheListener, true);
        final Windowed<String> windowedKey = new Windowed<>("1", new TimeWindow(DEFAULT_TIMESTAMP, DEFAULT_TIMESTAMP + WINDOW_SIZE));
        cachingStore.put(bytesKey("1"), bytesValue("a"));
        cachingStore.flush();
        cachingStore.put(bytesKey("1"), bytesValue("b"));
        cachingStore.flush();
        assertEquals("b", cacheListener.forwarded.get(windowedKey).newValue);
        assertEquals("a", cacheListener.forwarded.get(windowedKey).oldValue);
    }

    @Test
    public void shouldForwardOldValuesWhenDisabled() {
        final Windowed<String> windowedKey = new Windowed<>("1", new TimeWindow(DEFAULT_TIMESTAMP, DEFAULT_TIMESTAMP + WINDOW_SIZE));
        cachingStore.put(bytesKey("1"), bytesValue("a"));
        cachingStore.flush();
        cachingStore.put(bytesKey("1"), bytesValue("b"));
        cachingStore.flush();
        assertEquals("b", cacheListener.forwarded.get(windowedKey).newValue);
        assertNull(cacheListener.forwarded.get(windowedKey).oldValue);
    }

    @Test
    public void shouldForwardDirtyItemToListenerWhenEvicted() throws IOException {
        int numRecords = addItemsToCache();
        assertEquals(numRecords, cacheListener.forwarded.size());
    }

    @Test
    public void shouldTakeValueFromCacheIfSameTimestampFlushedToRocks() {
        cachingStore.put(bytesKey("1"), bytesValue("a"), DEFAULT_TIMESTAMP);
        cachingStore.flush();
        cachingStore.put(bytesKey("1"), bytesValue("b"), DEFAULT_TIMESTAMP);

        final WindowStoreIterator<byte[]> fetch = cachingStore.fetch(bytesKey("1"), DEFAULT_TIMESTAMP, DEFAULT_TIMESTAMP);
        verifyKeyValue(fetch.next(), DEFAULT_TIMESTAMP, "b");
        assertFalse(fetch.hasNext());
    }

    @Test
    public void shouldIterateAcrossWindows() {
        cachingStore.put(bytesKey("1"), bytesValue("a"), DEFAULT_TIMESTAMP);
        cachingStore.put(bytesKey("1"), bytesValue("b"), DEFAULT_TIMESTAMP + WINDOW_SIZE);

        final WindowStoreIterator<byte[]> fetch = cachingStore.fetch(bytesKey("1"), DEFAULT_TIMESTAMP, DEFAULT_TIMESTAMP + WINDOW_SIZE);
        verifyKeyValue(fetch.next(), DEFAULT_TIMESTAMP, "a");
        verifyKeyValue(fetch.next(), DEFAULT_TIMESTAMP + WINDOW_SIZE, "b");
        assertFalse(fetch.hasNext());
    }

    @Test
    public void shouldIterateCacheAndStore() {
        final Bytes key = Bytes.wrap("1" .getBytes());
<<<<<<< HEAD
        underlying.put(Bytes.wrap(WindowStoreUtils.toBinaryKey(key, DEFAULT_TIMESTAMP, 0, WindowStoreUtils.getInnerStateSerde("topic"))), "a".getBytes());
        cachingStore.put("1", "b", DEFAULT_TIMESTAMP + WINDOW_SIZE);
        final WindowStoreIterator<String> fetch = cachingStore.fetch("1", DEFAULT_TIMESTAMP, DEFAULT_TIMESTAMP + WINDOW_SIZE);
        assertEquals(KeyValue.pair(DEFAULT_TIMESTAMP, "a"), fetch.next());
        assertEquals(KeyValue.pair(DEFAULT_TIMESTAMP + WINDOW_SIZE, "b"), fetch.next());
=======
        underlying.put(WindowStoreUtils.toBinaryKey(key, DEFAULT_TIMESTAMP, 0, WindowStoreUtils.getInnerStateSerde("app-id")), "a".getBytes());
        cachingStore.put(key, bytesValue("b"), DEFAULT_TIMESTAMP + WINDOW_SIZE);
        final WindowStoreIterator<byte[]> fetch = cachingStore.fetch(bytesKey("1"), DEFAULT_TIMESTAMP, DEFAULT_TIMESTAMP + WINDOW_SIZE);
        verifyKeyValue(fetch.next(), DEFAULT_TIMESTAMP, "a");
        verifyKeyValue(fetch.next(), DEFAULT_TIMESTAMP + WINDOW_SIZE, "b");
>>>>>>> 8ee7b906
        assertFalse(fetch.hasNext());
    }

    @Test
    public void shouldIterateCacheAndStoreKeyRange() {
        final Bytes key = Bytes.wrap("1" .getBytes());
        underlying.put(WindowStoreUtils.toBinaryKey(key, DEFAULT_TIMESTAMP, 0, WindowStoreUtils.getInnerStateSerde("app-id")), "a".getBytes());
        cachingStore.put(key, bytesValue("b"), DEFAULT_TIMESTAMP + WINDOW_SIZE);

        final KeyValueIterator<Windowed<Bytes>, byte[]> fetchRange =
            cachingStore.fetch(key, bytesKey("2"), DEFAULT_TIMESTAMP, DEFAULT_TIMESTAMP + WINDOW_SIZE);
        verifyWindowedKeyValue(fetchRange.next(), new Windowed<>(key, new TimeWindow(DEFAULT_TIMESTAMP, DEFAULT_TIMESTAMP + WINDOW_SIZE)), "a");
        verifyWindowedKeyValue(fetchRange.next(), new Windowed<>(key, new TimeWindow(DEFAULT_TIMESTAMP + WINDOW_SIZE, DEFAULT_TIMESTAMP + WINDOW_SIZE + WINDOW_SIZE)), "b");
        assertFalse(fetchRange.hasNext());
    }

    @Test
    public void shouldClearNamespaceCacheOnClose() {
        cachingStore.put(bytesKey("a"), bytesValue("a"));
        assertEquals(1, cache.size());
        cachingStore.close();
        assertEquals(0, cache.size());
    }

    @Test(expected = InvalidStateStoreException.class)
    public void shouldThrowIfTryingToFetchFromClosedCachingStore() {
        cachingStore.close();
        cachingStore.fetch(bytesKey("a"), 0, 10);
    }

    @Test(expected = InvalidStateStoreException.class)
    public void shouldThrowIfTryingToFetchRangeFromClosedCachingStore() {
        cachingStore.close();
        cachingStore.fetch(bytesKey("a"), bytesKey("b"), 0, 10);
    }

    @Test(expected = InvalidStateStoreException.class)
    public void shouldThrowIfTryingToWriteToClosedCachingStore() {
        cachingStore.close();
        cachingStore.put(bytesKey("a"), bytesValue("a"));
    }

<<<<<<< HEAD
    @SuppressWarnings("unchecked")
    @Test
    public void shouldFetchAndIterateOverExactKeys() throws Exception {
        cachingStore.put("a", "0001", 0);
        cachingStore.put("aa", "0002", 0);
        cachingStore.put("a", "0003", 1);
        cachingStore.put("aa", "0004", 1);
        cachingStore.put("a", "0005", 60000);

        final List<KeyValue<Long, String>> expected = Utils.mkList(KeyValue.pair(0L, "0001"), KeyValue.pair(1L, "0003"), KeyValue.pair(60000L, "0005"));
        assertThat(toList(cachingStore.fetch("a", 0, Long.MAX_VALUE)), equalTo(expected));
=======
    @Test
    public void shouldFetchAndIterateOverExactKeys() {
        cachingStore.put(bytesKey("a"), bytesValue("0001"), 0);
        cachingStore.put(bytesKey("aa"), bytesValue("0002"), 0);
        cachingStore.put(bytesKey("a"), bytesValue("0003"), 1);
        cachingStore.put(bytesKey("aa"), bytesValue("0004"), 1);
        cachingStore.put(bytesKey("a"), bytesValue("0005"), 60000);

        final List<KeyValue<Long, byte[]>> expected = Utils.mkList(KeyValue.pair(0L, bytesValue("0001")), KeyValue.pair(1L, bytesValue("0003")), KeyValue.pair(60000L, bytesValue("0005")));
        final List<KeyValue<Long, byte[]>> actual = toList(cachingStore.fetch(bytesKey("a"), 0, Long.MAX_VALUE));
        verifyKeyValueList(expected, actual);
    }

    @Test
    public void shouldFetchAndIterateOverKeyRange() {
        cachingStore.put(bytesKey("a"), bytesValue("0001"), 0);
        cachingStore.put(bytesKey("aa"), bytesValue("0002"), 0);
        cachingStore.put(bytesKey("a"), bytesValue("0003"), 1);
        cachingStore.put(bytesKey("aa"), bytesValue("0004"), 1);
        cachingStore.put(bytesKey("a"), bytesValue("0005"), 60000);

        verifyKeyValueList(Utils.mkList(windowedPair("a", "0001", 0), windowedPair("a", "0003", 1), windowedPair("a", "0005", 60000L)),
                           toList(cachingStore.fetch(bytesKey("a"), bytesKey("a"), 0, Long.MAX_VALUE)));

        verifyKeyValueList(Utils.mkList(windowedPair("aa", "0002", 0), windowedPair("aa", "0004", 1)),
                           toList(cachingStore.fetch(bytesKey("aa"), bytesKey("aa"), 0, Long.MAX_VALUE)));

        verifyKeyValueList(Utils.mkList(windowedPair("a", "0001", 0), windowedPair("a", "0003", 1), windowedPair("aa", "0002", 0), windowedPair("aa", "0004", 1), windowedPair("a", "0005", 60000L)),
                           toList(cachingStore.fetch(bytesKey("a"), bytesKey("aa"), 0, Long.MAX_VALUE)));
    }

    @Test(expected = NullPointerException.class)
    public void shouldThrowNullPointerExceptionOnPutNullKey() {
        cachingStore.put(null, bytesValue("anyValue"));
    }

    @Test
    public void shouldNotThrowNullPointerExceptionOnPutNullValue() {
        cachingStore.put(bytesKey("a"), null);
    }

    @Test(expected = NullPointerException.class)
    public void shouldThrowNullPointerExceptionOnFetchNullKey() {
        cachingStore.fetch(null, 1L, 2L);
    }

    @Test(expected = NullPointerException.class)
    public void shouldThrowNullPointerExceptionOnRangeNullFromKey() {
        cachingStore.fetch(null, bytesKey("anyTo"), 1L, 2L);
    }

    @Test(expected = NullPointerException.class)
    public void shouldThrowNullPointerExceptionOnRangeNullToKey() {
        cachingStore.fetch(bytesKey("anyFrom"), null, 1L, 2L);
    }

    private static KeyValue<Windowed<Bytes>, byte[]> windowedPair(String key, String value, long timestamp) {
        return KeyValue.pair(new Windowed<>(bytesKey(key), new TimeWindow(timestamp, timestamp + WINDOW_SIZE)), bytesValue(value));
>>>>>>> 8ee7b906
    }

    private int addItemsToCache() throws IOException {
        int cachedSize = 0;
        int i = 0;
        while (cachedSize < MAX_CACHE_SIZE_BYTES) {
            final String kv = String.valueOf(i++);
            cachingStore.put(bytesKey(kv), bytesValue(kv));
            cachedSize += memoryCacheEntrySize(kv.getBytes(), kv.getBytes(), topic) +
                8 + // timestamp
                4; // sequenceNumber
        }
        return i;
    }

}<|MERGE_RESOLUTION|>--- conflicted
+++ resolved
@@ -19,10 +19,7 @@
 import org.apache.kafka.common.metrics.Metrics;
 import org.apache.kafka.common.serialization.Serdes;
 import org.apache.kafka.common.utils.Bytes;
-<<<<<<< HEAD
-=======
 import org.apache.kafka.common.utils.LogContext;
->>>>>>> 8ee7b906
 import org.apache.kafka.common.utils.Utils;
 import org.apache.kafka.streams.KeyValue;
 import org.apache.kafka.streams.errors.InvalidStateStoreException;
@@ -44,11 +41,8 @@
 
 import static org.apache.kafka.streams.state.internals.ThreadCacheTest.memoryCacheEntrySize;
 import static org.apache.kafka.test.StreamsTestUtils.toList;
-<<<<<<< HEAD
-=======
 import static org.apache.kafka.test.StreamsTestUtils.verifyKeyValueList;
 import static org.apache.kafka.test.StreamsTestUtils.verifyWindowedKeyValue;
->>>>>>> 8ee7b906
 import static org.hamcrest.CoreMatchers.equalTo;
 import static org.hamcrest.MatcherAssert.assertThat;
 import static org.junit.Assert.assertArrayEquals;
@@ -68,17 +62,6 @@
     private CachingKeyValueStoreTest.CacheFlushListenerStub<Windowed<String>, String> cacheListener;
     private ThreadCache cache;
     private String topic;
-<<<<<<< HEAD
-    private static final long DEFAULT_TIMESTAMP = 10L;
-    private WindowStoreKeySchema keySchema;
-    private RocksDBWindowStore<Bytes, byte[]> windowStore;
-
-    @Before
-    public void setUp() throws Exception {
-        keySchema = new WindowStoreKeySchema();
-        underlying = new RocksDBSegmentedBytesStore("test", 30000, 3, keySchema);
-        windowStore = new RocksDBWindowStore<>(underlying, Serdes.Bytes(), Serdes.ByteArray(), false);
-=======
     private WindowKeySchema keySchema;
 
     @Before
@@ -88,7 +71,6 @@
         final int numSegments = 3;
         underlying = new RocksDBSegmentedBytesStore("test", retention, numSegments, keySchema);
         final RocksDBWindowStore<Bytes, byte[]> windowStore = new RocksDBWindowStore<>(underlying, Serdes.Bytes(), Serdes.ByteArray(), false, WINDOW_SIZE);
->>>>>>> 8ee7b906
         cacheListener = new CachingKeyValueStoreTest.CacheFlushListenerStub<>();
         cachingStore = new CachingWindowStore<>(windowStore,
                                                 Serdes.String(),
@@ -98,21 +80,14 @@
         cachingStore.setFlushListener(cacheListener, false);
         cache = new ThreadCache(new LogContext("testCache "), MAX_CACHE_SIZE_BYTES, new MockStreamsMetrics(new Metrics()));
         topic = "topic";
-<<<<<<< HEAD
-        final MockProcessorContext context = new MockProcessorContext(TestUtils.tempDirectory(), null, null, (RecordCollector) null, cache);
-=======
         context = new MockProcessorContext(TestUtils.tempDirectory(), null, null, (RecordCollector) null, cache);
->>>>>>> 8ee7b906
         context.setRecordContext(new ProcessorRecordContext(DEFAULT_TIMESTAMP, 0, 0, topic));
         cachingStore.init(context, cachingStore);
     }
 
     @After
     public void closeStore() {
-<<<<<<< HEAD
-=======
         context.close();
->>>>>>> 8ee7b906
         cachingStore.close();
     }
 
@@ -231,19 +206,11 @@
     @Test
     public void shouldIterateCacheAndStore() {
         final Bytes key = Bytes.wrap("1" .getBytes());
-<<<<<<< HEAD
-        underlying.put(Bytes.wrap(WindowStoreUtils.toBinaryKey(key, DEFAULT_TIMESTAMP, 0, WindowStoreUtils.getInnerStateSerde("topic"))), "a".getBytes());
-        cachingStore.put("1", "b", DEFAULT_TIMESTAMP + WINDOW_SIZE);
-        final WindowStoreIterator<String> fetch = cachingStore.fetch("1", DEFAULT_TIMESTAMP, DEFAULT_TIMESTAMP + WINDOW_SIZE);
-        assertEquals(KeyValue.pair(DEFAULT_TIMESTAMP, "a"), fetch.next());
-        assertEquals(KeyValue.pair(DEFAULT_TIMESTAMP + WINDOW_SIZE, "b"), fetch.next());
-=======
         underlying.put(WindowStoreUtils.toBinaryKey(key, DEFAULT_TIMESTAMP, 0, WindowStoreUtils.getInnerStateSerde("app-id")), "a".getBytes());
         cachingStore.put(key, bytesValue("b"), DEFAULT_TIMESTAMP + WINDOW_SIZE);
         final WindowStoreIterator<byte[]> fetch = cachingStore.fetch(bytesKey("1"), DEFAULT_TIMESTAMP, DEFAULT_TIMESTAMP + WINDOW_SIZE);
         verifyKeyValue(fetch.next(), DEFAULT_TIMESTAMP, "a");
         verifyKeyValue(fetch.next(), DEFAULT_TIMESTAMP + WINDOW_SIZE, "b");
->>>>>>> 8ee7b906
         assertFalse(fetch.hasNext());
     }
 
@@ -286,19 +253,6 @@
         cachingStore.put(bytesKey("a"), bytesValue("a"));
     }
 
-<<<<<<< HEAD
-    @SuppressWarnings("unchecked")
-    @Test
-    public void shouldFetchAndIterateOverExactKeys() throws Exception {
-        cachingStore.put("a", "0001", 0);
-        cachingStore.put("aa", "0002", 0);
-        cachingStore.put("a", "0003", 1);
-        cachingStore.put("aa", "0004", 1);
-        cachingStore.put("a", "0005", 60000);
-
-        final List<KeyValue<Long, String>> expected = Utils.mkList(KeyValue.pair(0L, "0001"), KeyValue.pair(1L, "0003"), KeyValue.pair(60000L, "0005"));
-        assertThat(toList(cachingStore.fetch("a", 0, Long.MAX_VALUE)), equalTo(expected));
-=======
     @Test
     public void shouldFetchAndIterateOverExactKeys() {
         cachingStore.put(bytesKey("a"), bytesValue("0001"), 0);
@@ -357,7 +311,6 @@
 
     private static KeyValue<Windowed<Bytes>, byte[]> windowedPair(String key, String value, long timestamp) {
         return KeyValue.pair(new Windowed<>(bytesKey(key), new TimeWindow(timestamp, timestamp + WINDOW_SIZE)), bytesValue(value));
->>>>>>> 8ee7b906
     }
 
     private int addItemsToCache() throws IOException {
