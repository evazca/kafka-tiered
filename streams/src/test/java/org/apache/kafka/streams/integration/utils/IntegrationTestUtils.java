/**
 * Licensed to the Apache Software Foundation (ASF) under one or more
 * contributor license agreements.  See the NOTICE file distributed with
 * this work for additional information regarding copyright ownership.
 * The ASF licenses this file to You under the Apache License, Version 2.0
 * (the "License"); you may not use this file except in compliance with
 * the License.  You may obtain a copy of the License at
 * <p>
 * http://www.apache.org/licenses/LICENSE-2.0
 * <p>
 * Unless required by applicable law or agreed to in writing, software
 * distributed under the License is distributed on an "AS IS" BASIS,
 * WITHOUT WARRANTIES OR CONDITIONS OF ANY KIND, either express or implied.
 * See the License for the specific language governing permissions and
 * limitations under the License.
 */

package org.apache.kafka.streams.integration.utils;

import kafka.utils.Time;
import org.apache.kafka.clients.consumer.ConsumerRecord;
import org.apache.kafka.clients.consumer.ConsumerRecords;
import org.apache.kafka.clients.consumer.KafkaConsumer;
import org.apache.kafka.clients.producer.KafkaProducer;
import org.apache.kafka.clients.producer.Producer;
import org.apache.kafka.clients.producer.ProducerRecord;
import org.apache.kafka.clients.producer.RecordMetadata;
import org.apache.kafka.common.utils.Utils;
import org.apache.kafka.streams.KeyValue;
import org.apache.kafka.streams.StreamsConfig;
import org.apache.kafka.test.TestCondition;
import org.apache.kafka.test.TestUtils;

import java.io.File;
import java.io.IOException;
import java.nio.file.Paths;
import java.util.ArrayList;
import java.util.Collection;
import java.util.Collections;
import java.util.List;
import java.util.Properties;
import java.util.concurrent.ExecutionException;
import java.util.concurrent.Future;

/**
 * Utility functions to make integration testing more convenient.
 */
public class IntegrationTestUtils {

    public static final int UNLIMITED_MESSAGES = -1;
    public static final long DEFAULT_TIMEOUT = 30 * 1000L;

    /**
     * Returns up to `maxMessages` message-values from the topic.
     *
     * @param topic          Kafka topic to read messages from
     * @param consumerConfig Kafka consumer configuration
     * @param maxMessages    Maximum number of messages to read via the consumer.
     * @return The values retrieved via the consumer.
     */
    public static <V> List<V> readValues(final String topic, final Properties consumerConfig, final int maxMessages) {
        final List<V> returnList = new ArrayList<>();
        final List<KeyValue<Object, V>> kvs = readKeyValues(topic, consumerConfig, maxMessages);
        for (final KeyValue<?, V> kv : kvs) {
            returnList.add(kv.value);
        }
        return returnList;
    }

    /**
     * Returns as many messages as possible from the topic until a (currently hardcoded) timeout is
     * reached.
     *
     * @param topic          Kafka topic to read messages from
     * @param consumerConfig Kafka consumer configuration
     * @return The KeyValue elements retrieved via the consumer.
     */
    public static <K, V> List<KeyValue<K, V>> readKeyValues(final String topic, final Properties consumerConfig) {
        return readKeyValues(topic, consumerConfig, UNLIMITED_MESSAGES);
    }

    /**
     * Returns up to `maxMessages` by reading via the provided consumer (the topic(s) to read from
     * are already configured in the consumer).
     *
     * @param topic          Kafka topic to read messages from
     * @param consumerConfig Kafka consumer configuration
     * @param maxMessages    Maximum number of messages to read via the consumer
     * @return The KeyValue elements retrieved via the consumer
     */
    public static <K, V> List<KeyValue<K, V>> readKeyValues(final String topic, final Properties consumerConfig, final int maxMessages) {
        final KafkaConsumer<K, V> consumer = new KafkaConsumer<>(consumerConfig);
        consumer.subscribe(Collections.singletonList(topic));
        final int pollIntervalMs = 100;
        final int maxTotalPollTimeMs = 2000;
        int totalPollTimeMs = 0;
        final List<KeyValue<K, V>> consumedValues = new ArrayList<>();
        while (totalPollTimeMs < maxTotalPollTimeMs && continueConsuming(consumedValues.size(), maxMessages)) {
            totalPollTimeMs += pollIntervalMs;
            final ConsumerRecords<K, V> records = consumer.poll(pollIntervalMs);
            for (final ConsumerRecord<K, V> record : records) {
                consumedValues.add(new KeyValue<>(record.key(), record.value()));
            }
        }
        consumer.close();
        return consumedValues;
    }

    private static boolean continueConsuming(final int messagesConsumed, final int maxMessages) {
        return maxMessages <= 0 || messagesConsumed < maxMessages;
    }

    /**
     * Removes local state stores.  Useful to reset state in-between integration test runs.
     *
     * @param streamsConfiguration Streams configuration settings
     */
    public static void purgeLocalStreamsState(final Properties streamsConfiguration) throws IOException {
<<<<<<< HEAD
        final String path = streamsConfiguration.getProperty(StreamsConfig.STATE_DIR_CONFIG);
        if (path != null) {
            final File node = Paths.get(path).normalize().toFile();
            // Only purge state when it's under /tmp.  This is a safety net to prevent accidentally
=======
        final String tmpDir = TestUtils.IO_TMP_DIR.getPath();
        final String path = streamsConfiguration.getProperty(StreamsConfig.STATE_DIR_CONFIG);
        if (path != null) {
            final File node = Paths.get(path).normalize().toFile();
            // Only purge state when it's under java.io.tmpdir.  This is a safety net to prevent accidentally
>>>>>>> 850ceb74
            // deleting important local directory trees.
            if (node.getAbsolutePath().startsWith(tmpDir)) {
                Utils.delete(new File(node.getAbsolutePath()));
            }
        }
    }

    /**
     * @param topic          Kafka topic to write the data records to
     * @param records        Data records to write to Kafka
     * @param producerConfig Kafka producer configuration
     * @param <K>            Key type of the data records
     * @param <V>            Value type of the data records
     */
    public static <K, V> void produceKeyValuesSynchronously(
<<<<<<< HEAD
        final String topic, final Collection<KeyValue<K, V>> records, final Properties producerConfig)
        throws ExecutionException, InterruptedException {
        final Producer<K, V> producer = new KafkaProducer<>(producerConfig);
        for (final KeyValue<K, V> record : records) {
            final Future<RecordMetadata> f = producer.send(
                new ProducerRecord<>(topic, record.key, record.value));
=======
        final String topic, final Collection<KeyValue<K, V>> records, final Properties producerConfig, final Time time)
        throws ExecutionException, InterruptedException {
        for (final KeyValue<K, V> record : records) {
            produceKeyValuesSynchronouslyWithTimestamp(topic,
                Collections.singleton(record),
                producerConfig,
                time.milliseconds());
            time.sleep(1L);
        }
    }

    public static <K, V> void produceKeyValuesSynchronouslyWithTimestamp(final String topic,
                                                                         final Collection<KeyValue<K, V>> records,
                                                                         final Properties producerConfig,
                                                                         final Long timestamp)
        throws ExecutionException, InterruptedException {
        final Producer<K, V> producer = new KafkaProducer<>(producerConfig);
        for (final KeyValue<K, V> record : records) {
            final Future<RecordMetadata> f = producer.send(
                new ProducerRecord<>(topic, null, timestamp, record.key, record.value));
>>>>>>> 850ceb74
            f.get();
        }
        producer.flush();
        producer.close();
    }

    public static <K, V> void produceKeyValuesSynchronouslyWithTimestamp(final String topic,
                                                                         final Collection<KeyValue<K, V>> records,
                                                                         final Properties producerConfig,
                                                                         final Long timestamp)
        throws ExecutionException, InterruptedException {
        final Producer<K, V> producer = new KafkaProducer<>(producerConfig);
        for (final KeyValue<K, V> record : records) {
            final Future<RecordMetadata> f = producer.send(
                new ProducerRecord<>(topic, null, timestamp, record.key, record.value));
            f.get();
        }
        producer.flush();
        producer.close();
    }

    public static <V> void produceValuesSynchronously(
<<<<<<< HEAD
        final String topic, final Collection<V> records, final Properties producerConfig)
=======
        final String topic, final Collection<V> records, final Properties producerConfig, final Time time)
>>>>>>> 850ceb74
        throws ExecutionException, InterruptedException {
        final Collection<KeyValue<Object, V>> keyedRecords = new ArrayList<>();
        for (final V value : records) {
            final KeyValue<Object, V> kv = new KeyValue<>(null, value);
            keyedRecords.add(kv);
        }
        produceKeyValuesSynchronously(topic, keyedRecords, producerConfig, time);
    }

    public static <K, V> List<KeyValue<K, V>> waitUntilMinKeyValueRecordsReceived(final Properties consumerConfig,
                                                                                  final String topic,
                                                                                  final int expectedNumRecords) throws InterruptedException {

        return waitUntilMinKeyValueRecordsReceived(consumerConfig, topic, expectedNumRecords, DEFAULT_TIMEOUT);
    }

    /**
     * Wait until enough data (key-value records) has been consumed.
     *
     * @param consumerConfig     Kafka Consumer configuration
     * @param topic              Topic to consume from
     * @param expectedNumRecords Minimum number of expected records
     * @param waitTime           Upper bound in waiting time in milliseconds
     * @return All the records consumed, or null if no records are consumed
     * @throws InterruptedException
     * @throws AssertionError       if the given wait time elapses
     */
    public static <K, V> List<KeyValue<K, V>> waitUntilMinKeyValueRecordsReceived(final Properties consumerConfig,
                                                                                  final String topic,
                                                                                  final int expectedNumRecords,
                                                                                  final long waitTime) throws InterruptedException {
        final List<KeyValue<K, V>> accumData = new ArrayList<>();

        final TestCondition valuesRead = new TestCondition() {
            @Override
            public boolean conditionMet() {
                final List<KeyValue<K, V>> readData = readKeyValues(topic, consumerConfig);
                accumData.addAll(readData);
                return accumData.size() >= expectedNumRecords;
            }
        };

        final String conditionDetails = "Did not receive " + expectedNumRecords + " number of records";

        TestUtils.waitForCondition(valuesRead, waitTime, conditionDetails);

        return accumData;
    }

    public static <V> List<V> waitUntilMinValuesRecordsReceived(final Properties consumerConfig,
                                                                final String topic,
                                                                final int expectedNumRecords) throws InterruptedException {

        return waitUntilMinValuesRecordsReceived(consumerConfig, topic, expectedNumRecords, DEFAULT_TIMEOUT);
    }

    /**
     * Wait until enough data (value records) has been consumed.
     *
     * @param consumerConfig     Kafka Consumer configuration
     * @param topic              Topic to consume from
     * @param expectedNumRecords Minimum number of expected records
     * @param waitTime           Upper bound in waiting time in milliseconds
     * @return All the records consumed, or null if no records are consumed
     * @throws InterruptedException
     * @throws AssertionError       if the given wait time elapses
     */
    public static <V> List<V> waitUntilMinValuesRecordsReceived(final Properties consumerConfig,
                                                                final String topic,
                                                                final int expectedNumRecords,
                                                                final long waitTime) throws InterruptedException {
        final List<V> accumData = new ArrayList<>();

        final TestCondition valuesRead = new TestCondition() {
            @Override
            public boolean conditionMet() {
                final List<V> readData = readValues(topic, consumerConfig, expectedNumRecords);
                accumData.addAll(readData);
                return accumData.size() >= expectedNumRecords;
            }
        };

        final String conditionDetails = "Did not receive " + expectedNumRecords + " number of records";

        TestUtils.waitForCondition(valuesRead, waitTime, conditionDetails);

        return accumData;
    }

    public static <K, V> List<KeyValue<K, V>> waitUntilMinKeyValueRecordsReceived(final Properties consumerConfig,
                                                                                  final String topic,
                                                                                  final int expectedNumRecords) throws InterruptedException {

        return waitUntilMinKeyValueRecordsReceived(consumerConfig, topic, expectedNumRecords, DEFAULT_TIMEOUT);
    }

    /**
     * Wait until enough data (key-value records) has been consumed.
     *
     * @param consumerConfig     Kafka Consumer configuration
     * @param topic              Topic to consume from
     * @param expectedNumRecords Minimum number of expected records
     * @param waitTime           Upper bound in waiting time in milliseconds
     * @return All the records consumed, or null if no records are consumed
     * @throws InterruptedException
     * @throws AssertionError       if the given wait time elapses
     */
    public static <K, V> List<KeyValue<K, V>> waitUntilMinKeyValueRecordsReceived(final Properties consumerConfig,
                                                                                  final String topic,
                                                                                  final int expectedNumRecords,
                                                                                  final long waitTime) throws InterruptedException {
        final List<KeyValue<K, V>> accumData = new ArrayList<>();
        final long startTime = System.currentTimeMillis();
        while (true) {
            final List<KeyValue<K, V>> readData = readKeyValues(topic, consumerConfig);
            accumData.addAll(readData);
            if (accumData.size() >= expectedNumRecords)
                return accumData;
            if (System.currentTimeMillis() > startTime + waitTime)
                throw new AssertionError("Expected " + expectedNumRecords +
                    " but received only " + accumData.size() +
                    " records before timeout " + waitTime + " ms");
            Thread.sleep(Math.min(waitTime, 100L));
        }
    }

    public static <V> List<V> waitUntilMinValuesRecordsReceived(final Properties consumerConfig,
                                                                final String topic,
                                                                final int expectedNumRecords) throws InterruptedException {

        return waitUntilMinValuesRecordsReceived(consumerConfig, topic, expectedNumRecords, DEFAULT_TIMEOUT);
    }

    /**
     * Wait until enough data (value records) has been consumed.
     *
     * @param consumerConfig     Kafka Consumer configuration
     * @param topic              Topic to consume from
     * @param expectedNumRecords Minimum number of expected records
     * @param waitTime           Upper bound in waiting time in milliseconds
     * @return All the records consumed, or null if no records are consumed
     * @throws InterruptedException
     * @throws AssertionError       if the given wait time elapses
     */
    public static <V> List<V> waitUntilMinValuesRecordsReceived(final Properties consumerConfig,
                                                                final String topic,
                                                                final int expectedNumRecords,
                                                                final long waitTime) throws InterruptedException {
        final List<V> accumData = new ArrayList<>();
        final long startTime = System.currentTimeMillis();
        while (true) {
            final List<V> readData = readValues(topic, consumerConfig, expectedNumRecords);
            accumData.addAll(readData);
            if (accumData.size() >= expectedNumRecords)
                return accumData;
            if (System.currentTimeMillis() > startTime + waitTime)
                throw new AssertionError("Expected " + expectedNumRecords +
                    " but received only " + accumData.size() +
                    " records before timeout " + waitTime + " ms");
            Thread.sleep(Math.min(waitTime, 100L));
        }
    }
}<|MERGE_RESOLUTION|>--- conflicted
+++ resolved
@@ -116,18 +116,11 @@
      * @param streamsConfiguration Streams configuration settings
      */
     public static void purgeLocalStreamsState(final Properties streamsConfiguration) throws IOException {
-<<<<<<< HEAD
-        final String path = streamsConfiguration.getProperty(StreamsConfig.STATE_DIR_CONFIG);
-        if (path != null) {
-            final File node = Paths.get(path).normalize().toFile();
-            // Only purge state when it's under /tmp.  This is a safety net to prevent accidentally
-=======
         final String tmpDir = TestUtils.IO_TMP_DIR.getPath();
         final String path = streamsConfiguration.getProperty(StreamsConfig.STATE_DIR_CONFIG);
         if (path != null) {
             final File node = Paths.get(path).normalize().toFile();
             // Only purge state when it's under java.io.tmpdir.  This is a safety net to prevent accidentally
->>>>>>> 850ceb74
             // deleting important local directory trees.
             if (node.getAbsolutePath().startsWith(tmpDir)) {
                 Utils.delete(new File(node.getAbsolutePath()));
@@ -143,14 +136,6 @@
      * @param <V>            Value type of the data records
      */
     public static <K, V> void produceKeyValuesSynchronously(
-<<<<<<< HEAD
-        final String topic, final Collection<KeyValue<K, V>> records, final Properties producerConfig)
-        throws ExecutionException, InterruptedException {
-        final Producer<K, V> producer = new KafkaProducer<>(producerConfig);
-        for (final KeyValue<K, V> record : records) {
-            final Future<RecordMetadata> f = producer.send(
-                new ProducerRecord<>(topic, record.key, record.value));
-=======
         final String topic, final Collection<KeyValue<K, V>> records, final Properties producerConfig, final Time time)
         throws ExecutionException, InterruptedException {
         for (final KeyValue<K, V> record : records) {
@@ -160,22 +145,6 @@
                 time.milliseconds());
             time.sleep(1L);
         }
-    }
-
-    public static <K, V> void produceKeyValuesSynchronouslyWithTimestamp(final String topic,
-                                                                         final Collection<KeyValue<K, V>> records,
-                                                                         final Properties producerConfig,
-                                                                         final Long timestamp)
-        throws ExecutionException, InterruptedException {
-        final Producer<K, V> producer = new KafkaProducer<>(producerConfig);
-        for (final KeyValue<K, V> record : records) {
-            final Future<RecordMetadata> f = producer.send(
-                new ProducerRecord<>(topic, null, timestamp, record.key, record.value));
->>>>>>> 850ceb74
-            f.get();
-        }
-        producer.flush();
-        producer.close();
     }
 
     public static <K, V> void produceKeyValuesSynchronouslyWithTimestamp(final String topic,
@@ -194,11 +163,7 @@
     }
 
     public static <V> void produceValuesSynchronously(
-<<<<<<< HEAD
-        final String topic, final Collection<V> records, final Properties producerConfig)
-=======
         final String topic, final Collection<V> records, final Properties producerConfig, final Time time)
->>>>>>> 850ceb74
         throws ExecutionException, InterruptedException {
         final Collection<KeyValue<Object, V>> keyedRecords = new ArrayList<>();
         for (final V value : records) {
@@ -288,77 +253,4 @@
         return accumData;
     }
 
-    public static <K, V> List<KeyValue<K, V>> waitUntilMinKeyValueRecordsReceived(final Properties consumerConfig,
-                                                                                  final String topic,
-                                                                                  final int expectedNumRecords) throws InterruptedException {
-
-        return waitUntilMinKeyValueRecordsReceived(consumerConfig, topic, expectedNumRecords, DEFAULT_TIMEOUT);
-    }
-
-    /**
-     * Wait until enough data (key-value records) has been consumed.
-     *
-     * @param consumerConfig     Kafka Consumer configuration
-     * @param topic              Topic to consume from
-     * @param expectedNumRecords Minimum number of expected records
-     * @param waitTime           Upper bound in waiting time in milliseconds
-     * @return All the records consumed, or null if no records are consumed
-     * @throws InterruptedException
-     * @throws AssertionError       if the given wait time elapses
-     */
-    public static <K, V> List<KeyValue<K, V>> waitUntilMinKeyValueRecordsReceived(final Properties consumerConfig,
-                                                                                  final String topic,
-                                                                                  final int expectedNumRecords,
-                                                                                  final long waitTime) throws InterruptedException {
-        final List<KeyValue<K, V>> accumData = new ArrayList<>();
-        final long startTime = System.currentTimeMillis();
-        while (true) {
-            final List<KeyValue<K, V>> readData = readKeyValues(topic, consumerConfig);
-            accumData.addAll(readData);
-            if (accumData.size() >= expectedNumRecords)
-                return accumData;
-            if (System.currentTimeMillis() > startTime + waitTime)
-                throw new AssertionError("Expected " + expectedNumRecords +
-                    " but received only " + accumData.size() +
-                    " records before timeout " + waitTime + " ms");
-            Thread.sleep(Math.min(waitTime, 100L));
-        }
-    }
-
-    public static <V> List<V> waitUntilMinValuesRecordsReceived(final Properties consumerConfig,
-                                                                final String topic,
-                                                                final int expectedNumRecords) throws InterruptedException {
-
-        return waitUntilMinValuesRecordsReceived(consumerConfig, topic, expectedNumRecords, DEFAULT_TIMEOUT);
-    }
-
-    /**
-     * Wait until enough data (value records) has been consumed.
-     *
-     * @param consumerConfig     Kafka Consumer configuration
-     * @param topic              Topic to consume from
-     * @param expectedNumRecords Minimum number of expected records
-     * @param waitTime           Upper bound in waiting time in milliseconds
-     * @return All the records consumed, or null if no records are consumed
-     * @throws InterruptedException
-     * @throws AssertionError       if the given wait time elapses
-     */
-    public static <V> List<V> waitUntilMinValuesRecordsReceived(final Properties consumerConfig,
-                                                                final String topic,
-                                                                final int expectedNumRecords,
-                                                                final long waitTime) throws InterruptedException {
-        final List<V> accumData = new ArrayList<>();
-        final long startTime = System.currentTimeMillis();
-        while (true) {
-            final List<V> readData = readValues(topic, consumerConfig, expectedNumRecords);
-            accumData.addAll(readData);
-            if (accumData.size() >= expectedNumRecords)
-                return accumData;
-            if (System.currentTimeMillis() > startTime + waitTime)
-                throw new AssertionError("Expected " + expectedNumRecords +
-                    " but received only " + accumData.size() +
-                    " records before timeout " + waitTime + " ms");
-            Thread.sleep(Math.min(waitTime, 100L));
-        }
-    }
 }