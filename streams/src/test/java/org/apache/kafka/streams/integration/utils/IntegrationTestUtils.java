/*
 * Licensed to the Apache Software Foundation (ASF) under one or more
 * contributor license agreements. See the NOTICE file distributed with
 * this work for additional information regarding copyright ownership.
 * The ASF licenses this file to You under the Apache License, Version 2.0
 * (the "License"); you may not use this file except in compliance with
 * the License. You may obtain a copy of the License at
 *
 *    http://www.apache.org/licenses/LICENSE-2.0
 *
 * Unless required by applicable law or agreed to in writing, software
 * distributed under the License is distributed on an "AS IS" BASIS,
 * WITHOUT WARRANTIES OR CONDITIONS OF ANY KIND, either express or implied.
 * See the License for the specific language governing permissions and
 * limitations under the License.
 */
package org.apache.kafka.streams.integration.utils;

<<<<<<< HEAD
import kafka.api.PartitionStateInfo;
import kafka.api.Request;
import kafka.server.KafkaServer;
import kafka.server.MetadataCache;
=======
import kafka.api.Request;
import kafka.server.KafkaServer;
import kafka.server.MetadataCache;
import org.apache.kafka.clients.consumer.Consumer;
import org.apache.kafka.clients.consumer.ConsumerConfig;
>>>>>>> 8ee7b906
import org.apache.kafka.clients.consumer.ConsumerRecord;
import org.apache.kafka.clients.consumer.ConsumerRecords;
import org.apache.kafka.clients.consumer.KafkaConsumer;
import org.apache.kafka.clients.producer.KafkaProducer;
import org.apache.kafka.clients.producer.Producer;
import org.apache.kafka.clients.producer.ProducerRecord;
import org.apache.kafka.clients.producer.RecordMetadata;
import org.apache.kafka.common.TopicPartition;
<<<<<<< HEAD
=======
import org.apache.kafka.common.requests.UpdateMetadataRequest;
>>>>>>> 8ee7b906
import org.apache.kafka.common.utils.Time;
import org.apache.kafka.common.utils.Utils;
import org.apache.kafka.streams.KeyValue;
import org.apache.kafka.streams.StreamsConfig;
import org.apache.kafka.test.TestCondition;
import org.apache.kafka.test.TestUtils;
import scala.Option;

import java.io.File;
import java.io.IOException;
import java.nio.file.Paths;
import java.util.ArrayList;
import java.util.Collection;
import java.util.Collections;
import java.util.List;
import java.util.Properties;
import java.util.concurrent.ExecutionException;
import java.util.concurrent.Future;

/**
 * Utility functions to make integration testing more convenient.
 */
public class IntegrationTestUtils {

    public static final long DEFAULT_TIMEOUT = 30 * 1000L;
    public static final String INTERNAL_LEAVE_GROUP_ON_CLOSE = "internal.leave.group.on.close";

    /**
     * Removes local state stores.  Useful to reset state in-between integration test runs.
     *
     * @param streamsConfiguration Streams configuration settings
     */
    public static void purgeLocalStreamsState(final Properties streamsConfiguration) throws
        IOException {
        final String tmpDir = TestUtils.IO_TMP_DIR.getPath();
        final String path = streamsConfiguration.getProperty(StreamsConfig.STATE_DIR_CONFIG);
        if (path != null) {
            final File node = Paths.get(path).normalize().toFile();
            // Only purge state when it's under java.io.tmpdir.  This is a safety net to prevent accidentally
            // deleting important local directory trees.
            if (node.getAbsolutePath().startsWith(tmpDir)) {
                Utils.delete(new File(node.getAbsolutePath()));
            }
        }
    }

    /**
     * @param topic          Kafka topic to write the data records to
     * @param records        Data records to write to Kafka
     * @param producerConfig Kafka producer configuration
     * @param <K>            Key type of the data records
     * @param <V>            Value type of the data records
     */
    public static <K, V> void produceKeyValuesSynchronously(
        final String topic, final Collection<KeyValue<K, V>> records, final Properties producerConfig, final Time time)
        throws ExecutionException, InterruptedException {
        for (final KeyValue<K, V> record : records) {
            produceKeyValuesSynchronouslyWithTimestamp(topic,
                Collections.singleton(record),
                producerConfig,
                time.milliseconds());
            time.sleep(1L);
        }
    }

    public static <K, V> void produceKeyValuesSynchronouslyWithTimestamp(final String topic,
                                                                         final Collection<KeyValue<K, V>> records,
                                                                         final Properties producerConfig,
                                                                         final Long timestamp)
        throws ExecutionException, InterruptedException {
        try (Producer<K, V> producer = new KafkaProducer<>(producerConfig)) {
            for (final KeyValue<K, V> record : records) {
                final Future<RecordMetadata> f = producer.send(
                    new ProducerRecord<>(topic, null, timestamp, record.key, record.value));
                f.get();
            }
            producer.flush();
        }
    }

    public static <V> void produceValuesSynchronously(
        final String topic, final Collection<V> records, final Properties producerConfig, final Time time)
        throws ExecutionException, InterruptedException {
        final Collection<KeyValue<Object, V>> keyedRecords = new ArrayList<>();
        for (final V value : records) {
            final KeyValue<Object, V> kv = new KeyValue<>(null, value);
            keyedRecords.add(kv);
        }
        produceKeyValuesSynchronously(topic, keyedRecords, producerConfig, time);
    }

    public static <K, V> List<KeyValue<K, V>> waitUntilMinKeyValueRecordsReceived(final Properties consumerConfig,
                                                                                  final String topic,
                                                                                  final int expectedNumRecords) throws InterruptedException {

        return waitUntilMinKeyValueRecordsReceived(consumerConfig, topic, expectedNumRecords, DEFAULT_TIMEOUT);
    }

    /**
     * Wait until enough data (key-value records) has been consumed.
     *
     * @param consumerConfig     Kafka Consumer configuration
     * @param topic              Topic to consume from
     * @param expectedNumRecords Minimum number of expected records
     * @param waitTime           Upper bound in waiting time in milliseconds
     * @return All the records consumed, or null if no records are consumed
     * @throws InterruptedException
     * @throws AssertionError       if the given wait time elapses
     */
    public static <K, V> List<KeyValue<K, V>> waitUntilMinKeyValueRecordsReceived(final Properties consumerConfig,
                                                                                  final String topic,
                                                                                  final int expectedNumRecords,
                                                                                  final long waitTime) throws InterruptedException {
        final List<KeyValue<K, V>> accumData = new ArrayList<>();
<<<<<<< HEAD

        final TestCondition valuesRead = new TestCondition() {
            @Override
            public boolean conditionMet() {
                final List<KeyValue<K, V>> readData = readKeyValues(topic, consumerConfig);
                accumData.addAll(readData);
                return accumData.size() >= expectedNumRecords;
            }
        };

        final String conditionDetails = "Expecting " + expectedNumRecords + " records from topic " + topic + " while only received " + accumData.size() + ": " + accumData;

        TestUtils.waitForCondition(valuesRead, waitTime, conditionDetails);

=======
        try (final Consumer<K, V> consumer = createConsumer(consumerConfig)) {
            final TestCondition valuesRead = new TestCondition() {
                @Override
                public boolean conditionMet() {
                    final List<KeyValue<K, V>> readData =
                        readKeyValues(topic, consumer, waitTime, expectedNumRecords);
                    accumData.addAll(readData);
                    return accumData.size() >= expectedNumRecords;
                }
            };
            final String conditionDetails = "Did not receive all " + expectedNumRecords + " records from topic " + topic;
            TestUtils.waitForCondition(valuesRead, waitTime, conditionDetails);
        }
>>>>>>> 8ee7b906
        return accumData;
    }

    public static <V> List<V> waitUntilMinValuesRecordsReceived(final Properties consumerConfig,
                                                                final String topic,
                                                                final int expectedNumRecords) throws InterruptedException {

        return waitUntilMinValuesRecordsReceived(consumerConfig, topic, expectedNumRecords, DEFAULT_TIMEOUT);
    }

    /**
     * Wait until enough data (value records) has been consumed.
     *
     * @param consumerConfig     Kafka Consumer configuration
     * @param topic              Topic to consume from
     * @param expectedNumRecords Minimum number of expected records
     * @param waitTime           Upper bound in waiting time in milliseconds
     * @return All the records consumed, or null if no records are consumed
     * @throws InterruptedException
     * @throws AssertionError       if the given wait time elapses
     */
    public static <V> List<V> waitUntilMinValuesRecordsReceived(final Properties consumerConfig,
                                                                final String topic,
                                                                final int expectedNumRecords,
                                                                final long waitTime) throws InterruptedException {
        final List<V> accumData = new ArrayList<>();
        try (final Consumer<Object, V> consumer = createConsumer(consumerConfig)) {
            final TestCondition valuesRead = new TestCondition() {
                @Override
                public boolean conditionMet() {
                    final List<V> readData =
                        readValues(topic, consumer, waitTime, expectedNumRecords);
                    accumData.addAll(readData);
                    return accumData.size() >= expectedNumRecords;
                }
            };
            final String conditionDetails = "Did not receive all " + expectedNumRecords + " records from topic " + topic;
            TestUtils.waitForCondition(valuesRead, waitTime, conditionDetails);
        }
        return accumData;
    }

    public static void waitForTopicPartitions(final List<KafkaServer> servers,
                                              final List<TopicPartition> partitions,
                                              final long timeout) throws InterruptedException {
        final long end = System.currentTimeMillis() + timeout;
        for (final TopicPartition partition : partitions) {
            final long remaining = end - System.currentTimeMillis();
            if (remaining <= 0) {
                throw new AssertionError("timed out while waiting for partitions to become available. Timeout=" + timeout);
            }
            waitUntilMetadataIsPropagated(servers, partition.topic(), partition.partition(), remaining);
        }
    }

    public static void waitUntilMetadataIsPropagated(final List<KafkaServer> servers,
                                                     final String topic,
                                                     final int partition,
                                                     final long timeout) throws InterruptedException {
        TestUtils.waitForCondition(new TestCondition() {
            @Override
            public boolean conditionMet() {
                for (final KafkaServer server : servers) {
                    final MetadataCache metadataCache = server.apis().metadataCache();
                    final Option<UpdateMetadataRequest.PartitionState> partitionInfo =
                            metadataCache.getPartitionInfo(topic, partition);
                    if (partitionInfo.isEmpty()) {
                        return false;
                    }
                    final UpdateMetadataRequest.PartitionState metadataPartitionState = partitionInfo.get();
                    if (!Request.isValidBrokerId(metadataPartitionState.basePartitionState.leader)) {
                        return false;
                    }
                }
                return true;
            }
        }, timeout, "metadata for topic=" + topic + " partition=" + partition + " not propagated to all brokers");

<<<<<<< HEAD
        final String conditionDetails = "Expecting " + expectedNumRecords + " records from topic " + topic + " while only received " + accumData.size() + ": " + accumData;
=======
    }
>>>>>>> 8ee7b906

    /**
     * Returns up to `maxMessages` message-values from the topic.
     *
     * @param topic          Kafka topic to read messages from
     * @param consumerConfig Kafka consumer config
     * @param waitTime       Maximum wait time in milliseconds
     * @param maxMessages    Maximum number of messages to read via the consumer.
     * @return The values retrieved via the consumer.
     */
    public static <V> List<V> readValues(final String topic, final Properties consumerConfig,
        final long waitTime, final int maxMessages) {
        final List<V> returnList;
        try (final Consumer<Object, V> consumer = createConsumer(consumerConfig)) {
            returnList = readValues(topic, consumer, waitTime, maxMessages);
        }
        return returnList;
    }

    /**
     * Returns up to `maxMessages` by reading via the provided consumer (the topic(s) to read from
     * are already configured in the consumer).
     *
     * @param topic          Kafka topic to read messages from
     * @param consumerConfig Kafka consumer config
     * @param waitTime       Maximum wait time in milliseconds
     * @param maxMessages    Maximum number of messages to read via the consumer
     * @return The KeyValue elements retrieved via the consumer
     */
    public static <K, V> List<KeyValue<K, V>> readKeyValues(final String topic,
        final Properties consumerConfig, final long waitTime, final int maxMessages) {
        final List<KeyValue<K, V>> consumedValues;
        try (final Consumer<K, V> consumer = createConsumer(consumerConfig)) {
            consumedValues = readKeyValues(topic, consumer, waitTime, maxMessages);
        }
        return consumedValues;
    }

    /**
     * Returns up to `maxMessages` message-values from the topic.
     *
     * @param topic          Kafka topic to read messages from
     * @param consumer       Kafka consumer
     * @param waitTime       Maximum wait time in milliseconds
     * @param maxMessages    Maximum number of messages to read via the consumer.
     * @return The values retrieved via the consumer.
     */
    private static <V> List<V> readValues(final String topic, final Consumer<Object, V> consumer, final long waitTime, final int maxMessages) {
        final List<V> returnList = new ArrayList<>();
        final List<KeyValue<Object, V>> kvs = readKeyValues(topic, consumer, waitTime, maxMessages);
        for (final KeyValue<?, V> kv : kvs) {
            returnList.add(kv.value);
        }
        return returnList;
    }

    /**
     * Returns up to `maxMessages` by reading via the provided consumer (the topic(s) to read from
     * are already configured in the consumer).
     *
     * @param topic          Kafka topic to read messages from
     * @param consumer       Kafka consumer
     * @param waitTime       Maximum wait time in milliseconds
     * @param maxMessages    Maximum number of messages to read via the consumer
     * @return The KeyValue elements retrieved via the consumer
     */
    private static <K, V> List<KeyValue<K, V>> readKeyValues(final String topic,
        final Consumer<K, V> consumer, final long waitTime, final int maxMessages) {
        final List<KeyValue<K, V>> consumedValues;
        consumer.subscribe(Collections.singletonList(topic));
        final int pollIntervalMs = 100;
        consumedValues = new ArrayList<>();
        int totalPollTimeMs = 0;
        while (totalPollTimeMs < waitTime &&
            continueConsuming(consumedValues.size(), maxMessages)) {
            totalPollTimeMs += pollIntervalMs;
            final ConsumerRecords<K, V> records = consumer.poll(pollIntervalMs);

            for (final ConsumerRecord<K, V> record : records) {
                consumedValues.add(new KeyValue<>(record.key(), record.value()));
            }
        }
        return consumedValues;
    }

    private static boolean continueConsuming(final int messagesConsumed, final int maxMessages) {
        return maxMessages <= 0 || messagesConsumed < maxMessages;
    }

<<<<<<< HEAD
    public static void waitForTopicPartitions(final List<KafkaServer> servers,
                                              final List<TopicPartition> partitions,
                                              final long timeout) throws InterruptedException {
        final long end = System.currentTimeMillis() + timeout;
        for (final TopicPartition partition : partitions) {
            final long remaining = end - System.currentTimeMillis();
            if (remaining <= 0) {
                throw new AssertionError("timed out while waiting for partitions to become available. Timeout=" + timeout);
            }
            waitUntilMetadataIsPropagated(servers, partition.topic(), partition.partition(), remaining);
        }
    }

    public static void waitUntilMetadataIsPropagated(final List<KafkaServer> servers,
                                                     final String topic,
                                                     final int partition,
                                                     final long timeout) throws InterruptedException {
        TestUtils.waitForCondition(new TestCondition() {
            @Override
            public boolean conditionMet() {
                for (final KafkaServer server : servers) {
                    final MetadataCache metadataCache = server.apis().metadataCache();
                    final Option<PartitionStateInfo> partitionInfo =
                            metadataCache.getPartitionInfo(topic, partition);
                    if (partitionInfo.isEmpty()) {
                        return false;
                    }
                    final PartitionStateInfo partitionStateInfo = partitionInfo.get();
                    if (!Request.isValidBrokerId(partitionStateInfo.leaderIsrAndControllerEpoch().leaderAndIsr().leader())) {
                        return false;
                    }
                }
                return true;
            }
        }, timeout, "metatadata for topic=" + topic + " partition=" + partition + " not propogated to all brokers");

=======
    /**
     * Sets up a {@link KafkaConsumer} from a copy of the given configuration that has
     * {@link ConsumerConfig#AUTO_OFFSET_RESET_CONFIG} set to "earliest" and {@link ConsumerConfig#ENABLE_AUTO_COMMIT_CONFIG}
     * set to "true" to prevent missing events as well as repeat consumption.
     * @param consumerConfig Consumer configuration
     * @return Consumer
     */
    private static <K, V> KafkaConsumer<K, V> createConsumer(final Properties consumerConfig) {
        final Properties filtered = new Properties();
        filtered.putAll(consumerConfig);
        filtered.setProperty(ConsumerConfig.AUTO_OFFSET_RESET_CONFIG, "earliest");
        filtered.setProperty(ConsumerConfig.ENABLE_AUTO_COMMIT_CONFIG, "true");
        return new KafkaConsumer<>(filtered);
>>>>>>> 8ee7b906
    }
}<|MERGE_RESOLUTION|>--- conflicted
+++ resolved
@@ -16,18 +16,11 @@
  */
 package org.apache.kafka.streams.integration.utils;
 
-<<<<<<< HEAD
-import kafka.api.PartitionStateInfo;
-import kafka.api.Request;
-import kafka.server.KafkaServer;
-import kafka.server.MetadataCache;
-=======
 import kafka.api.Request;
 import kafka.server.KafkaServer;
 import kafka.server.MetadataCache;
 import org.apache.kafka.clients.consumer.Consumer;
 import org.apache.kafka.clients.consumer.ConsumerConfig;
->>>>>>> 8ee7b906
 import org.apache.kafka.clients.consumer.ConsumerRecord;
 import org.apache.kafka.clients.consumer.ConsumerRecords;
 import org.apache.kafka.clients.consumer.KafkaConsumer;
@@ -36,10 +29,7 @@
 import org.apache.kafka.clients.producer.ProducerRecord;
 import org.apache.kafka.clients.producer.RecordMetadata;
 import org.apache.kafka.common.TopicPartition;
-<<<<<<< HEAD
-=======
 import org.apache.kafka.common.requests.UpdateMetadataRequest;
->>>>>>> 8ee7b906
 import org.apache.kafka.common.utils.Time;
 import org.apache.kafka.common.utils.Utils;
 import org.apache.kafka.streams.KeyValue;
@@ -154,22 +144,6 @@
                                                                                   final int expectedNumRecords,
                                                                                   final long waitTime) throws InterruptedException {
         final List<KeyValue<K, V>> accumData = new ArrayList<>();
-<<<<<<< HEAD
-
-        final TestCondition valuesRead = new TestCondition() {
-            @Override
-            public boolean conditionMet() {
-                final List<KeyValue<K, V>> readData = readKeyValues(topic, consumerConfig);
-                accumData.addAll(readData);
-                return accumData.size() >= expectedNumRecords;
-            }
-        };
-
-        final String conditionDetails = "Expecting " + expectedNumRecords + " records from topic " + topic + " while only received " + accumData.size() + ": " + accumData;
-
-        TestUtils.waitForCondition(valuesRead, waitTime, conditionDetails);
-
-=======
         try (final Consumer<K, V> consumer = createConsumer(consumerConfig)) {
             final TestCondition valuesRead = new TestCondition() {
                 @Override
@@ -183,7 +157,6 @@
             final String conditionDetails = "Did not receive all " + expectedNumRecords + " records from topic " + topic;
             TestUtils.waitForCondition(valuesRead, waitTime, conditionDetails);
         }
->>>>>>> 8ee7b906
         return accumData;
     }
 
@@ -262,11 +235,7 @@
             }
         }, timeout, "metadata for topic=" + topic + " partition=" + partition + " not propagated to all brokers");
 
-<<<<<<< HEAD
-        final String conditionDetails = "Expecting " + expectedNumRecords + " records from topic " + topic + " while only received " + accumData.size() + ": " + accumData;
-=======
-    }
->>>>>>> 8ee7b906
+    }
 
     /**
      * Returns up to `maxMessages` message-values from the topic.
@@ -356,44 +325,6 @@
         return maxMessages <= 0 || messagesConsumed < maxMessages;
     }
 
-<<<<<<< HEAD
-    public static void waitForTopicPartitions(final List<KafkaServer> servers,
-                                              final List<TopicPartition> partitions,
-                                              final long timeout) throws InterruptedException {
-        final long end = System.currentTimeMillis() + timeout;
-        for (final TopicPartition partition : partitions) {
-            final long remaining = end - System.currentTimeMillis();
-            if (remaining <= 0) {
-                throw new AssertionError("timed out while waiting for partitions to become available. Timeout=" + timeout);
-            }
-            waitUntilMetadataIsPropagated(servers, partition.topic(), partition.partition(), remaining);
-        }
-    }
-
-    public static void waitUntilMetadataIsPropagated(final List<KafkaServer> servers,
-                                                     final String topic,
-                                                     final int partition,
-                                                     final long timeout) throws InterruptedException {
-        TestUtils.waitForCondition(new TestCondition() {
-            @Override
-            public boolean conditionMet() {
-                for (final KafkaServer server : servers) {
-                    final MetadataCache metadataCache = server.apis().metadataCache();
-                    final Option<PartitionStateInfo> partitionInfo =
-                            metadataCache.getPartitionInfo(topic, partition);
-                    if (partitionInfo.isEmpty()) {
-                        return false;
-                    }
-                    final PartitionStateInfo partitionStateInfo = partitionInfo.get();
-                    if (!Request.isValidBrokerId(partitionStateInfo.leaderIsrAndControllerEpoch().leaderAndIsr().leader())) {
-                        return false;
-                    }
-                }
-                return true;
-            }
-        }, timeout, "metatadata for topic=" + topic + " partition=" + partition + " not propogated to all brokers");
-
-=======
     /**
      * Sets up a {@link KafkaConsumer} from a copy of the given configuration that has
      * {@link ConsumerConfig#AUTO_OFFSET_RESET_CONFIG} set to "earliest" and {@link ConsumerConfig#ENABLE_AUTO_COMMIT_CONFIG}
@@ -407,6 +338,5 @@
         filtered.setProperty(ConsumerConfig.AUTO_OFFSET_RESET_CONFIG, "earliest");
         filtered.setProperty(ConsumerConfig.ENABLE_AUTO_COMMIT_CONFIG, "true");
         return new KafkaConsumer<>(filtered);
->>>>>>> 8ee7b906
     }
 }