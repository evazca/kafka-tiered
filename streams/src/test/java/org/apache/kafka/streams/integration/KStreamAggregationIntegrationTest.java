/*
 * Licensed to the Apache Software Foundation (ASF) under one or more
 * contributor license agreements. See the NOTICE file distributed with
 * this work for additional information regarding copyright ownership.
 * The ASF licenses this file to You under the Apache License, Version 2.0
 * (the "License"); you may not use this file except in compliance with
 * the License. You may obtain a copy of the License at
 *
 *    http://www.apache.org/licenses/LICENSE-2.0
 *
 * Unless required by applicable law or agreed to in writing, software
 * distributed under the License is distributed on an "AS IS" BASIS,
 * WITHOUT WARRANTIES OR CONDITIONS OF ANY KIND, either express or implied.
 * See the License for the specific language governing permissions and
 * limitations under the License.
 */
package org.apache.kafka.streams.integration;

import kafka.utils.MockTime;
import org.apache.kafka.clients.consumer.ConsumerConfig;
import org.apache.kafka.common.serialization.Deserializer;
import org.apache.kafka.common.serialization.IntegerDeserializer;
import org.apache.kafka.common.serialization.IntegerSerializer;
import org.apache.kafka.common.serialization.LongDeserializer;
import org.apache.kafka.common.serialization.Serdes;
import org.apache.kafka.common.serialization.StringDeserializer;
import org.apache.kafka.common.serialization.StringSerializer;
import org.apache.kafka.common.utils.Bytes;
import org.apache.kafka.streams.Consumed;
import org.apache.kafka.streams.KafkaStreams;
import org.apache.kafka.streams.KeyValue;
import org.apache.kafka.streams.StreamsBuilder;
import org.apache.kafka.streams.StreamsConfig;
import org.apache.kafka.streams.integration.utils.EmbeddedKafkaCluster;
import org.apache.kafka.streams.integration.utils.IntegrationTestUtils;
import org.apache.kafka.streams.kstream.Aggregator;
import org.apache.kafka.streams.kstream.ForeachAction;
import org.apache.kafka.streams.kstream.Initializer;
import org.apache.kafka.streams.kstream.KGroupedStream;
import org.apache.kafka.streams.kstream.KStream;
import org.apache.kafka.streams.kstream.KeyValueMapper;
import org.apache.kafka.streams.kstream.Materialized;
import org.apache.kafka.streams.kstream.Produced;
import org.apache.kafka.streams.kstream.Reducer;
import org.apache.kafka.streams.kstream.Serialized;
import org.apache.kafka.streams.kstream.SessionWindows;
import org.apache.kafka.streams.kstream.TimeWindows;
import org.apache.kafka.streams.kstream.Windowed;
import org.apache.kafka.streams.kstream.internals.SessionWindow;
import org.apache.kafka.streams.state.KeyValueIterator;
import org.apache.kafka.streams.state.QueryableStoreTypes;
import org.apache.kafka.streams.state.ReadOnlySessionStore;
import org.apache.kafka.streams.state.WindowStore;
import org.apache.kafka.test.IntegrationTest;
import org.apache.kafka.test.MockKeyValueMapper;
import org.apache.kafka.test.TestUtils;
import org.junit.After;
import org.junit.Before;
import org.junit.ClassRule;
import org.junit.Test;
import org.junit.experimental.categories.Category;

import java.io.IOException;
import java.util.Arrays;
import java.util.Collections;
import java.util.Comparator;
import java.util.HashMap;
import java.util.List;
import java.util.Map;
import java.util.Properties;
import java.util.concurrent.CountDownLatch;
import java.util.concurrent.TimeUnit;

import static org.hamcrest.CoreMatchers.equalTo;
import static org.hamcrest.MatcherAssert.assertThat;
import static org.hamcrest.core.Is.is;
import static org.junit.Assert.assertFalse;

@Category({IntegrationTest.class})
public class KStreamAggregationIntegrationTest {
    private static final int NUM_BROKERS = 1;

    @ClassRule
    public static final EmbeddedKafkaCluster CLUSTER =
        new EmbeddedKafkaCluster(NUM_BROKERS);

    private static volatile int testNo = 0;
    private final MockTime mockTime = CLUSTER.time;
    private StreamsBuilder builder;
    private Properties streamsConfiguration;
    private KafkaStreams kafkaStreams;
    private String streamOneInput;
    private String userSessionsStream = "user-sessions";
    private String outputTopic;
    private KGroupedStream<String, String> groupedStream;
    private Reducer<String> reducer;
    private Initializer<Integer> initializer;
    private Aggregator<String, String, Integer> aggregator;
    private KStream<Integer, String> stream;

    @Before
    public void before() throws InterruptedException {
        testNo++;
        builder = new StreamsBuilder();
        createTopics();
        streamsConfiguration = new Properties();
        final String applicationId = "kgrouped-stream-test-" + testNo;
        streamsConfiguration.put(StreamsConfig.APPLICATION_ID_CONFIG, applicationId);
        streamsConfiguration
            .put(StreamsConfig.BOOTSTRAP_SERVERS_CONFIG, CLUSTER.bootstrapServers());
        streamsConfiguration.put(ConsumerConfig.AUTO_OFFSET_RESET_CONFIG, "earliest");
        streamsConfiguration.put(StreamsConfig.STATE_DIR_CONFIG, TestUtils.tempDirectory().getPath());
        streamsConfiguration.put(StreamsConfig.CACHE_MAX_BYTES_BUFFERING_CONFIG, 0);
<<<<<<< HEAD
        streamsConfiguration.put(StreamsConfig.COMMIT_INTERVAL_MS_CONFIG, 100);
=======
        streamsConfiguration.put(IntegrationTestUtils.INTERNAL_LEAVE_GROUP_ON_CLOSE, true);
        streamsConfiguration.put(StreamsConfig.COMMIT_INTERVAL_MS_CONFIG, 100);
        streamsConfiguration.put(StreamsConfig.DEFAULT_KEY_SERDE_CLASS_CONFIG, Serdes.String().getClass());
        streamsConfiguration.put(StreamsConfig.DEFAULT_VALUE_SERDE_CLASS_CONFIG, Serdes.Integer().getClass());
>>>>>>> 8ee7b906

        final KeyValueMapper<Integer, String, String> mapper = MockKeyValueMapper.SelectValueMapper();
        stream = builder.stream(streamOneInput, Consumed.with(Serdes.Integer(), Serdes.String()));
        groupedStream = stream
            .groupBy(
                mapper,
                Serialized.with(Serdes.String(), Serdes.String()));

        reducer = new Reducer<String>() {
            @Override
            public String apply(final String value1, final String value2) {
                return value1 + ":" + value2;
            }
        };
        initializer = new Initializer<Integer>() {
            @Override
            public Integer apply() {
                return 0;
            }
        };
        aggregator = new Aggregator<String, String, Integer>() {
            @Override
            public Integer apply(final String aggKey, final String value, final Integer aggregate) {
                return aggregate + value.length();
            }
        };
    }

    @After
    public void whenShuttingDown() throws IOException {
        if (kafkaStreams != null) {
            kafkaStreams.close();
        }
        IntegrationTestUtils.purgeLocalStreamsState(streamsConfiguration);
    }

    @SuppressWarnings("deprecation")
    @Test
    public void shouldReduce() throws Exception {
        produceMessages(mockTime.milliseconds());
        groupedStream
            .reduce(reducer, "reduce-by-key")
            .to(Serdes.String(), Serdes.String(), outputTopic);

        startStreams();

        produceMessages(mockTime.milliseconds());

        final List<KeyValue<String, String>> results = receiveMessages(
            new StringDeserializer(),
            new StringDeserializer(),
            10);

        Collections.sort(results, new Comparator<KeyValue<String, String>>() {
            @Override
            public int compare(final KeyValue<String, String> o1, final KeyValue<String, String> o2) {
                return KStreamAggregationIntegrationTest.compare(o1, o2);
            }
        });

        assertThat(results, is(Arrays.asList(KeyValue.pair("A", "A"),
            KeyValue.pair("A", "A:A"),
            KeyValue.pair("B", "B"),
            KeyValue.pair("B", "B:B"),
            KeyValue.pair("C", "C"),
            KeyValue.pair("C", "C:C"),
            KeyValue.pair("D", "D"),
            KeyValue.pair("D", "D:D"),
            KeyValue.pair("E", "E"),
            KeyValue.pair("E", "E:E"))));
    }

    private static <K extends Comparable, V extends Comparable> int compare(final KeyValue<K, V> o1,
                                                                            final KeyValue<K, V> o2) {
        final int keyComparison = o1.key.compareTo(o2.key);
        if (keyComparison == 0) {
            return o1.value.compareTo(o2.value);
        }
        return keyComparison;
    }

    @Test
    public void shouldReduceWindowed() throws Exception {
        final long firstBatchTimestamp = mockTime.milliseconds();
        mockTime.sleep(1000);
        produceMessages(firstBatchTimestamp);
        final long secondBatchTimestamp = mockTime.milliseconds();
        produceMessages(secondBatchTimestamp);
        produceMessages(secondBatchTimestamp);

        groupedStream
                .windowedBy(TimeWindows.of(500L))
                .reduce(reducer)
                .toStream(new KeyValueMapper<Windowed<String>, String, String>() {
                    @Override
                    public String apply(final Windowed<String> windowedKey, final String value) {
                        return windowedKey.key() + "@" + windowedKey.window().start();
                    }
                })
            .to(outputTopic, Produced.with(Serdes.String(), Serdes.String()));


        startStreams();

        final List<KeyValue<String, String>> windowedOutput = receiveMessages(
            new StringDeserializer(),
            new StringDeserializer(),
            15);

        final Comparator<KeyValue<String, String>>
            comparator =
            new Comparator<KeyValue<String, String>>() {
                @Override
                public int compare(final KeyValue<String, String> o1,
                                   final KeyValue<String, String> o2) {
                    return KStreamAggregationIntegrationTest.compare(o1, o2);
                }
            };

        Collections.sort(windowedOutput, comparator);
        final long firstBatchWindow = firstBatchTimestamp / 500 * 500;
        final long secondBatchWindow = secondBatchTimestamp / 500 * 500;

        assertThat(windowedOutput, is(
            Arrays.asList(
                new KeyValue<>("A@" + firstBatchWindow, "A"),
                new KeyValue<>("A@" + secondBatchWindow, "A"),
                new KeyValue<>("A@" + secondBatchWindow, "A:A"),
                new KeyValue<>("B@" + firstBatchWindow, "B"),
                new KeyValue<>("B@" + secondBatchWindow, "B"),
                new KeyValue<>("B@" + secondBatchWindow, "B:B"),
                new KeyValue<>("C@" + firstBatchWindow, "C"),
                new KeyValue<>("C@" + secondBatchWindow, "C"),
                new KeyValue<>("C@" + secondBatchWindow, "C:C"),
                new KeyValue<>("D@" + firstBatchWindow, "D"),
                new KeyValue<>("D@" + secondBatchWindow, "D"),
                new KeyValue<>("D@" + secondBatchWindow, "D:D"),
                new KeyValue<>("E@" + firstBatchWindow, "E"),
                new KeyValue<>("E@" + secondBatchWindow, "E"),
                new KeyValue<>("E@" + secondBatchWindow, "E:E")
            )
        ));
    }

    @SuppressWarnings("deprecation")
    @Test
    public void shouldAggregate() throws Exception {
        produceMessages(mockTime.milliseconds());
        groupedStream.aggregate(
            initializer,
            aggregator,
            Serdes.Integer(),
            "aggregate-by-selected-key")
            .to(Serdes.String(), Serdes.Integer(), outputTopic);

        startStreams();

        produceMessages(mockTime.milliseconds());

        final List<KeyValue<String, Integer>> results = receiveMessages(
            new StringDeserializer(),
            new IntegerDeserializer(),
            10);

        Collections.sort(results, new Comparator<KeyValue<String, Integer>>() {
            @Override
            public int compare(final KeyValue<String, Integer> o1, final KeyValue<String, Integer> o2) {
                return KStreamAggregationIntegrationTest.compare(o1, o2);
            }
        });

        assertThat(results, is(Arrays.asList(
            KeyValue.pair("A", 1),
            KeyValue.pair("A", 2),
            KeyValue.pair("B", 1),
            KeyValue.pair("B", 2),
            KeyValue.pair("C", 1),
            KeyValue.pair("C", 2),
            KeyValue.pair("D", 1),
            KeyValue.pair("D", 2),
            KeyValue.pair("E", 1),
            KeyValue.pair("E", 2)
        )));
    }

    @Test
    public void shouldAggregateWindowed() throws Exception {
        final long firstTimestamp = mockTime.milliseconds();
        mockTime.sleep(1000);
        produceMessages(firstTimestamp);
        final long secondTimestamp = mockTime.milliseconds();
        produceMessages(secondTimestamp);
        produceMessages(secondTimestamp);

        groupedStream.windowedBy(TimeWindows.of(500L))
                .aggregate(
                        initializer,
                        aggregator,
                        Materialized.<String, Integer, WindowStore<Bytes, byte[]>>with(null, Serdes.Integer())
                )
                .toStream(new KeyValueMapper<Windowed<String>, Integer, String>() {
                    @Override
                    public String apply(final Windowed<String> windowedKey, final Integer value) {
                        return windowedKey.key() + "@" + windowedKey.window().start();
                    }
                })
                .to(outputTopic, Produced.with(Serdes.String(), Serdes.Integer()));

        startStreams();

        final List<KeyValue<String, Integer>> windowedMessages = receiveMessages(
            new StringDeserializer(),
            new IntegerDeserializer(),
            15);

        final Comparator<KeyValue<String, Integer>>
            comparator =
            new Comparator<KeyValue<String, Integer>>() {
                @Override
                public int compare(final KeyValue<String, Integer> o1,
                                   final KeyValue<String, Integer> o2) {
                    return KStreamAggregationIntegrationTest.compare(o1, o2);
                }
            };

        Collections.sort(windowedMessages, comparator);

        final long firstWindow = firstTimestamp / 500 * 500;
        final long secondWindow = secondTimestamp / 500 * 500;

        assertThat(windowedMessages, is(
            Arrays.asList(
                new KeyValue<>("A@" + firstWindow, 1),
                new KeyValue<>("A@" + secondWindow, 1),
                new KeyValue<>("A@" + secondWindow, 2),
                new KeyValue<>("B@" + firstWindow, 1),
                new KeyValue<>("B@" + secondWindow, 1),
                new KeyValue<>("B@" + secondWindow, 2),
                new KeyValue<>("C@" + firstWindow, 1),
                new KeyValue<>("C@" + secondWindow, 1),
                new KeyValue<>("C@" + secondWindow, 2),
                new KeyValue<>("D@" + firstWindow, 1),
                new KeyValue<>("D@" + secondWindow, 1),
                new KeyValue<>("D@" + secondWindow, 2),
                new KeyValue<>("E@" + firstWindow, 1),
                new KeyValue<>("E@" + secondWindow, 1),
                new KeyValue<>("E@" + secondWindow, 2)
            )));
    }

    private void shouldCountHelper() throws Exception {
        startStreams();

        produceMessages(mockTime.milliseconds());

        final List<KeyValue<String, Long>> results = receiveMessages(
            new StringDeserializer(),
            new LongDeserializer(),
            10);
        Collections.sort(results, new Comparator<KeyValue<String, Long>>() {
            @Override
            public int compare(final KeyValue<String, Long> o1, final KeyValue<String, Long> o2) {
                return KStreamAggregationIntegrationTest.compare(o1, o2);
            }
        });

        assertThat(results, is(Arrays.asList(
            KeyValue.pair("A", 1L),
            KeyValue.pair("A", 2L),
            KeyValue.pair("B", 1L),
            KeyValue.pair("B", 2L),
            KeyValue.pair("C", 1L),
            KeyValue.pair("C", 2L),
            KeyValue.pair("D", 1L),
            KeyValue.pair("D", 2L),
            KeyValue.pair("E", 1L),
            KeyValue.pair("E", 2L)
        )));
    }

    @SuppressWarnings("deprecation")
    @Test
    public void shouldCount() throws Exception {
        produceMessages(mockTime.milliseconds());

        groupedStream.count("count-by-key")
            .to(Serdes.String(), Serdes.Long(), outputTopic);

        shouldCountHelper();
    }

    @SuppressWarnings("deprecation")
    @Test
    public void shouldCountWithInternalStore() throws Exception {
        produceMessages(mockTime.milliseconds());

        groupedStream.count()
            .to(Serdes.String(), Serdes.Long(), outputTopic);

        shouldCountHelper();
    }

    @Test
    public void shouldGroupByKey() throws Exception {
        final long timestamp = mockTime.milliseconds();
        produceMessages(timestamp);
        produceMessages(timestamp);

        stream.groupByKey(Serialized.with(Serdes.Integer(), Serdes.String()))
                .windowedBy(TimeWindows.of(500L))
                .count()
                .toStream(new KeyValueMapper<Windowed<Integer>, Long, String>() {
                    @Override
                    public String apply(final Windowed<Integer> windowedKey, final Long value) {
                        return windowedKey.key() + "@" + windowedKey.window().start();
                    }
                }).to(outputTopic, Produced.with(Serdes.String(), Serdes.Long()));

        startStreams();

        final List<KeyValue<String, Long>> results = receiveMessages(
            new StringDeserializer(),
            new LongDeserializer(),
            10);
        Collections.sort(results, new Comparator<KeyValue<String, Long>>() {
            @Override
            public int compare(final KeyValue<String, Long> o1, final KeyValue<String, Long> o2) {
                return KStreamAggregationIntegrationTest.compare(o1, o2);
            }
        });

        final long window = timestamp / 500 * 500;
        assertThat(results, is(Arrays.asList(
            KeyValue.pair("1@" + window, 1L),
            KeyValue.pair("1@" + window, 2L),
            KeyValue.pair("2@" + window, 1L),
            KeyValue.pair("2@" + window, 2L),
            KeyValue.pair("3@" + window, 1L),
            KeyValue.pair("3@" + window, 2L),
            KeyValue.pair("4@" + window, 1L),
            KeyValue.pair("4@" + window, 2L),
            KeyValue.pair("5@" + window, 1L),
            KeyValue.pair("5@" + window, 2L)
        )));

    }

    @SuppressWarnings("deprecation")
    @Test
    public void shouldCountSessionWindows() throws Exception {
        final long sessionGap = 5 * 60 * 1000L;
        final long maintainMillis = sessionGap * 3;

        final long t1 = mockTime.milliseconds() - TimeUnit.MILLISECONDS.convert(1, TimeUnit.HOURS);
        final List<KeyValue<String, String>> t1Messages = Arrays.asList(new KeyValue<>("bob", "start"),
                                                                        new KeyValue<>("penny", "start"),
                                                                        new KeyValue<>("jo", "pause"),
                                                                        new KeyValue<>("emily", "pause"));

        IntegrationTestUtils.produceKeyValuesSynchronouslyWithTimestamp(
                userSessionsStream,
                t1Messages,
                TestUtils.producerConfig(
                        CLUSTER.bootstrapServers(),
                        StringSerializer.class,
                        StringSerializer.class,
                        new Properties()),
                t1);

        final long t2 = t1 + (sessionGap / 2);
        IntegrationTestUtils.produceKeyValuesSynchronouslyWithTimestamp(
                userSessionsStream,
                Collections.singletonList(
                        new KeyValue<>("emily", "resume")
                ),
                TestUtils.producerConfig(
                        CLUSTER.bootstrapServers(),
                        StringSerializer.class,
                        StringSerializer.class,
                        new Properties()),
                t2);
        final long t3 = t1 + sessionGap + 1;
        IntegrationTestUtils.produceKeyValuesSynchronouslyWithTimestamp(
                userSessionsStream,
                Arrays.asList(
                        new KeyValue<>("bob", "pause"),
                        new KeyValue<>("penny", "stop")
                ),
                TestUtils.producerConfig(
                        CLUSTER.bootstrapServers(),
                        StringSerializer.class,
                        StringSerializer.class,
                        new Properties()),
                t3);

        final long t4 = t3 + (sessionGap / 2);
        IntegrationTestUtils.produceKeyValuesSynchronouslyWithTimestamp(
                userSessionsStream,
                Arrays.asList(
                        new KeyValue<>("bob", "resume"), // bobs session continues
                        new KeyValue<>("jo", "resume")   // jo's starts new session
                ),
                TestUtils.producerConfig(
                        CLUSTER.bootstrapServers(),
                        StringSerializer.class,
                        StringSerializer.class,
                        new Properties()),
                t4);

        final Map<Windowed<String>, Long> results = new HashMap<>();
        final CountDownLatch latch = new CountDownLatch(11);

        builder.stream(userSessionsStream, Consumed.with(Serdes.String(), Serdes.String()))
                .groupByKey(Serialized.with(Serdes.String(), Serdes.String()))
                .count(SessionWindows.with(sessionGap).until(maintainMillis))
                .toStream()
                .foreach(new ForeachAction<Windowed<String>, Long>() {
                    @Override
                    public void apply(final Windowed<String> key, final Long value) {
                        results.put(key, value);
                        latch.countDown();
                    }
                });

        startStreams();
        latch.await(30, TimeUnit.SECONDS);
        assertThat(results.get(new Windowed<>("bob", new SessionWindow(t1, t1))), equalTo(1L));
        assertThat(results.get(new Windowed<>("penny", new SessionWindow(t1, t1))), equalTo(1L));
        assertThat(results.get(new Windowed<>("jo", new SessionWindow(t1, t1))), equalTo(1L));
        assertThat(results.get(new Windowed<>("jo", new SessionWindow(t4, t4))), equalTo(1L));
        assertThat(results.get(new Windowed<>("emily", new SessionWindow(t1, t2))), equalTo(2L));
        assertThat(results.get(new Windowed<>("bob", new SessionWindow(t3, t4))), equalTo(2L));
        assertThat(results.get(new Windowed<>("penny", new SessionWindow(t3, t3))), equalTo(1L));
    }

    @SuppressWarnings("deprecation")
    @Test
    public void shouldReduceSessionWindows() throws Exception {
        final long sessionGap = 1000L; // something to do with time
        final long maintainMillis = sessionGap * 3;

        final long t1 = mockTime.milliseconds();
        final List<KeyValue<String, String>> t1Messages = Arrays.asList(new KeyValue<>("bob", "start"),
                                                                        new KeyValue<>("penny", "start"),
                                                                        new KeyValue<>("jo", "pause"),
                                                                        new KeyValue<>("emily", "pause"));

        IntegrationTestUtils.produceKeyValuesSynchronouslyWithTimestamp(
                userSessionsStream,
                t1Messages,
                TestUtils.producerConfig(
                        CLUSTER.bootstrapServers(),
                        StringSerializer.class,
                        StringSerializer.class,
                        new Properties()),
                t1);

        final long t2 = t1 + (sessionGap / 2);
        IntegrationTestUtils.produceKeyValuesSynchronouslyWithTimestamp(
                userSessionsStream,
                Collections.singletonList(
                        new KeyValue<>("emily", "resume")
                ),
                TestUtils.producerConfig(
                        CLUSTER.bootstrapServers(),
                        StringSerializer.class,
                        StringSerializer.class,
                        new Properties()),
                t2);
        final long t3 = t1 + sessionGap + 1;
        IntegrationTestUtils.produceKeyValuesSynchronouslyWithTimestamp(
                userSessionsStream,
                Arrays.asList(
                        new KeyValue<>("bob", "pause"),
                        new KeyValue<>("penny", "stop")
                ),
                TestUtils.producerConfig(
                        CLUSTER.bootstrapServers(),
                        StringSerializer.class,
                        StringSerializer.class,
                        new Properties()),
                t3);

        final long t4 = t3 + (sessionGap / 2);
        IntegrationTestUtils.produceKeyValuesSynchronouslyWithTimestamp(
                userSessionsStream,
                Arrays.asList(
                        new KeyValue<>("bob", "resume"), // bobs session continues
                        new KeyValue<>("jo", "resume")   // jo's starts new session
                ),
                TestUtils.producerConfig(
                        CLUSTER.bootstrapServers(),
                        StringSerializer.class,
                        StringSerializer.class,
                        new Properties()),
                t4);

        final Map<Windowed<String>, String> results = new HashMap<>();
        final CountDownLatch latch = new CountDownLatch(11);
        final String userSessionsStore = "UserSessionsStore";
        builder.stream(userSessionsStream, Consumed.with(Serdes.String(), Serdes.String()))
                .groupByKey(Serialized.with(Serdes.String(), Serdes.String()))
                .reduce(new Reducer<String>() {
                    @Override
                    public String apply(final String value1, final String value2) {
                        return value1 + ":" + value2;
                    }
                }, SessionWindows.with(sessionGap).until(maintainMillis), userSessionsStore)
                .foreach(new ForeachAction<Windowed<String>, String>() {
                    @Override
                    public void apply(final Windowed<String> key, final String value) {
                        results.put(key, value);
                        latch.countDown();
                    }
                });

        startStreams();
        latch.await(30, TimeUnit.SECONDS);
        final ReadOnlySessionStore<String, String> sessionStore
                = kafkaStreams.store(userSessionsStore, QueryableStoreTypes.<String, String>sessionStore());

        // verify correct data received
        assertThat(results.get(new Windowed<>("bob", new SessionWindow(t1, t1))), equalTo("start"));
        assertThat(results.get(new Windowed<>("penny", new SessionWindow(t1, t1))), equalTo("start"));
        assertThat(results.get(new Windowed<>("jo", new SessionWindow(t1, t1))), equalTo("pause"));
        assertThat(results.get(new Windowed<>("jo", new SessionWindow(t4, t4))), equalTo("resume"));
        assertThat(results.get(new Windowed<>("emily", new SessionWindow(t1, t2))), equalTo("pause:resume"));
        assertThat(results.get(new Windowed<>("bob", new SessionWindow(t3, t4))), equalTo("pause:resume"));
        assertThat(results.get(new Windowed<>("penny", new SessionWindow(t3, t3))), equalTo("stop"));

        // verify can query data via IQ
        final KeyValueIterator<Windowed<String>, String> bob = sessionStore.fetch("bob");
        assertThat(bob.next(), equalTo(KeyValue.pair(new Windowed<>("bob", new SessionWindow(t1, t1)), "start")));
        assertThat(bob.next(), equalTo(KeyValue.pair(new Windowed<>("bob", new SessionWindow(t3, t4)), "pause:resume")));
        assertFalse(bob.hasNext());

    }


    private void produceMessages(final long timestamp) throws Exception {
        IntegrationTestUtils.produceKeyValuesSynchronouslyWithTimestamp(
            streamOneInput,
            Arrays.asList(
                new KeyValue<>(1, "A"),
                new KeyValue<>(2, "B"),
                new KeyValue<>(3, "C"),
                new KeyValue<>(4, "D"),
                new KeyValue<>(5, "E")),
            TestUtils.producerConfig(
                CLUSTER.bootstrapServers(),
                IntegerSerializer.class,
                StringSerializer.class,
                new Properties()),
            timestamp);
    }


    private void createTopics() throws InterruptedException {
        streamOneInput = "stream-one-" + testNo;
        outputTopic = "output-" + testNo;
        userSessionsStream = userSessionsStream + "-" + testNo;
        CLUSTER.createTopic(streamOneInput, 3, 1);
        CLUSTER.createTopics(userSessionsStream, outputTopic);
    }

    private void startStreams() {
        kafkaStreams = new KafkaStreams(builder.build(), streamsConfiguration);
        kafkaStreams.start();
    }


    private <K, V> List<KeyValue<K, V>> receiveMessages(final Deserializer<K>
                                                            keyDeserializer,
                                                        final Deserializer<V>
                                                            valueDeserializer,
                                                        final int numMessages)
        throws InterruptedException {
        final Properties consumerProperties = new Properties();
        consumerProperties
            .setProperty(ConsumerConfig.BOOTSTRAP_SERVERS_CONFIG, CLUSTER.bootstrapServers());
        consumerProperties.setProperty(ConsumerConfig.GROUP_ID_CONFIG, "kgroupedstream-test-" + testNo);
        consumerProperties.setProperty(ConsumerConfig.AUTO_OFFSET_RESET_CONFIG, "earliest");
        consumerProperties.setProperty(ConsumerConfig.KEY_DESERIALIZER_CLASS_CONFIG, keyDeserializer.getClass().getName());
        consumerProperties.setProperty(ConsumerConfig.VALUE_DESERIALIZER_CLASS_CONFIG, valueDeserializer.getClass().getName());
        return IntegrationTestUtils.waitUntilMinKeyValueRecordsReceived(
            consumerProperties,
            outputTopic,
            numMessages,
            60 * 1000);

    }

}<|MERGE_RESOLUTION|>--- conflicted
+++ resolved
@@ -111,14 +111,10 @@
         streamsConfiguration.put(ConsumerConfig.AUTO_OFFSET_RESET_CONFIG, "earliest");
         streamsConfiguration.put(StreamsConfig.STATE_DIR_CONFIG, TestUtils.tempDirectory().getPath());
         streamsConfiguration.put(StreamsConfig.CACHE_MAX_BYTES_BUFFERING_CONFIG, 0);
-<<<<<<< HEAD
-        streamsConfiguration.put(StreamsConfig.COMMIT_INTERVAL_MS_CONFIG, 100);
-=======
         streamsConfiguration.put(IntegrationTestUtils.INTERNAL_LEAVE_GROUP_ON_CLOSE, true);
         streamsConfiguration.put(StreamsConfig.COMMIT_INTERVAL_MS_CONFIG, 100);
         streamsConfiguration.put(StreamsConfig.DEFAULT_KEY_SERDE_CLASS_CONFIG, Serdes.String().getClass());
         streamsConfiguration.put(StreamsConfig.DEFAULT_VALUE_SERDE_CLASS_CONFIG, Serdes.Integer().getClass());
->>>>>>> 8ee7b906
 
         final KeyValueMapper<Integer, String, String> mapper = MockKeyValueMapper.SelectValueMapper();
         stream = builder.stream(streamOneInput, Consumed.with(Serdes.Integer(), Serdes.String()));
