--- conflicted
+++ resolved
@@ -238,13 +238,8 @@
             nodes which locks these nodes down so that only the brokers can
             modify it. It is necessary to have the same principal name across all
             brokers. If you want to use a section name other than Client, set the
-<<<<<<< HEAD
-            system property <tt>zookeeper.sasl.client</tt> to the appropriate
-            name (<i>e.g.</i>, <tt>-Dzookeeper.sasl.client=ZkClient</tt>).</p>
-=======
             system property <tt>zookeeper.sasl.clientconfig</tt> to the appropriate
             name (<i>e.g.</i>, <tt>-Dzookeeper.sasl.clientconfig=ZkClient</tt>).</p>
->>>>>>> 8ee7b906
 
             <p>ZooKeeper uses "zookeeper" as the service name by default. If you
             want to change this, set the system property
@@ -283,11 +278,7 @@
                     <a href="#security_sasl_scram_clientconfig">SCRAM</a>.
                     For example, <a href="#security_sasl_gssapi_clientconfig">GSSAPI</a>
                     credentials may be configured as:
-<<<<<<< HEAD
-                    <pre>
-=======
                     <pre class="brush: text;">
->>>>>>> 8ee7b906
         KafkaClient {
         com.sun.security.auth.module.Krb5LoginModule required
         useKeyTab=true
@@ -297,11 +288,7 @@
     };</pre>
                 </li>
                 <li>Pass the JAAS config file location as JVM parameter to each client JVM. For example:
-<<<<<<< HEAD
-                    <pre>    -Djava.security.auth.login.config=/etc/kafka/kafka_client_jaas.conf</pre></li>
-=======
                     <pre class="brush: bash;">    -Djava.security.auth.login.config=/etc/kafka/kafka_client_jaas.conf</pre></li>
->>>>>>> 8ee7b906
 	</ol>
                 </li>
             </ol>
@@ -435,10 +422,6 @@
                    as described <a href="#security_client_staticjaas">here</a>. Clients use the login section named
                    <tt>KafkaClient</tt>. This option allows only one user for all client connections from a JVM.</li>
                 <li>Make sure the keytabs configured in the JAAS configuration are readable by the operating system user who is starting kafka client.</li>
-<<<<<<< HEAD
-                </li>
-=======
->>>>>>> 8ee7b906
                 <li>Optionally pass the krb5 file locations as JVM parameters to each client JVM (see <a href="https://docs.oracle.com/javase/8/docs/technotes/guides/security/jgss/tutorials/KerberosReq.html">here</a> for more details):
                 <pre>    -Djava.security.krb5.conf=/etc/kafka/krb5.conf</pre></li>
                 <li>Configure the following properties in producer.properties or consumer.properties:
@@ -488,11 +471,7 @@
             <li>Configure the JAAS configuration property for each client in producer.properties or consumer.properties.
                 The login module describes how the clients like producer and consumer can connect to the Kafka Broker.
                 The following is an example configuration for a client for the PLAIN mechanism:
-<<<<<<< HEAD
-                <pre>
-=======
                 <pre class="brush: text;">
->>>>>>> 8ee7b906
     sasl.jaas.config=org.apache.kafka.common.security.plain.PlainLoginModule required \
         username="alice" \
         password="alice-secret";</pre>
@@ -558,30 +537,13 @@
         before Kafka brokers are started. Client credentials may be created and updated dynamically and updated
         credentials will be used to authenticate new connections.</p>
         <p>Create SCRAM credentials for user <i>alice</i> with password <i>alice-secret</i>:
-<<<<<<< HEAD
-        <pre>
-    bin/kafka-configs.sh --zookeeper localhost:2181 --alter --add-config 'SCRAM-SHA-256=[iterations=8192,password=alice-secret],SCRAM-SHA-512=[password=alice-secret]' --entity-type users --entity-name alice
-=======
         <pre class="brush: bash;">
     > bin/kafka-configs.sh --zookeeper localhost:2181 --alter --add-config 'SCRAM-SHA-256=[iterations=8192,password=alice-secret],SCRAM-SHA-512=[password=alice-secret]' --entity-type users --entity-name alice
->>>>>>> 8ee7b906
         </pre>
         <p>The default iteration count of 4096 is used if iterations are not specified. A random salt is created
         and the SCRAM identity consisting of salt, iterations, StoredKey and ServerKey are stored in Zookeeper.
         See <a href="https://tools.ietf.org/html/rfc5802">RFC 5802</a> for details on SCRAM identity and the individual fields.
         <p>The following examples also require a user <i>admin</i> for inter-broker communication which can be created using:
-<<<<<<< HEAD
-        <pre>
-    bin/kafka-configs.sh --zookeeper localhost:2181 --alter --add-config 'SCRAM-SHA-256=[password=admin-secret],SCRAM-SHA-512=[password=admin-secret]' --entity-type users --entity-name admin
-        </pre>
-        <p>Existing credentials may be listed using the <i>--describe</i> option:
-        <pre>
-   bin/kafka-configs.sh --zookeeper localhost:2181 --describe --entity-type users --entity-name alice
-        </pre>
-        <p>Credentials may be deleted for one or more SCRAM mechanisms using the <i>--delete</i> option:
-        <pre>
-   bin/kafka-configs.sh --zookeeper localhost:2181 --alter --delete-config 'SCRAM-SHA-512' --entity-type users --entity-name alice
-=======
         <pre class="brush: bash;">
     > bin/kafka-configs.sh --zookeeper localhost:2181 --alter --add-config 'SCRAM-SHA-256=[password=admin-secret],SCRAM-SHA-512=[password=admin-secret]' --entity-type users --entity-name admin
         </pre>
@@ -592,7 +554,6 @@
         <p>Credentials may be deleted for one or more SCRAM mechanisms using the <i>--delete</i> option:
         <pre class="brush: bash;">
     > bin/kafka-configs.sh --zookeeper localhost:2181 --alter --delete-config 'SCRAM-SHA-512' --entity-type users --entity-name alice
->>>>>>> 8ee7b906
         </pre>
         </li>
         <li><h5><a id="security_sasl_scram_brokerconfig" href="#security_sasl_scram_brokerconfig">Configuring Kafka Brokers</a></h5>
@@ -602,11 +563,7 @@
     KafkaServer {
         org.apache.kafka.common.security.scram.ScramLoginModule required
         username="admin"
-<<<<<<< HEAD
-        password="admin-secret"
-=======
         password="admin-secret";
->>>>>>> 8ee7b906
     };</pre>
                 The properties <tt>username</tt> and <tt>password</tt> in the <tt>KafkaServer</tt> section are used by
                 the broker to initiate connections to other brokers. In this example, <i>admin</i> is the user for
@@ -628,11 +585,7 @@
 	    <li>Configure the JAAS configuration property for each client in producer.properties or consumer.properties.
                 The login module describes how the clients like producer and consumer can connect to the Kafka Broker.
 	        The following is an example configuration for a client for the SCRAM mechanisms:
-<<<<<<< HEAD
-                <pre>
-=======
                 <pre class="brush: text;">
->>>>>>> 8ee7b906
    sasl.jaas.config=org.apache.kafka.common.security.scram.ScramLoginModule required \
         username="alice" \
         password="alice-secret";</pre>
@@ -645,10 +598,6 @@
                 <p>JAAS configuration for clients may alternatively be specified as a JVM parameter similar to brokers
                 as described <a href="#security_client_staticjaas">here</a>. Clients use the login section named
                 <tt>KafkaClient</tt>. This option allows only one user for all client connections from a JVM.</p></li>
-<<<<<<< HEAD
-            </li>
-=======
->>>>>>> 8ee7b906
             <li>Configure the following properties in producer.properties or consumer.properties:
                 <pre>
     security.protocol=SASL_SSL
@@ -964,13 +913,8 @@
         <li>Perform a second rolling restart of brokers, this time omitting the system property that sets the JAAS login file</li>
     </ol>
     Here is an example of how to run the migration tool:
-<<<<<<< HEAD
-    <pre>
-    ./bin/zookeeper-security-migration --zookeeper.acl=secure --zookeeper.connect=localhost:2181
-=======
     <pre class="brush: bash;">
     ./bin/zookeeper-security-migration.sh --zookeeper.acl=secure --zookeeper.connect=localhost:2181
->>>>>>> 8ee7b906
     </pre>
     <p>Run this to see the full list of parameters:</p>
     <pre class="brush: bash;">
