--- conflicted
+++ resolved
@@ -146,11 +146,7 @@
 </pre>
 
 
-<<<<<<< HEAD
-Note, however, after 0.9.0, the kafka.tools.ConsumerOffsetChecker tool is deprecated and you should use the kafka.admin.ConsumerGroupCommand (or the bin/kafka-consumer-groups.sh script) to manage consumer groups, including consumers created with the <a href="http://kafka.apache.org/documentation.html#newconsumerapi">new consumer API</a>.
-=======
 NOTE: Since 0.9.0.0, the kafka.tools.ConsumerOffsetChecker tool has been deprecated. You should use the kafka.admin.ConsumerGroupCommand (or the bin/kafka-consumer-groups.sh script) to manage consumer groups, including consumers created with the <a href="http://kafka.apache.org/documentation.html#newconsumerapi">new consumer API</a>.
->>>>>>> 850ceb74
 
 <h4><a id="basic_ops_consumer_group" href="#basic_ops_consumer_group">Managing Consumer Groups</a></h4>
 
@@ -175,13 +171,8 @@
 test-consumer-group            test-foo                       0          1               3               2               consumer-1_/127.0.0.1
 </pre>
 
-<<<<<<< HEAD
-
-When you're using the <a href="http://kafka.apache.org/documentation.html#newconsumerapi">new consumer API</a> where the broker handles coordination of partition handling and rebalance, you can manage the groups with the "--new-consumer" flags:
-=======
 If you are using the old high-level consumer and storing the group metadata in ZooKeeper (i.e. <code>offsets.storage=zookeeper</code>), pass
 <code>--zookeeper</code> instead of <code>bootstrap-server</code>:
->>>>>>> 850ceb74
 
 <pre>
  &gt; bin/kafka-consumer-groups.sh --zookeeper localhost:2181 --list
