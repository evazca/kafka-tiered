--- conflicted
+++ resolved
@@ -15,244 +15,6 @@
  limitations under the License.
 -->
 
-<<<<<<< HEAD
-Kafka uses key-value pairs in the <a href="http://en.wikipedia.org/wiki/.properties">property file format</a> for configuration. These values can be supplied either from a file or programmatically.
-
-<h3><a id="brokerconfigs" href="#brokerconfigs">3.1 Broker Configs</a></h3>
-
-The essential configurations are the following:
-<ul>
-    <li><code>broker.id</code>
-    <li><code>log.dirs</code>
-    <li><code>zookeeper.connect</code>
-</ul>
-
-Topic-level configurations and defaults are discussed in more detail <a href="#topic-config">below</a>.
-
-<!--#include virtual="generated/kafka_config.html" -->
-
-<p>More details about broker configuration can be found in the scala class <code>kafka.server.KafkaConfig</code>.</p>
-
-<a id="topic-config" href="#topic-config">Topic-level configuration</a>
-
-Configurations pertinent to topics have both a server default as well an optional per-topic override. If no per-topic configuration is given the server default is used. The override can be set at topic creation time by giving one or more <code>--config</code> options. This example creates a topic named <i>my-topic</i> with a custom max message size and flush rate:
-<pre>
-<b> &gt; bin/kafka-topics.sh --zookeeper localhost:2181 --create --topic my-topic --partitions 1
-        --replication-factor 1 --config max.message.bytes=64000 --config flush.messages=1</b>
-</pre>
-Overrides can also be changed or set later using the alter configs command. This example updates the max message size for <i>my-topic</i>:
-<pre>
-<b> &gt; bin/kafka-configs.sh --zookeeper localhost:2181 --entity-type topics --entity-name my-topic --alter --add-config max.message.bytes=128000</b>
-</pre>
-
-To check overrides set on the topic you can do
-<pre>
-<b> &gt; bin/kafka-configs.sh --zookeeper localhost:2181 --entity-type topics --entity-name my-topic --describe</b>
-</pre>
-
-To remove an override you can do
-<pre>
-<b> &gt; bin/kafka-configs.sh --zookeeper localhost:2181  --entity-type topics --entity-name my-topic --alter --delete-config max.message.bytes</b>
-</pre>
-
-The following are the topic-level configurations. The server's default configuration for this property is given under the Server Default Property heading. A given server default config value only applies to a topic if it does not have an explicit topic config override.
-
-<!--#include virtual="generated/topic_config.html" -->
-
-<h3><a id="producerconfigs" href="#producerconfigs">3.2 Producer Configs</a></h3>
-
-Below is the configuration of the Java producer:
-<!--#include virtual="generated/producer_config.html" -->
-
-<p>
-    For those interested in the legacy Scala producer configs, information can be found <a href="http://kafka.apache.org/082/documentation.html#producerconfigs">
-    here</a>.
-</p>
-
-<h3><a id="consumerconfigs" href="#consumerconfigs">3.3 Consumer Configs</a></h3>
-
-In 0.9.0.0 we introduced the new Java consumer as a replacement for the older Scala-based simple and high-level consumers.
-The configs for both new and old consumers are described below.
-
-<h4><a id="newconsumerconfigs" href="#newconsumerconfigs">3.3.1 New Consumer Configs</a></h4>
-Below is the configuration for the new consumer:
-<!--#include virtual="generated/consumer_config.html" -->
-
-<h4><a id="oldconsumerconfigs" href="#oldconsumerconfigs">3.3.2 Old Consumer Configs</a></h4>
-
-The essential old consumer configurations are the following:
-<ul>
-        <li><code>group.id</code>
-        <li><code>zookeeper.connect</code>
-</ul>
-
-<table class="data-table">
-<tbody><tr>
-        <th>Property</th>
-        <th>Default</th>
-        <th>Description</th>
-</tr>
-    <tr>
-      <td>group.id</td>
-      <td colspan="1"></td>
-      <td>A string that uniquely identifies the group of consumer processes to which this consumer belongs. By setting the same group id multiple processes indicate that they are all part of the same consumer group.</td>
-    </tr>
-    <tr>
-      <td>zookeeper.connect</td>
-      <td colspan="1"></td>
-          <td>Specifies the ZooKeeper connection string in the form <code>hostname:port</code> where host and port are the host and port of a ZooKeeper server. To allow connecting through other ZooKeeper nodes when that ZooKeeper machine is down you can also specify multiple hosts in the form <code>hostname1:port1,hostname2:port2,hostname3:port3</code>.
-        <p>
-    The server may also have a ZooKeeper chroot path as part of its ZooKeeper connection string which puts its data under some path in the global ZooKeeper namespace. If so the consumer should use the same chroot path in its connection string. For example to give a chroot path of <code>/chroot/path</code> you would give the connection string as  <code>hostname1:port1,hostname2:port2,hostname3:port3/chroot/path</code>.</td>
-    </tr>
-    <tr>
-      <td>consumer.id</td>
-      <td colspan="1">null</td>
-      <td>
-        <p>Generated automatically if not set.</p>
-     </td>
-    </tr>
-    <tr>
-      <td>socket.timeout.ms</td>
-      <td colspan="1">30 * 1000</td>
-      <td>The socket timeout for network requests. The actual timeout set will be max.fetch.wait + socket.timeout.ms.</td>
-    </tr>
-    <tr>
-      <td>socket.receive.buffer.bytes</td>
-      <td colspan="1">64 * 1024</td>
-      <td>The socket receive buffer for network requests</td>
-    </tr>
-    <tr>
-      <td>fetch.message.max.bytes</td>
-      <td nowrap>1024 * 1024</td>
-      <td>The number of bytes of messages to attempt to fetch for each topic-partition in each fetch request. These bytes will be read into memory for each partition, so this helps control the memory used by the consumer. The fetch request size must be at least as large as the maximum message size the server allows or else it is possible for the producer to send messages larger than the consumer can fetch.</td>
-    </tr>
-     <tr>
-      <td>num.consumer.fetchers</td>
-      <td colspan="1">1</td>
-      <td>The number fetcher threads used to fetch data.</td>
-    </tr>
-    <tr>
-      <td>auto.commit.enable</td>
-      <td colspan="1">true</td>
-      <td>If true, periodically commit to ZooKeeper the offset of messages already fetched by the consumer. This committed offset will be used when the process fails as the position from which the new consumer will begin.</td>
-    </tr>
-    <tr>
-      <td>auto.commit.interval.ms</td>
-      <td colspan="1">60 * 1000</td>
-      <td>The frequency in ms that the consumer offsets are committed to zookeeper.</td>
-    </tr>
-    <tr>
-      <td>queued.max.message.chunks</td>
-      <td colspan="1">2</td>
-      <td>Max number of message chunks buffered for consumption. Each chunk can be up to fetch.message.max.bytes.</td>
-    </tr>
-    <tr>
-      <td>rebalance.max.retries</td>
-      <td colspan="1">4</td>
-      <td>When a new consumer joins a consumer group the set of consumers attempt to "rebalance" the load to assign partitions to each consumer. If the set of consumers changes while this assignment is taking place the rebalance will fail and retry. This setting controls the maximum number of attempts before giving up.</td>
-    </tr>
-    <tr>
-      <td>fetch.min.bytes</td>
-      <td colspan="1">1</td>
-      <td>The minimum amount of data the server should return for a fetch request. If insufficient data is available the request will wait for that much data to accumulate before answering the request.</td>
-    </tr>
-    <tr>
-      <td>fetch.wait.max.ms</td>
-      <td colspan="1">100</td>
-      <td>The maximum amount of time the server will block before answering the fetch request if there isn't sufficient data to immediately satisfy fetch.min.bytes</td>
-    </tr>
-    <tr>
-      <td>rebalance.backoff.ms</td>
-      <td>2000</td>
-      <td>Backoff time between retries during rebalance. If not set explicitly, the value in zookeeper.sync.time.ms is used.
-      </td>
-    </tr>
-    <tr>
-      <td>refresh.leader.backoff.ms</td>
-      <td colspan="1">200</td>
-      <td>Backoff time to wait before trying to determine the leader of a partition that has just lost its leader.</td>
-    </tr>
-    <tr>
-      <td>auto.offset.reset</td>
-      <td colspan="1">largest</td>
-      <td>
-        <p>What to do when there is no initial offset in ZooKeeper or if an offset is out of range:<br/>* smallest : automatically reset the offset to the smallest offset<br/>* largest : automatically reset the offset to the largest offset<br/>* anything else: throw exception to the consumer</p>
-     </td>
-    </tr>
-    <tr>
-      <td>consumer.timeout.ms</td>
-      <td colspan="1">-1</td>
-      <td>Throw a timeout exception to the consumer if no message is available for consumption after the specified interval</td>
-    </tr>
-     <tr>
-      <td>exclude.internal.topics</td>
-      <td colspan="1">true</td>
-      <td>Whether messages from internal topics (such as offsets) should be exposed to the consumer.</td>
-    </tr>
-    <tr>
-      <td>client.id</td>
-      <td colspan="1">group id value</td>
-      <td>The client id is a user-specified string sent in each request to help trace calls. It should logically identify the application making the request.</td>
-    </tr>
-    <tr>
-      <td>zookeeper.session.timeout.ms </td>
-      <td colspan="1">6000</td>
-      <td>ZooKeeper session timeout. If the consumer fails to heartbeat to ZooKeeper for this period of time it is considered dead and a rebalance will occur.</td>
-    </tr>
-    <tr>
-      <td>zookeeper.connection.timeout.ms</td>
-      <td colspan="1">6000</td>
-      <td>The max time that the client waits while establishing a connection to zookeeper.</td>
-    </tr>
-    <tr>
-      <td>zookeeper.sync.time.ms </td>
-      <td colspan="1">2000</td>
-      <td>How far a ZK follower can be behind a ZK leader</td>
-    </tr>
-    <tr>
-      <td>offsets.storage</td>
-      <td colspan="1">zookeeper</td>
-      <td>Select where offsets should be stored (zookeeper or kafka).</td>
-    </tr>
-    <tr>
-      <td>offsets.channel.backoff.ms</td>
-      <td colspan="1">1000</td>
-      <td>The backoff period when reconnecting the offsets channel or retrying failed offset fetch/commit requests.</td>
-    </tr>
-    <tr>
-      <td>offsets.channel.socket.timeout.ms</td>
-      <td colspan="1">10000</td>
-      <td>Socket timeout when reading responses for offset fetch/commit requests. This timeout is also used for ConsumerMetadata requests that are used to query for the offset manager.</td>
-    </tr>
-    <tr>
-      <td>offsets.commit.max.retries</td>
-      <td colspan="1">5</td>
-      <td>Retry the offset commit up to this many times on failure. This retry count only applies to offset commits during shut-down. It does not apply to commits originating from the auto-commit thread. It also does not apply to attempts to query for the offset coordinator before committing offsets. i.e., if a consumer metadata request fails for any reason, it will be retried and that retry does not count toward this limit.</td>
-    </tr>
-    <tr>
-      <td>dual.commit.enabled</td>
-      <td colspan="1">true</td>
-      <td>If you are using "kafka" as offsets.storage, you can dual commit offsets to ZooKeeper (in addition to Kafka). This is required during migration from zookeeper-based offset storage to kafka-based offset storage. With respect to any given consumer group, it is safe to turn this off after all instances within that group have been migrated to the new version that commits offsets to the broker (instead of directly to ZooKeeper).</td>
-    </tr>
-    <tr>
-      <td>partition.assignment.strategy</td>
-      <td colspan="1">range</td>
-      <td><p>Select between the "range" or "roundrobin" strategy for assigning partitions to consumer streams.<p>The round-robin partition assignor lays out all the available partitions and all the available consumer threads. It then proceeds to do a round-robin assignment from partition to consumer thread. If the subscriptions of all consumer instances are identical, then the partitions will be uniformly distributed. (i.e., the partition ownership counts will be within a delta of exactly one across all consumer threads.) Round-robin assignment is permitted only if: (a) Every topic has the same number of streams within a consumer instance (b) The set of subscribed topics is identical for every consumer instance within the group.<p> Range partitioning works on a per-topic basis. For each topic, we lay out the available partitions in numeric order and the consumer threads in lexicographic order. We then divide the number of partitions by the total number of consumer streams (threads) to determine the number of partitions to assign to each consumer. If it does not evenly divide, then the first few consumers will have one extra partition.</td>
-    </tr>
-</tbody>
-</table>
-
-
-<p>More details about consumer configuration can be found in the scala class <code>kafka.consumer.ConsumerConfig</code>.</p>
-
-<h3><a id="connectconfigs" href="#connectconfigs">3.4 Kafka Connect Configs</a></h3>
-Below is the configuration of the Kafka Connect framework.
-<!--#include virtual="generated/connect_config.html" -->
-
-<h3><a id="streamsconfigs" href="#streamsconfigs">3.5 Kafka Streams Configs</a></h3>
-Below is the configuration of the Kafka Streams client library.
-<!--#include virtual="generated/streams_config.html" -->
-=======
 <script id="configuration-template" type="text/x-handlebars-template">
   Kafka uses key-value pairs in the <a href="http://en.wikipedia.org/wiki/.properties">property file format</a> for configuration. These values can be supplied either from a file or programmatically.
 
@@ -492,5 +254,4 @@
   <!--#include virtual="generated/streams_config.html" -->
 </script>
 
-<div class="p-configuration"></div>
->>>>>>> d7850a40
+<div class="p-configuration"></div>