--- conflicted
+++ resolved
@@ -15,12 +15,9 @@
  limitations under the License.
 -->
 
-<<<<<<< HEAD
-=======
 <script><!--#include virtual="js/templateData.js" --></script>
 
 <script id="quickstart-template" type="text/x-handlebars-template">
->>>>>>> d7850a40
 <p>
 This tutorial assumes you are starting fresh and have no existing Kafka or ZooKeeper data.
 Since Kafka console scripts are different for Unix-based and Windows platforms, on Windows platforms use <code>bin\windows\</code> instead of <code>bin/</code>, and change the script extension to <code>.bat</code>.
@@ -28,19 +25,11 @@
 
 <h4><a id="quickstart_download" href="#quickstart_download">Step 1: Download the code</a></h4>
 
-<<<<<<< HEAD
-<a href="https://www.apache.org/dyn/closer.cgi?path=/kafka/0.10.1.0/kafka_2.11-0.10.1.0.tgz" title="Kafka downloads">Download</a> the 0.10.1.0 release and un-tar it.
-
-<pre>
-&gt; <b>tar -xzf kafka_2.11-0.10.1.0.tgz</b>
-&gt; <b>cd kafka_2.11-0.10.1.0</b>
-=======
 <a href="https://www.apache.org/dyn/closer.cgi?path=/kafka/0.10.2.0/kafka_2.11-0.10.2.0.tgz" title="Kafka downloads">Download</a> the 0.10.2.0 release and un-tar it.
 
 <pre>
 &gt; <b>tar -xzf kafka_2.11-0.10.2.0.tgz</b>
 &gt; <b>cd kafka_2.11-0.10.2.0</b>
->>>>>>> d7850a40
 </pre>
 
 <h4><a id="quickstart_startserver" href="#quickstart_startserver">Step 2: Start the server</a></h4>
@@ -198,11 +187,7 @@
 On Windows use:
 <pre>
 &gt; <b>wmic process get processid,caption,commandline | find "java.exe" | find "server-1.properties"</b>
-<<<<<<< HEAD
-java.exe    java  -Xmx1G -Xms1G -server -XX:+UseG1GC ... build\libs\kafka_2.10-0.10.1.0.jar"  kafka.Kafka config\server-1.properties    <i>644</i>
-=======
 java.exe    java  -Xmx1G -Xms1G -server -XX:+UseG1GC ... build\libs\kafka_2.10-0.10.2.0.jar"  kafka.Kafka config\server-1.properties    <i>644</i>
->>>>>>> d7850a40
 &gt; <b>taskkill /pid 644 /f</b>
 </pre>
 
@@ -333,11 +318,7 @@
 because it cannot know when it has processed "all" the input data.
 </p>
 <p>
-<<<<<<< HEAD
-We will now prepare input data to a Kafka topic, which will subsequently be processed by a Kafka Streams application.
-=======
 As the first step, we will prepare input data to a Kafka topic, which will subsequently be processed by a Kafka Streams application.
->>>>>>> d7850a40
 </p>
 
 <!--
@@ -423,7 +404,6 @@
 join    1
 kafka   3
 summit  1
-<b>^C</b>
 </pre>
 
 <p>
@@ -433,8 +413,6 @@
 </p>
 
 <p>
-<<<<<<< HEAD
-=======
 The two diagrams below illustrate what is essentially happening behind the scenes.
 The first column shows the evolution of the current state of the <code>KTable&lt;String, Long&gt;</code> that is counting word occurrences for <code>count</code>.
 The second column shows the change records that result from state updates to the KTable and that are being sent to the output Kafka topic <b>streams-wordcount-output</b>.
@@ -459,7 +437,6 @@
 </p>
 
 <p>
->>>>>>> d7850a40
 Now you can write more input messages to the <b>streams-file-input</b> topic and observe additional messages added
 to <b>streams-wordcount-output</b> topic, reflecting updated word counts (e.g., using the console producer and the
 console consumer, as described above).
