--- conflicted
+++ resolved
@@ -25,19 +25,11 @@
 
 <h4><a id="quickstart_download" href="#quickstart_download">Step 1: Download the code</a></h4>
 
-<<<<<<< HEAD
-<a href="https://www.apache.org/dyn/closer.cgi?path=/kafka/0.10.2.0/kafka_2.11-0.10.2.0.tgz" title="Kafka downloads">Download</a> the 0.10.2.0 release and un-tar it.
-
-<pre>
-&gt; <b>tar -xzf kafka_2.11-0.10.2.0.tgz</b>
-&gt; <b>cd kafka_2.11-0.10.2.0</b>
-=======
 <a href="https://www.apache.org/dyn/closer.cgi?path=/kafka/{{fullDotVersion}}/kafka_2.11-{{fullDotVersion}}.tgz" title="Kafka downloads">Download</a> the {{fullDotVersion}} release and un-tar it.
 
 <pre class="brush: bash;">
 &gt; tar -xzf kafka_2.11-{{fullDotVersion}}.tgz
 &gt; cd kafka_2.11-{{fullDotVersion}}
->>>>>>> 8ee7b906
 </pre>
 
 <h4><a id="quickstart_startserver" href="#quickstart_startserver">Step 2: Start the server</a></h4>
@@ -193,18 +185,11 @@
 </pre>
 
 On Windows use:
-<<<<<<< HEAD
-<pre>
-&gt; <b>wmic process get processid,caption,commandline | find "java.exe" | find "server-1.properties"</b>
-java.exe    java  -Xmx1G -Xms1G -server -XX:+UseG1GC ... build\libs\kafka_2.10-0.10.2.0.jar"  kafka.Kafka config\server-1.properties    <i>644</i>
-&gt; <b>taskkill /pid 644 /f</b>
-=======
 <pre class="brush: bash;">
 &gt; wmic process where "caption = 'java.exe' and commandline like '%server-1.properties%'" get processid
 ProcessId
 6016
 &gt; taskkill /pid 6016 /f
->>>>>>> 8ee7b906
 </pre>
 
 <p>Leadership has switched to one of the slaves and node 1 is no longer in the in-sync replica set:</p>
@@ -301,181 +286,15 @@
 <h4><a id="quickstart_kafkastreams" href="#quickstart_kafkastreams">Step 8: Use Kafka Streams to process data</a></h4>
 
 <p>
-<<<<<<< HEAD
-Kafka Streams is a client library of Kafka for real-time stream processing and analyzing data stored in Kafka brokers.
-This quickstart example will demonstrate how to run a streaming application coded in this library. Here is the gist
-of the <code><a href="https://github.com/apache/kafka/blob/{{dotVersion}}/streams/examples/src/main/java/org/apache/kafka/streams/examples/wordcount/WordCountDemo.java">WordCountDemo</a></code> example code (converted to use Java 8 lambda expressions for easy reading).
-</p>
-<pre>
-// Serializers/deserializers (serde) for String and Long types
-final Serde&lt;String&gt; stringSerde = Serdes.String();
-final Serde&lt;Long&gt; longSerde = Serdes.Long();
-
-// Construct a `KStream` from the input topic ""streams-file-input", where message values
-// represent lines of text (for the sake of this example, we ignore whatever may be stored
-// in the message keys).
-KStream&lt;String, String&gt; textLines = builder.stream(stringSerde, stringSerde, "streams-file-input");
-
-KTable&lt;String, Long&gt; wordCounts = textLines
-    // Split each text line, by whitespace, into words.
-    .flatMapValues(value -> Arrays.asList(value.toLowerCase().split("\\W+")))
-
-    // Group the text words as message keys
-    .groupBy((key, value) -> value)
-
-    // Count the occurrences of each word (message key).
-    .count("Counts")
-
-// Store the running counts as a changelog stream to the output topic.
-wordCounts.to(stringSerde, longSerde, "streams-wordcount-output");
-</pre>
-
-<p>
-It implements the WordCount
-algorithm, which computes a word occurrence histogram from the input text. However, unlike other WordCount examples
-you might have seen before that operate on bounded data, the WordCount demo application behaves slightly differently because it is
-designed to operate on an <b>infinite, unbounded stream</b> of data. Similar to the bounded variant, it is a stateful algorithm that
-tracks and updates the counts of words. However, since it must assume potentially
-unbounded input data, it will periodically output its current state and results while continuing to process more data
-because it cannot know when it has processed "all" the input data.
-</p>
-<p>
-As the first step, we will prepare input data to a Kafka topic, which will subsequently be processed by a Kafka Streams application.
-</p>
-
-<!--
-<pre>
-&gt; <b>./bin/kafka-topics --create \</b>
-            <b>--zookeeper localhost:2181 \</b>
-            <b>--replication-factor 1 \</b>
-            <b>--partitions 1 \</b>
-            <b>--topic streams-file-input</b>
-
-</pre>
-
--->
-
-<pre>
-&gt; <b>echo -e "all streams lead to kafka\nhello kafka streams\njoin kafka summit" > file-input.txt</b>
-</pre>
-Or on Windows:
-<pre>
-&gt; <b>echo all streams lead to kafka> file-input.txt</b>
-&gt; <b>echo hello kafka streams>> file-input.txt</b>
-&gt; <b>echo|set /p=join kafka summit>> file-input.txt</b>
-</pre>
-
-<p>
-Next, we send this input data to the input topic named <b>streams-file-input</b> using the console producer,
-which reads the data from STDIN line-by-line, and publishes each line as a separate Kafka message with null key and value encoded a string to the topic (in practice,
-stream data will likely be flowing continuously into Kafka where the application will be up and running):
-</p>
-
-<pre>
-&gt; <b>bin/kafka-topics.sh --create \</b>
-            <b>--zookeeper localhost:2181 \</b>
-            <b>--replication-factor 1 \</b>
-            <b>--partitions 1 \</b>
-            <b>--topic streams-file-input</b>
-</pre>
-
-
-<pre>
-&gt; <b>bin/kafka-console-producer.sh --broker-list localhost:9092 --topic streams-file-input < file-input.txt</b>
-</pre>
-
-<p>
-We can now run the WordCount demo application to process the input data:
-=======
   Kafka Streams is a client library for building mission-critical real-time applications and microservices,
   where the input and/or output data is stored in Kafka clusters. Kafka Streams combines the simplicity of
   writing and deploying standard Java and Scala applications on the client side with the benefits of Kafka's
   server-side cluster technology to make these applications highly scalable, elastic, fault-tolerant, distributed,
   and much more. This <a href="/{{version}}/documentation/streams/quickstart">quickstart example</a> will demonstrate how
   to run a streaming application coded in this library. 
->>>>>>> 8ee7b906
-</p>
-
-
-<<<<<<< HEAD
-<p>
-The demo application will read from the input topic <b>streams-file-input</b>, perform the computations of the WordCount algorithm on each of the read messages,
-and continuously write its current results to the output topic <b>streams-wordcount-output</b>.
-Hence there won't be any STDOUT output except log entries as the results are written back into in Kafka.
-The demo will run for a few seconds and then, unlike typical stream processing applications, terminate automatically.
-</p>
-<p>
-We can now inspect the output of the WordCount demo application by reading from its output topic:
-</p>
-
-<pre>
-&gt; <b>bin/kafka-console-consumer.sh --bootstrap-server localhost:9092 \</b>
-            <b>--topic streams-wordcount-output \</b>
-            <b>--from-beginning \</b>
-            <b>--formatter kafka.tools.DefaultMessageFormatter \</b>
-            <b>--property print.key=true \</b>
-            <b>--property print.value=true \</b>
-            <b>--property key.deserializer=org.apache.kafka.common.serialization.StringDeserializer \</b>
-            <b>--property value.deserializer=org.apache.kafka.common.serialization.LongDeserializer</b>
-</pre>
-
-<p>
-with the following output data being printed to the console:
-</p>
-
-<pre>
-all     1
-lead    1
-to      1
-hello   1
-streams 2
-join    1
-kafka   3
-summit  1
-</pre>
-
-<p>
-Here, the first column is the Kafka message key in <code>java.lang.String</code> format, and the second column is the message value in <code>java.lang.Long</code> format.
-Note that the output is actually a continuous stream of updates, where each data record (i.e. each line in the original output above) is
-an updated count of a single word, aka record key such as "kafka". For multiple records with the same key, each later record is an update of the previous one.
-</p>
-
-<p>
-The two diagrams below illustrate what is essentially happening behind the scenes.
-The first column shows the evolution of the current state of the <code>KTable&lt;String, Long&gt;</code> that is counting word occurrences for <code>count</code>.
-The second column shows the change records that result from state updates to the KTable and that are being sent to the output Kafka topic <b>streams-wordcount-output</b>.
-</p>
-
-<img src="/{{version}}/images/streams-table-updates-02.png" style="float: right; width: 25%;">
-<img src="/{{version}}/images/streams-table-updates-01.png" style="float: right; width: 25%;">
-
-<p>
-First the text line “all streams lead to kafka” is being processed.
-The <code>KTable</code> is being built up as each new word results in a new table entry (highlighted with a green background), and a corresponding change record is sent to the downstream <code>KStream</code>.
-</p>
-<p>
-When the second text line “hello kafka streams” is processed, we observe, for the first time, that existing entries in the <code>KTable</code> are being updated (here: for the words “kafka” and for “streams”). And again, change records are being sent to the output topic.
-</p>
-<p>
-And so on (we skip the illustration of how the third line is being processed). This explains why the output topic has the contents we showed above, because it contains the full record of changes.
-</p>
-
-<p>
-Looking beyond the scope of this concrete example, what Kafka Streams is doing here is to leverage the duality between a table and a changelog stream (here: table = the KTable, changelog stream = the downstream KStream): you can publish every change of the table to a stream, and if you consume the entire changelog stream from beginning to end, you can reconstruct the contents of the table.
-</p>
-
-<p>
-Now you can write more input messages to the <b>streams-file-input</b> topic and observe additional messages added
-to <b>streams-wordcount-output</b> topic, reflecting updated word counts (e.g., using the console producer and the
-console consumer, as described above).
-</p>
-
-<p>You can stop the console consumer via <b>Ctrl-C</b>.</p>
+</p>
+
 
 </script>
 
-=======
-</script>
-
->>>>>>> 8ee7b906
 <div class="p-quickstart"></div>