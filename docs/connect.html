<!--~
  ~ Licensed to the Apache Software Foundation (ASF) under one or more
  ~ contributor license agreements.  See the NOTICE file distributed with
  ~ this work for additional information regarding copyright ownership.
  ~ The ASF licenses this file to You under the Apache License, Version 2.0
  ~ (the "License"); you may not use this file except in compliance with
  ~ the License.  You may obtain a copy of the License at
  ~
  ~    http://www.apache.org/licenses/LICENSE-2.0
  ~
  ~ Unless required by applicable law or agreed to in writing, software
  ~ distributed under the License is distributed on an "AS IS" BASIS,
  ~ WITHOUT WARRANTIES OR CONDITIONS OF ANY KIND, either express or implied.
  ~ See the License for the specific language governing permissions and
  ~ limitations under the License.
  ~-->

<h3><a id="connect_overview" href="#connect_overview">8.1 Overview</a></h3>

Kafka Connect is a tool for scalably and reliably streaming data between Apache Kafka and other systems. It makes it simple to quickly define <i>connectors</i> that move large collections of data into and out of Kafka. Kafka Connect can ingest entire databases or collect metrics from all your application servers into Kafka topics, making the data available for stream processing with low latency. An export job can deliver data from Kafka topics into secondary storage and query systems or into batch systems for offline analysis.

Kafka Connect features include:
<ul>
    <li><b>A common framework for Kafka connectors</b> - Kafka Connect standardizes integration of other data systems with Kafka, simplifying connector development, deployment, and management</li>
    <li><b>Distributed and standalone modes</b> - scale up to a large, centrally managed service supporting an entire organization or scale down to development, testing, and small production deployments</li>
    <li><b>REST interface</b> - submit and manage connectors to your Kafka Connect cluster via an easy to use REST API</li>
    <li><b>Automatic offset management</b> - with just a little information from connectors, Kafka Connect can manage the offset commit process automatically so connector developers do not need to worry about this error prone part of connector development</li>
    <li><b>Distributed and scalable by default</b> - Kafka Connect builds on the existing group management protocol. More workers can be added to scale up a Kafka Connect cluster.</li>
    <li><b>Streaming/batch integration</b> - leveraging Kafka's existing capabilities, Kafka Connect is an ideal solution for bridging streaming and batch data systems</li>
</ul>

<h3><a id="connect_user" href="#connect_user">8.2 User Guide</a></h3>

The quickstart provides a brief example of how to run a standalone version of Kafka Connect. This section describes how to configure, run, and manage Kafka Connect in more detail.

<h4><a id="connect_running" href="#connect_running">Running Kafka Connect</a></h4>

Kafka Connect currently supports two modes of execution: standalone (single process) and distributed.

In standalone mode all work is performed in a single process. This configuration is simpler to setup and get started with and may be useful in situations where only one worker makes sense (e.g. collecting log files), but it does not benefit from some of the features of Kafka Connect such as fault tolerance. You can start a standalone process with the following command:

<pre>
&gt; bin/connect-standalone.sh config/connect-standalone.properties connector1.properties [connector2.properties ...]
</pre>

The first parameter is the configuration for the worker. This includes settings such as the Kafka connection parameters, serialization format, and how frequently to commit offsets. The provided example should work well with a local cluster running with the default configuration provided by <code>config/server.properties</code>. It will require tweaking to use with a different configuration or production deployment. All workers (both standalone and distributed) require a few configs:
<ul>
    <li><code>bootstrap.servers</code> - List of Kafka servers used to bootstrap connections to Kafka</li>
    <li><code>key.converter</code> - Converter class used to convert between Kafka Connect format and the serialized form that is written to Kafka. This controls the format of the keys in messages written to or read from Kafka, and since this is independent of connectors it allows any connector to work with any serialization format. Examples of common formats include JSON and Avro.</li>
    <li><code>value.converter</code> - Converter class used to convert between Kafka Connect format and the serialized form that is written to Kafka. This controls the format of the values in messages written to or read from Kafka, and since this is independent of connectors it allows any connector to work with any serialization format. Examples of common formats include JSON and Avro.</li>
</ul>

The important configuration options specific to standalone mode are:
<ul>
    <li><code>offset.storage.file.filename</code> - File to store offset data in</li>
</ul>

The remaining parameters are connector configuration files. You may include as many as you want, but all will execute within the same process (on different threads).

Distributed mode handles automatic balancing of work, allows you to scale up (or down) dynamically, and offers fault tolerance both in the active tasks and for configuration and offset commit data. Execution is very similar to standalone mode:

<pre>
&gt; bin/connect-distributed.sh config/connect-distributed.properties
</pre>

The difference is in the class which is started and the configuration parameters which change how the Kafka Connect process decides where to store configurations, how to assign work, and where to store offsets and task statues. In the distributed mode, Kafka Connect stores the offsets, configs and task statuses in Kafka topics. It is recommended to manually create the topics for offset, configs and statuses in order to achieve the desired the number of partitions and replication factors. If the topics are not yet created when starting Kafka Connect, the topics will be auto created with default number of partitions and replication factor, which may not be best suited for its usage.

<<<<<<< HEAD
In particular, the following configuration parameters are critical to set before starting your cluster:
<ul>
    <li><code>group.id</code> (default <code>connect-cluster</code>) - unique name for the cluster, used in forming the Connect cluster group; note that this <b>must not conflict</b> with consumer group IDs</li>
    <li><code>config.storage.topic</code> (default <code>connect-configs</code>) - topic to use for storing connector and task configurations; note that this should be a single partition, highly replicated topic. You may need to manually create the topic to ensure single partition for the config topic as auto created topics may have multiple partitions.</li>
    <li><code>offset.storage.topic</code> (default <code>connect-offsets</code>) - topic to use for storing offsets; this topic should have many partitions and be replicated</li>
    <li><code>status.storage.topic</code> (default <code>connect-status</code>) - topic to use for storing statuses; this topic can have multiple partitions and should be replicated</li>
=======
In particular, the following configuration parameters, in addition to the common settings mentioned above, are critical to set before starting your cluster:
<ul>
    <li><code>group.id</code> (default <code>connect-cluster</code>) - unique name for the cluster, used in forming the Connect cluster group; note that this <b>must not conflict</b> with consumer group IDs</li>
    <li><code>config.storage.topic</code> (default <code>connect-configs</code>) - topic to use for storing connector and task configurations; note that this should be a single partition, highly replicated, compacted topic. You may need to manually create the topic to ensure the correct configuration as auto created topics may have multiple partitions or be automatically configured for deletion rather than compaction</li>
    <li><code>offset.storage.topic</code> (default <code>connect-offsets</code>) - topic to use for storing offsets; this topic should have many partitions, be replicated, and be configured for compaction</li>
    <li><code>status.storage.topic</code> (default <code>connect-status</code>) - topic to use for storing statuses; this topic can have multiple partitions, and should be replicated and configured for compaction</li>
>>>>>>> 850ceb74
</ul>

Note that in distributed mode the connector configurations are not passed on the command line. Instead, use the REST API described below to create, modify, and destroy connectors. 


<h4><a id="connect_configuring" href="#connect_configuring">Configuring Connectors</a></h4>

Connector configurations are simple key-value mappings. For standalone mode these are defined in a properties file and passed to the Connect process on the command line. In distributed mode, they will be included in the JSON payload for the request that creates (or modifies) the connector.

Most configurations are connector dependent, so they can't be outlined here. However, there are a few common options:

<ul>
    <li><code>name</code> - Unique name for the connector. Attempting to register again with the same name will fail.</li>
    <li><code>connector.class</code> - The Java class for the connector</li>
    <li><code>tasks.max</code> - The maximum number of tasks that should be created for this connector. The connector may create fewer tasks if it cannot achieve this level of parallelism.</li>
    <li><code>key.converter</code> - (optional) Override the default key converter set by the worker.</li>
    <li><code>value.converter</code> - (optional) Override the default value converter set by the worker.</li>
</ul>

The <code>connector.class</code> config supports several formats: the full name or alias of the class for this connector. If the connector is org.apache.kafka.connect.file.FileStreamSinkConnector, you can either specify this full name or use FileStreamSink or FileStreamSinkConnector to make the configuration a bit shorter.

Sink connectors also have one additional option to control their input:
<ul>
    <li><code>topics</code> - A list of topics to use as input for this connector</li>
</ul>

For any other options, you should consult the documentation for the connector.

<h4><a id="connect_rest" href="#connect_rest">REST API</a></h4>

Since Kafka Connect is intended to be run as a service, it also provides a REST API for managing connectors. By default, this service runs on port 8083. The following are the currently supported endpoints:

<ul>
    <li><code>GET /connectors</code> - return a list of active connectors</li>
    <li><code>POST /connectors</code> - create a new connector; the request body should be a JSON object containing a string <code>name</code> field and an object <code>config</code> field with the connector configuration parameters</li>
    <li><code>GET /connectors/{name}</code> - get information about a specific connector</li>
    <li><code>GET /connectors/{name}/config</code> - get the configuration parameters for a specific connector</li>
    <li><code>PUT /connectors/{name}/config</code> - update the configuration parameters for a specific connector</li>
    <li><code>GET /connectors/{name}/status</code> - get current status of the connector, including if it is running, failed, paused, etc., which worker it is assigned to, error information if it has failed, and the state of all its tasks</li>
    <li><code>GET /connectors/{name}/tasks</code> - get a list of tasks currently running for a connector</li>
    <li><code>GET /connectors/{name}/tasks/{taskid}/status</code> - get current status of the task, including if it is running, failed, paused, etc., which worker it is assigned to, and error information if it has failed</li>
    <li><code>PUT /connectors/{name}/pause</code> - pause the connector and its tasks, which stops message processing until the connector is resumed</li>
    <li><code>PUT /connectors/{name}/resume</code> - resume a paused connector (or do nothing if the connector is not paused)</li>
    <li><code>POST /connectors/{name}/restart</code> - restart a connector (typically because it has failed)</li>
    <li><code>POST /connectors/{name}/tasks/{taskId}/restart</code> - restart an individual task (typically because it has failed)</li>
    <li><code>DELETE /connectors/{name}</code> - delete a connector, halting all tasks and deleting its configuration</li>
</ul>

Kafka Connect also provides a REST API for getting information about connector plugins:

<ul>
    <li><code>GET /connector-plugins</code>- return a list of connector plugins installed in the Kafka Connect cluster. Note that the API only checks for connectors on the worker that handles the request, which means you may see inconsistent results, especially during a rolling upgrade if you add new connector jars</li>
    <li><code>PUT /connector-plugins/{connector-type}/config/validate</code> - validate the provided configuration values against the configuration definition. This API performs per config validation, returns suggested values and error messages during validation.</li>
</ul>

<h3><a id="connect_development" href="#connect_development">8.3 Connector Development Guide</a></h3>

This guide describes how developers can write new connectors for Kafka Connect to move data between Kafka and other systems. It briefly reviews a few key concepts and then describes how to create a simple connector.

<h4><a id="connect_concepts" href="#connect_concepts">Core Concepts and APIs</a></h4>

<h5><a id="connect_connectorsandtasks" href="#connect_connectorsandtasks">Connectors and Tasks</a></h5>

To copy data between Kafka and another system, users create a <code>Connector</code> for the system they want to pull data from or push data to. Connectors come in two flavors: <code>SourceConnectors</code> import data from another system (e.g. <code>JDBCSourceConnector</code> would import a relational database into Kafka) and <code>SinkConnectors</code> export data (e.g. <code>HDFSSinkConnector</code> would export the contents of a Kafka topic to an HDFS file).

<code>Connectors</code> do not perform any data copying themselves: their configuration describes the data to be copied, and the <code>Connector</code> is responsible for breaking that job into a set of <code>Tasks</code> that can be distributed to workers. These <code>Tasks</code> also come in two corresponding flavors: <code>SourceTask</code> and <code>SinkTask</code>.

With an assignment in hand, each <code>Task</code> must copy its subset of the data to or from Kafka. In Kafka Connect, it should always be possible to frame these assignments as a set of input and output streams consisting of records with consistent schemas. Sometimes this mapping is obvious: each file in a set of log files can be considered a stream with each parsed line forming a record using the same schema and offsets stored as byte offsets in the file. In other cases it may require more effort to map to this model: a JDBC connector can map each table to a stream, but the offset is less clear. One possible mapping uses a timestamp column to generate queries incrementally returning new data, and the last queried timestamp can be used as the offset.


<h5><a id="connect_streamsandrecords" href="#connect_streamsandrecords">Streams and Records</a></h5>

Each stream should be a sequence of key-value records. Both the keys and values can have complex structure -- many primitive types are provided, but arrays, objects, and nested data structures can be represented as well. The runtime data format does not assume any particular serialization format; this conversion is handled internally by the framework.

In addition to the key and value, records (both those generated by sources and those delivered to sinks) have associated stream IDs and offsets. These are used by the framework to periodically commit the offsets of data that have been processed so that in the event of failures, processing can resume from the last committed offsets, avoiding unnecessary reprocessing and duplication of events.

<h5><a id="connect_dynamicconnectors" href="#connect_dynamicconnectors">Dynamic Connectors</a></h5>

Not all jobs are static, so <code>Connector</code> implementations are also responsible for monitoring the external system for any changes that might require reconfiguration. For example, in the <code>JDBCSourceConnector</code> example, the <code>Connector</code> might assign a set of tables to each <code>Task</code>. When a new table is created, it must discover this so it can assign the new table to one of the <code>Tasks</code> by updating its configuration. When it notices a change that requires reconfiguration (or a change in the number of <code>Tasks</code>), it notifies the framework and the framework updates any corresponding <code>Tasks</code>.


<h4><a id="connect_developing" href="#connect_developing">Developing a Simple Connector</a></h4>

Developing a connector only requires implementing two interfaces, the <code>Connector</code> and <code>Task</code>. A simple example is included with the source code for Kafka in the <code>file</code> package. This connector is meant for use in standalone mode and has implementations of a <code>SourceConnector</code>/<code>SourceTask</code> to read each line of a file and emit it as a record and a <code>SinkConnector</code>/<code>SinkTask</code> that writes each record to a file.

The rest of this section will walk through some code to demonstrate the key steps in creating a connector, but developers should also refer to the full example source code as many details are omitted for brevity.

<h5><a id="connect_connectorexample" href="#connect_connectorexample">Connector Example</a></h5>

We'll cover the <code>SourceConnector</code> as a simple example. <code>SinkConnector</code> implementations are very similar. Start by creating the class that inherits from <code>SourceConnector</code> and add a couple of fields that will store parsed configuration information (the filename to read from and the topic to send data to):

<pre>
public class FileStreamSourceConnector extends SourceConnector {
    private String filename;
    private String topic;
</pre>

The easiest method to fill in is <code>getTaskClass()</code>, which defines the class that should be instantiated in worker processes to actually read the data:

<pre>
@Override
public Class&lt;? extends Task&gt; getTaskClass() {
    return FileStreamSourceTask.class;
}
</pre>

We will define the <code>FileStreamSourceTask</code> class below. Next, we add some standard lifecycle methods, <code>start()</code> and <code>stop()</code>:

<pre>
@Override
public void start(Map&lt;String, String&gt; props) {
    // The complete version includes error handling as well.
    filename = props.get(FILE_CONFIG);
    topic = props.get(TOPIC_CONFIG);
}

@Override
public void stop() {
    // Nothing to do since no background monitoring is required.
}
</pre>

<<<<<<< HEAD
Finally, the real core of the implementation is in <code>getTaskConfigs()</code>. In this case we are only
=======
Finally, the real core of the implementation is in <code>taskConfigs()</code>. In this case we are only
>>>>>>> 850ceb74
handling a single file, so even though we may be permitted to generate more tasks as per the
<code>maxTasks</code> argument, we return a list with only one entry:

<pre>
@Override
public List&lt;Map&lt;String, String&gt;&gt; taskConfigs(int maxTasks) {
    ArrayList&lt;Map&lt;String, String&gt;&gt; configs = new ArrayList&lt;&gt;();
    // Only one input stream makes sense.
    Map&lt;String, String&gt; config = new HashMap&lt;&gt;();
    if (filename != null)
        config.put(FILE_CONFIG, filename);
    config.put(TOPIC_CONFIG, topic);
    configs.add(config);
    return configs;
}
</pre>

Although not used in the example, <code>SourceTask</code> also provides two APIs to commit offsets in the source system: <code>commit</code> and <code>commitRecord</code>. The APIs are provided for source systems which have an acknowledgement mechanism for messages. Overriding these methods allows the source connector to acknowledge messages in the source system, either in bulk or individually, once they have been written to Kafka.
The <code>commit</code> API stores the offsets in the source system, up to the offsets that have been returned by <code>poll</code>. The implementation of this API should block until the commit is complete. The <code>commitRecord</code> API saves the offset in the source system for each <code>SourceRecord</code> after it is written to Kafka. As Kafka Connect will record offsets automatically, <code>SourceTask</code>s are not required to implement them. In cases where a connector does need to acknowledge messages in the source system, only one of the APIs is typically required.

Even with multiple tasks, this method implementation is usually pretty simple. It just has to determine the number of input tasks, which may require contacting the remote service it is pulling data from, and then divvy them up. Because some patterns for splitting work among tasks are so common, some utilities are provided in <code>ConnectorUtils</code> to simplify these cases.

Note that this simple example does not include dynamic input. See the discussion in the next section for how to trigger updates to task configs.

<h5><a id="connect_taskexample" href="#connect_taskexample">Task Example - Source Task</a></h5>

Next we'll describe the implementation of the corresponding <code>SourceTask</code>. The implementation is short, but too long to cover completely in this guide. We'll use pseudo-code to describe most of the implementation, but you can refer to the source code for the full example.

Just as with the connector, we need to create a class inheriting from the appropriate base <code>Task</code> class. It also has some standard lifecycle methods:


<pre>
public class FileStreamSourceTask extends SourceTask {
    String filename;
    InputStream stream;
    String topic;

    @Override
    public void start(Map&lt;String, String&gt; props) {
        filename = props.get(FileStreamSourceConnector.FILE_CONFIG);
        stream = openOrThrowError(filename);
        topic = props.get(FileStreamSourceConnector.TOPIC_CONFIG);
    }

    @Override
    public synchronized void stop() {
        stream.close();
    }
</pre>

These are slightly simplified versions, but show that that these methods should be relatively simple and the only work they should perform is allocating or freeing resources. There are two points to note about this implementation. First, the <code>start()</code> method does not yet handle resuming from a previous offset, which will be addressed in a later section. Second, the <code>stop()</code> method is synchronized. This will be necessary because <code>SourceTasks</code> are given a dedicated thread which they can block indefinitely, so they need to be stopped with a call from a different thread in the Worker.

Next, we implement the main functionality of the task, the <code>poll()</code> method which gets events from the input system and returns a <code>List&lt;SourceRecord&gt;</code>:

<pre>
@Override
public List&lt;SourceRecord&gt; poll() throws InterruptedException {
    try {
        ArrayList&lt;SourceRecord&gt; records = new ArrayList&lt;&gt;();
        while (streamValid(stream) &amp;&amp; records.isEmpty()) {
            LineAndOffset line = readToNextLine(stream);
            if (line != null) {
                Map&lt;String, Object&gt; sourcePartition = Collections.singletonMap("filename", filename);
                Map&lt;String, Object&gt; sourceOffset = Collections.singletonMap("position", streamOffset);
                records.add(new SourceRecord(sourcePartition, sourceOffset, topic, Schema.STRING_SCHEMA, line));
            } else {
                Thread.sleep(1);
            }
        }
        return records;
    } catch (IOException e) {
        // Underlying stream was killed, probably as a result of calling stop. Allow to return
        // null, and driving thread will handle any shutdown if necessary.
    }
    return null;
}
</pre>

Again, we've omitted some details, but we can see the important steps: the <code>poll()</code> method is going to be called repeatedly, and for each call it will loop trying to read records from the file. For each line it reads, it also tracks the file offset. It uses this information to create an output <code>SourceRecord</code> with four pieces of information: the source partition (there is only one, the single file being read), source offset (byte offset in the file), output topic name, and output value (the line, and we include a schema indicating this value will always be a string). Other variants of the <code>SourceRecord</code> constructor can also include a specific output partition and a key.

Note that this implementation uses the normal Java <code>InputStream</code> interface and may sleep if data is not available. This is acceptable because Kafka Connect provides each task with a dedicated thread. While task implementations have to conform to the basic <code>poll()</code> interface, they have a lot of flexibility in how they are implemented. In this case, an NIO-based implementation would be more efficient, but this simple approach works, is quick to implement, and is compatible with older versions of Java.

<h5><a id="connect_sinktasks" href="#connect_sinktasks">Sink Tasks</a></h5>

The previous section described how to implement a simple <code>SourceTask</code>. Unlike <code>SourceConnector</code> and <code>SinkConnector</code>, <code>SourceTask</code> and <code>SinkTask</code> have very different interfaces because <code>SourceTask</code> uses a pull interface and <code>SinkTask</code> uses a push interface. Both share the common lifecycle methods, but the <code>SinkTask</code> interface is quite different:

<pre>
public abstract class SinkTask implements Task {
    public void initialize(SinkTaskContext context) {
        this.context = context;
    }

    public abstract void put(Collection&lt;SinkRecord&gt; records);
     
    public abstract void flush(Map&lt;TopicPartition, Long&gt; offsets);
</pre>

The <code>SinkTask</code> documentation contains full details, but this interface is nearly as simple as the <code>SourceTask</code>. The <code>put()</code> method should contain most of the implementation, accepting sets of <code>SinkRecords</code>, performing any required translation, and storing them in the destination system. This method does not need to ensure the data has been fully written to the destination system before returning. In fact, in many cases internal buffering will be useful so an entire batch of records can be sent at once, reducing the overhead of inserting events into the downstream data store. The <code>SinkRecords</code> contain essentially the same information as <code>SourceRecords</code>: Kafka topic, partition, offset and the event key and value.

The <code>flush()</code> method is used during the offset commit process, which allows tasks to recover from failures and resume from a safe point such that no events will be missed. The method should push any outstanding data to the destination system and then block until the write has been acknowledged. The <code>offsets</code> parameter can often be ignored, but is useful in some cases where implementations want to store offset information in the destination store to provide exactly-once
delivery. For example, an HDFS connector could do this and use atomic move operations to make sure the <code>flush()</code> operation atomically commits the data and offsets to a final location in HDFS.


<h5><a id="connect_resuming" href="#connect_resuming">Resuming from Previous Offsets</a></h5>

The <code>SourceTask</code> implementation included a stream ID (the input filename) and offset (position in the file) with each record. The framework uses this to commit offsets periodically so that in the case of a failure, the task can recover and minimize the number of events that are reprocessed and possibly duplicated (or to resume from the most recent offset if Kafka Connect was stopped gracefully, e.g. in standalone mode or due to a job reconfiguration). This commit process is completely automated by the framework, but only the connector knows how to seek back to the right position in the input stream to resume from that location.

To correctly resume upon startup, the task can use the <code>SourceContext</code> passed into its <code>initialize()</code> method to access the offset data. In <code>initialize()</code>, we would add a bit more code to read the offset (if it exists) and seek to that position:

<pre>
    stream = new FileInputStream(filename);
    Map&lt;String, Object&gt; offset = context.offsetStorageReader().offset(Collections.singletonMap(FILENAME_FIELD, filename));
    if (offset != null) {
        Long lastRecordedOffset = (Long) offset.get("position");
        if (lastRecordedOffset != null)
            seekToOffset(stream, lastRecordedOffset);
    }
</pre>

Of course, you might need to read many keys for each of the input streams. The <code>OffsetStorageReader</code> interface also allows you to issue bulk reads to efficiently load all offsets, then apply them by seeking each input stream to the appropriate position.

<h4><a id="connect_dynamicio" href="#connect_dynamicio">Dynamic Input/Output Streams</a></h4>

Kafka Connect is intended to define bulk data copying jobs, such as copying an entire database rather than creating many jobs to copy each table individually. One consequence of this design is that the set of input or output streams for a connector can vary over time.

Source connectors need to monitor the source system for changes, e.g. table additions/deletions in a database. When they pick up changes, they should notify the framework via the <code>ConnectorContext</code> object that reconfiguration is necessary. For example, in a <code>SourceConnector</code>:

<pre>
    if (inputsChanged())
        this.context.requestTaskReconfiguration();
</pre>

The framework will promptly request new configuration information and update the tasks, allowing them to gracefully commit their progress before reconfiguring them. Note that in the <code>SourceConnector</code> this monitoring is currently left up to the connector implementation. If an extra thread is required to perform this monitoring, the connector must allocate it itself.

Ideally this code for monitoring changes would be isolated to the <code>Connector</code> and tasks would not need to worry about them. However, changes can also affect tasks, most commonly when one of their input streams is destroyed in the input system, e.g. if a table is dropped from a database. If the <code>Task</code> encounters the issue before the <code>Connector</code>, which will be common if the <code>Connector</code> needs to poll for changes, the <code>Task</code> will need to handle the subsequent error. Thankfully, this can usually be handled simply by catching and handling the appropriate exception.

<code>SinkConnectors</code> usually only have to handle the addition of streams, which may translate to new entries in their outputs (e.g., a new database table). The framework manages any changes to the Kafka input, such as when the set of input topics changes because of a regex subscription. <code>SinkTasks</code> should expect new input streams, which may require creating new resources in the downstream system, such as a new table in a database. The trickiest situation to handle in these cases may be conflicts between multiple <code>SinkTasks</code> seeing a new input stream for the first time and simultaneously trying to create the new resource. <code>SinkConnectors</code>, on the other hand, will generally require no special code for handling a dynamic set of streams.

<h4><a id="connect_configs" href="#connect_configs">Connect Configuration Validation</a></h4>

Kafka Connect allows you to validate connector configurations before submitting a connector to be executed and can provide feedback about errors and recommended values. To take advantage of this, connector developers need to provide an implementation of <code>config()</code> to expose the configuration definition to the framework.

The following code in <code>FileStreamSourceConnector</code> defines the configuration and exposes it to the framework.

<pre>
    private static final ConfigDef CONFIG_DEF = new ConfigDef()
        .define(FILE_CONFIG, Type.STRING, Importance.HIGH, "Source filename.")
        .define(TOPIC_CONFIG, Type.STRING, Importance.HIGH, "The topic to publish data to");

    public ConfigDef config() {
        return CONFIG_DEF;
    }
</pre>

<code>ConfigDef</code> class is used for specifying the set of expected configurations. For each configuration, you can specify the name, the type, the default value, the documentation, the group information, the order in the group, the width of the configuration value and the name suitable for display in the UI. Plus, you can provide special validation logic used for single configuration validation by overriding the <code>Validator</code> class. Moreover, as there may be dependencies between configurations, for example, the valid values and visibility of a configuration may change according to the values of other configurations. To handle this, <code>ConfigDef</code> allows you to specify the dependents of a configuration and to provide an implementation of <code>Recommender</code> to get valid values and set visibility of a configuration given the current configuration values.

Also, the <code>validate()</code> method in <code>Connector</code> provides a default validation implementation which returns a list of allowed configurations together with configuration errors and recommended values for each configuration. However, it does not use the recommended values for configuration validation. You may provide an override of the default implementation for customized configuration validation, which may use the recommended values.

<h4><a id="connect_schemas" href="#connect_schemas">Working with Schemas</a></h4>

The FileStream connectors are good examples because they are simple, but they also have trivially structured data -- each line is just a string. Almost all practical connectors will need schemas with more complex data formats.

To create more complex data, you'll need to work with the Kafka Connect <code>data</code> API. Most structured records will need to interact with two classes in addition to primitive types: <code>Schema</code> and <code>Struct</code>.

The API documentation provides a complete reference, but here is a simple example creating a <code>Schema</code> and <code>Struct</code>:

<pre>
Schema schema = SchemaBuilder.struct().name(NAME)
    .field("name", Schema.STRING_SCHEMA)
    .field("age", Schema.INT_SCHEMA)
    .field("admin", new SchemaBuilder.boolean().defaultValue(false).build())
    .build();

Struct struct = new Struct(schema)
    .put("name", "Barbara Liskov")
    .put("age", 75);
</pre>

If you are implementing a source connector, you'll need to decide when and how to create schemas. Where possible, you should avoid recomputing them as much as possible. For example, if your connector is guaranteed to have a fixed schema, create it statically and reuse a single instance.

However, many connectors will have dynamic schemas. One simple example of this is a database connector. Considering even just a single table, the schema will not be predefined for the entire connector (as it varies from table to table). But it also may not be fixed for a single table over the lifetime of the connector since the user may execute an <code>ALTER TABLE</code> command. The connector must be able to detect these changes and react appropriately.

Sink connectors are usually simpler because they are consuming data and therefore do not need to create schemas. However, they should take just as much care to validate that the schemas they receive have the expected format. When the schema does not match -- usually indicating the upstream producer is generating invalid data that cannot be correctly translated to the destination system -- sink connectors should throw an exception to indicate this error to the system.

<h4><a id="connect_administration" href="#connect_administration">Kafka Connect Administration</a></h4>

<p>
Kafka Connect's <a href="#connect_rest">REST layer</a> provides a set of APIs to enable administration of the cluster. This includes APIs to view the configuration of connectors and the status of their tasks, as well as to alter their current behavior (e.g. changing configuration and restarting tasks).
</p>

<p>
When a connector is first submitted to the cluster, the workers rebalance the full set of connectors in the cluster and their tasks so that each worker has approximately the same amount of work. This same rebalancing procedure is also used when connectors increase or decrease the number of tasks they require, or when a connector's configuration is changed. You can use the REST API to view the current status of a connector and its tasks, including the id of the worker to which each was assigned. For example, querying the status of a file source (using <code>GET /connectors/file-source/status</code>) might produce output like the following:
</p>

<pre>
{
  "name": "file-source",
  "connector": {
    "state": "RUNNING",
    "worker_id": "192.168.1.208:8083"
  },
  "tasks": [
    {
      "id": 0,
      "state": "RUNNING",
      "worker_id": "192.168.1.209:8083"
    }
  ]
}
</pre>

<p>
Connectors and their tasks publish status updates to a shared topic (configured with <code>status.storage.topic</code>) which all workers in the cluster monitor. Because the workers consume this topic asynchronously, there is typically a (short) delay before a state change is visible through the status API. The following states are possible for a connector or one of its tasks:
</p>

<ul>
  <li><b>UNASSIGNED:</b> The connector/task has not yet been assigned to a worker.</li>
  <li><b>RUNNING:</b> The connector/task is running.</li>
  <li><b>PAUSED:</b> The connector/task has been administratively paused.</li>
  <li><b>FAILED:</b> The connector/task has failed (usually by raising an exception, which is reported in the status output).</li>
</ul>

<p>
In most cases, connector and task states will match, though they may be different for short periods of time when changes are occurring or if tasks have failed. For example, when a connector is first started, there may be a noticeable delay before the connector and its tasks have all transitioned to the RUNNING state. States will also diverge when tasks fail since Connect does not automatically restart failed tasks. To restart a connector/task manually, you can use the restart APIs listed above. Note that if you try to restart a task while a rebalance is taking place, Connect will return a 409 (Conflict) status code. You can retry after the rebalance completes, but it might not be necessary since rebalances effectively restart all the connectors and tasks in the cluster.
</p>

<p>
It's sometimes useful to temporarily stop the message processing of a connector. For example, if the remote system is undergoing maintenance, it would be preferable for source connectors to stop polling it for new data instead of filling logs with exception spam. For this use case, Connect offers a pause/resume API. While a source connector is paused, Connect will stop polling it for additional records. While a sink connector is paused, Connect will stop pushing new messages to it. The pause state is persistent, so even if you restart the cluster, the connector will not begin message processing again until the task has been resumed. Note that there may be a delay before all of a connector's tasks have transitioned to the PAUSED state since it may take time for them to finish whatever processing they were in the middle of when being paused. Additionally, failed tasks will not transition to the PAUSED state until they have been restarted.
</p><|MERGE_RESOLUTION|>--- conflicted
+++ resolved
@@ -65,21 +65,12 @@
 
 The difference is in the class which is started and the configuration parameters which change how the Kafka Connect process decides where to store configurations, how to assign work, and where to store offsets and task statues. In the distributed mode, Kafka Connect stores the offsets, configs and task statuses in Kafka topics. It is recommended to manually create the topics for offset, configs and statuses in order to achieve the desired the number of partitions and replication factors. If the topics are not yet created when starting Kafka Connect, the topics will be auto created with default number of partitions and replication factor, which may not be best suited for its usage.
 
-<<<<<<< HEAD
-In particular, the following configuration parameters are critical to set before starting your cluster:
-<ul>
-    <li><code>group.id</code> (default <code>connect-cluster</code>) - unique name for the cluster, used in forming the Connect cluster group; note that this <b>must not conflict</b> with consumer group IDs</li>
-    <li><code>config.storage.topic</code> (default <code>connect-configs</code>) - topic to use for storing connector and task configurations; note that this should be a single partition, highly replicated topic. You may need to manually create the topic to ensure single partition for the config topic as auto created topics may have multiple partitions.</li>
-    <li><code>offset.storage.topic</code> (default <code>connect-offsets</code>) - topic to use for storing offsets; this topic should have many partitions and be replicated</li>
-    <li><code>status.storage.topic</code> (default <code>connect-status</code>) - topic to use for storing statuses; this topic can have multiple partitions and should be replicated</li>
-=======
 In particular, the following configuration parameters, in addition to the common settings mentioned above, are critical to set before starting your cluster:
 <ul>
     <li><code>group.id</code> (default <code>connect-cluster</code>) - unique name for the cluster, used in forming the Connect cluster group; note that this <b>must not conflict</b> with consumer group IDs</li>
     <li><code>config.storage.topic</code> (default <code>connect-configs</code>) - topic to use for storing connector and task configurations; note that this should be a single partition, highly replicated, compacted topic. You may need to manually create the topic to ensure the correct configuration as auto created topics may have multiple partitions or be automatically configured for deletion rather than compaction</li>
     <li><code>offset.storage.topic</code> (default <code>connect-offsets</code>) - topic to use for storing offsets; this topic should have many partitions, be replicated, and be configured for compaction</li>
     <li><code>status.storage.topic</code> (default <code>connect-status</code>) - topic to use for storing statuses; this topic can have multiple partitions, and should be replicated and configured for compaction</li>
->>>>>>> 850ceb74
 </ul>
 
 Note that in distributed mode the connector configurations are not passed on the command line. Instead, use the REST API described below to create, modify, and destroy connectors. 
@@ -202,11 +193,7 @@
 }
 </pre>
 
-<<<<<<< HEAD
-Finally, the real core of the implementation is in <code>getTaskConfigs()</code>. In this case we are only
-=======
 Finally, the real core of the implementation is in <code>taskConfigs()</code>. In this case we are only
->>>>>>> 850ceb74
 handling a single file, so even though we may be permitted to generate more tasks as per the
 <code>maxTasks</code> argument, we return a list with only one entry:
 
