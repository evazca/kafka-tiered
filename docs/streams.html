--- conflicted
+++ resolved
@@ -1,143 +1,3 @@
-<<<<<<< HEAD
-<!--~
-  ~ Licensed to the Apache Software Foundation (ASF) under one or more
-  ~ contributor license agreements.  See the NOTICE file distributed with
-  ~ this work for additional information regarding copyright ownership.
-  ~ The ASF licenses this file to You under the Apache License, Version 2.0
-  ~ (the "License"); you may not use this file except in compliance with
-  ~ the License.  You may obtain a copy of the License at
-  ~
-  ~    http://www.apache.org/licenses/LICENSE-2.0
-  ~
-  ~ Unless required by applicable law or agreed to in writing, software
-  ~ distributed under the License is distributed on an "AS IS" BASIS,
-  ~ WITHOUT WARRANTIES OR CONDITIONS OF ANY KIND, either express or implied.
-  ~ See the License for the specific language governing permissions and
-  ~ limitations under the License.
-  ~-->
-
-<h3><a id="streams_overview" href="#streams_overview">9.1 Overview</a></h3>
-
-<p>
-Kafka Streams is a client library for processing and analyzing data stored in Kafka and either write the resulting data back to Kafka or send the final output to an external system. It builds upon important stream processing concepts such as properly distinguishing between event time and processing time, windowing support, and simple yet efficient management of application state.
-Kafka Streams has a <b>low barrier to entry</b>: You can quickly write and run a small-scale proof-of-concept on a single machine; and you only need to run additional instances of your application on multiple machines to scale up to high-volume production workloads. Kafka Streams transparently handles the load balancing of multiple instances of the same application by leveraging Kafka's parallelism model.
-</p>
-<p>
-Some highlights of Kafka Streams:
-</p>
-
-<ul>
-    <li>Designed as a <b>simple and lightweight client library</b>, which can be easily embedded in any Java application and integrated with any existing packaging, deployment and operational tools that users have for their streaming applications.</li>
-    <li>Has <b>no external dependencies on systems other than Apache Kafka itself</b> as the internal messaging layer; notably, it uses Kafka's partitioning model to horizontally scale processing while maintaining strong ordering guarantees.</li>
-    <li>Supports <b>fault-tolerant local state</b>, which enables very fast and efficient stateful operations like joins and windowed aggregations.</li>
-    <li>Employs <b>one-record-at-a-time processing</b> to achieve low processing latency, and supports <b>event-time based windowing operations</b>.</li>
-    <li>Offers necessary stream processing primitives, along with a <b>high-level Streams DSL</b> and a <b>low-level Processor API</b>.</li>
-
-</ul>
-
-<h3><a id="streams_developer" href="#streams_developer">9.2 Developer Guide</a></h3>
-
-<p>
-There is a <a href="#quickstart_kafkastreams">quickstart</a> example that provides how to run a stream processing program coded in the Kafka Streams library.
-This section focuses on how to write, configure, and execute a Kafka Streams application.
-</p>
-
-<h4><a id="streams_concepts" href="#streams_concepts">Core Concepts</a></h4>
-
-<p>
-We first summarize the key concepts of Kafka Streams.
-</p>
-
-<h5><a id="streams_topology" href="#streams_topology">Stream Processing Topology</a></h5>
-
-<ul>
-    <li>A <b>stream</b> is the most important abstraction provided by Kafka Streams: it represents an unbounded, continuously updating data set. A stream is an ordered, replayable, and fault-tolerant sequence of immutable data records, where a <b>data record</b> is defined as a key-value pair.</li>
-    <li>A <b>stream processing application</b> written in Kafka Streams defines its computational logic through one or more <b>processor topologies</b>, where a processor topology is a graph of stream processors (nodes) that are connected by streams (edges).</li>
-    <li>A <b>stream processor</b> is a node in the processor topology; it represents a processing step to transform data in streams by receiving one input record at a time from its upstream processors in the topology, applying its operation to it, and may subsequently producing one or more output records to its downstream processors.</li>
-</ul>
-
-<p>
-Kafka Streams offers two ways to define the stream processing topology: the <a href="#streams_dsl"><b>Kafka Streams DSL</b></a> provides
-the most common data transformation operations such as <code>map</code> and <code>filter</code>; the lower-level <a href="#streams_processor"><b>Processor API</b></a> allows
-developers define and connect custom processors as well as to interact with <a href="#streams_state">state stores</a>.
-</p>
-
-<h5><a id="streams_time" href="#streams_time">Time</a></h5>
-
-<p>
-A critical aspect in stream processing is the notion of <b>time</b>, and how it is modeled and integrated.
-For example, some operations such as <b>windowing</b> are defined based on time boundaries.
-</p>
-<p>
-Common notions of time in streams are:
-</p>
-
-<ul>
-    <li><b>Event time</b> - The point in time when an event or data record occurred, i.e. was originally created "at the source".</li>
-    <li><b>Processing time</b> - The point in time when the event or data record happens to be processed by the stream processing application, i.e. when the record is being consumed. The processing time may be milliseconds, hours, or days etc. later than the original event time.</li>
-    <li><b>Ingestion time</b> - The point in time when an event or data record is stored in a topic partition by a Kafka broker. The difference to event time is that this ingestion timestamp is generated when the record is appended to the target topic by the Kafka broker, not when the record is created "at the source". The difference to processing time is that processing time is when the stream processing application processes the record. For example, if a record is never processed, there is no notion of processing time for it, but it still has an ingestion time.
-</ul>
-<p>
-The choice between event-time and ingestion-time is actually done through the configuration of Kafka (not Kafka Streams): From Kafka 0.10.x onwards, timestamps are automatically embedded into Kafka messages. Depending on Kafka's configuration these timestamps represent event-time or ingestion-time. The respective Kafka configuration setting can be specified on the broker level or per topic. The default timestamp extractor in Kafka Streams will retrieve these embedded timestamps as-is. Hence, the effective time semantics of your application depend on the effective Kafka configuration for these embedded timestamps.
-</p>
-<p>
-Kafka Streams assigns a <b>timestamp</b> to every data record
-via the <code>TimestampExtractor</code> interface.
-Concrete implementations of this interface may retrieve or compute timestamps based on the actual contents of data records such as an embedded timestamp field
-to provide event-time semantics, or use any other approach such as returning the current wall-clock time at the time of processing,
-thereby yielding processing-time semantics to stream processing applications.
-Developers can thus enforce different notions of time depending on their business needs. For example,
-per-record timestamps describe the progress of a stream with regards to time (although records may be out-of-order within the stream) and
-are leveraged by time-dependent operations such as joins.
-</p>
-
-<p>
-  Finally, whenever a Kafka Streams application writes records to Kafka, then it will also assign timestamps to these new records. The way the timestamps are assigned depends on the context:
-  <ul>
-    <li> When new output records are generated via processing some input record, for example, <code>context.forward()</code> triggered in the <code>process()</code> function call, output record timestamps are inherited from input record timestamps directly.</li>
-    <li> When new output records are generated via periodic functions such as <code>punctuate()</code>, the output record timestamp is defined as the current internal time (obtained through <code>context.timestamp()</code>) of the stream task.</li>
-    <li> For aggregations, the timestamp of a resulting aggregate update record will be that of the latest arrived input record that triggered the update.</li>
-  </ul>
-</p>
-
-<h5><a id="streams_state" href="#streams_state">States</a></h5>
-
-<p>
-Some stream processing applications don't require state, which means the processing of a message is independent from
-the processing of all other messages.
-However, being able to maintain state opens up many possibilities for sophisticated stream processing applications: you
-can join input streams, or group and aggregate data records. Many such stateful operators are provided by the <a href="#streams_dsl"><b>Kafka Streams DSL</b></a>.
-</p>
-<p>
-Kafka Streams provides so-called <b>state stores</b>, which can be used by stream processing applications to store and query data.
-This is an important capability when implementing stateful operations.
-Every task in Kafka Streams embeds one or more state stores that can be accessed via APIs to store and query data required for processing.
-These state stores can either be a persistent key-value store, an in-memory hashmap, or another convenient data structure.
-Kafka Streams offers fault-tolerance and automatic recovery for local state stores.
-</p>
-<p>
-  Kafka Streams allows direct read-only queries of the state stores by methods, threads, processes or applications external to the stream processing application that created the state stores. This is provided through a feature called <b>Interactive Queries</b>. All stores are named and Interactive Queries exposes only the read operations of the underlying implementation. 
-</p>
-<br>
-<p>
-As we have mentioned above, the computational logic of a Kafka Streams application is defined as a <a href="#streams_topology">processor topology</a>.
-Currently Kafka Streams provides two sets of APIs to define the processor topology, which will be described in the subsequent sections.
-</p>
-
-<h4><a id="streams_processor" href="#streams_processor">Low-Level Processor API</a></h4>
-
-<h5><a id="streams_processor_process" href="#streams_processor_process">Processor</a></h5>
-
-<p>
-Developers can define their customized processing logic by implementing the <code>Processor</code> interface, which
-provides <code>process</code> and <code>punctuate</code> methods. The <code>process</code> method is performed on each
-of the received record; and the <code>punctuate</code> method is performed periodically based on elapsed time.
-In addition, the processor can maintain the current <code>ProcessorContext</code> instance variable initialized in the
-<code>init</code> method, and use the context to schedule the punctuation period (<code>context().schedule</code>), to
-forward the modified / new key-value pair to downstream processors (<code>context().forward</code>), to commit the current
-processing progress (<code>context().commit</code>), etc.
-</p>
-=======
 <!--
  Licensed to the Apache Software Foundation (ASF) under one or more
  contributor license agreements.  See the NOTICE file distributed with
@@ -445,7 +305,6 @@
         <p>
         The following example <code>Processor</code> implementation defines a simple word-count algorithm:
         </p>
->>>>>>> d7850a40
 
 <pre>
 public class MyProcessor implements Processor&lt;String, String&gt; {
@@ -761,17 +620,6 @@
         based on them.
         </p>
 
-<<<<<<< HEAD
-To build a processor topology using the Streams DSL, developers can apply the <code>KStreamBuilder</code> class, which is extended from the <code>TopologyBuilder</code>.
-A simple example is included with the source code for Kafka in the <code>streams/examples</code> package. The rest of this section will walk
-through some code to demonstrate the key steps in creating a topology using the Streams DSL, but we recommend developers to read the full example source
-codes for details. 
-
-<h5><a id="streams_kstream_ktable" href="#streams_kstream_ktable">KStream and KTable</a></h5>
-The DSL uses two main abstractions. A <b>KStream</b> is an abstraction of a record stream, where each data record represents a self-contained datum in the unbounded data set. A <b>KTable</b> is an abstraction of a changelog stream, where each data record represents an update. More precisely, the value in a data record is considered to be an update of the last value for the same record key, if any (if a corresponding key doesn't exist yet, the update will be considered a create). To illustrate the difference between KStreams and KTables, let’s imagine the following two data records are being sent to the stream: <code>("alice", 1) --> ("alice", 3)</code>. If these records a KStream and the stream processing application were to sum the values it would return <code>4</code>. If these records were a KTable, the return would be <code>3</code>, since the last record would be considered as an update.
-
-
-=======
 <pre>
 // written in Java 8+, using lambda expressions
 KTable&lt;Windowed&lt;String&gt;, Long&gt; counts = source1.groupByKey().aggregate(
@@ -785,7 +633,6 @@
     (record1, record2) -> record1.get("user") + "-" + record2.get("region");
 );
 </pre>
->>>>>>> d7850a40
 
         <h4><a id="streams_dsl_sink" href="#streams_dsl_sink">Write streams back to Kafka</a></h4>
 
@@ -811,30 +658,7 @@
 </pre>
         <br>
 
-<<<<<<< HEAD
-<h5><a id="streams_dsl_windowing" href="#streams_dsl_windowing">Windowing a stream</a></h5>
-A stream processor may need to divide data records into time buckets, i.e. to <b>window</b> the stream by time. This is usually needed for join and aggregation operations, etc. Kafka Streams currently defines the following types of windows:
-<ul>
-  <li><b>Hopping time windows</b> are windows based on time intervals. They model fixed-sized, (possibly) overlapping windows. A hopping window is defined by two properties: the window's size and its advance interval (aka "hop"). The advance interval specifies by how much a window moves forward relative to the previous one. For example, you can configure a hopping window with a size 5 minutes and an advance interval of 1 minute. Since hopping windows can overlap a data record may belong to more than one such windows.</li>
-  <li><b>Tumbling time windows</b> are a special case of hopping time windows and, like the latter, are windows based on time intervals. They model fixed-size, non-overlapping, gap-less windows. A tumbling window is defined by a single property: the window's size. A tumbling window is a hopping window whose window size is equal to its advance interval. Since tumbling windows never overlap, a data record will belong to one and only one window.</li>
-  <li><b>Sliding windows</b> model a fixed-size window that slides continuously over the time axis; here, two data records are said to be included in the same window if the difference of their timestamps is within the window size. Thus, sliding windows are not aligned to the epoch, but on the data record timestamps. In Kafka Streams, sliding windows are used only for join operations, and can be specified through the <code>JoinWindows</code> class.</li>
-  </ul>
-
-<h5><a id="streams_dsl_joins" href="#streams_dsl_joins">Joins</a></h5>
-A <b>join</b> operation merges two streams based on the keys of their data records, and yields a new stream. A join over record streams usually needs to be performed on a windowing basis because otherwise the number of records that must be maintained for performing the join may grow indefinitely. In Kafka Streams, you may perform the following join operations:
-<ul>
-  <li><b>KStream-to-KStream Joins</b> are always windowed joins, since otherwise the memory and state required to compute the join would grow infinitely in size. Here, a newly received record from one of the streams is joined with the other stream's records within the specified window interval to produce one result for each matching pair based on user-provided <code>ValueJoiner</code>. A new <code>KStream</code> instance representing the result stream of the join is returned from this operator.</li>
-  
-  <li><b>KTable-to-KTable Joins</b> are join operations designed to be consistent with the ones in relational databases. Here, both changelog streams are materialized into local state stores first. When a new record is received from one of the streams, it is joined with the other stream's materialized state stores to produce one result for each matching pair based on user-provided ValueJoiner. A new <code>KTable</code> instance representing the result stream of the join, which is also a changelog stream of the represented table, is returned from this operator.</li>
-  <li><b>KStream-to-KTable Joins</b> allow you to perform table lookups against a changelog stream (<code>KTable</code>) upon receiving a new record from another record stream (KStream). An example use case would be to enrich a stream of user activities (<code>KStream</code>) with the latest user profile information (<code>KTable</code>). Only records received from the record stream will trigger the join and produce results via <code>ValueJoiner</code>, not vice versa (i.e., records received from the changelog stream will be used only to update the materialized state store). A new <code>KStream</code> instance representing the result stream of the join is returned from this operator.</li>
-  </ul>
-
-Depending on the operands the following join operations are supported: <b>inner joins</b>, <b>outer joins</b> and <b>left joins</b>. Their semantics are similar to the corresponding operators in relational databases.
-a
-<h5><a id="streams_dsl_transform" href="#streams_dsl_transform">Transform a stream</a></h5>
-=======
         <h3><a id="streams_execute" href="#streams_execute">Application Configuration and Execution</a></h3>
->>>>>>> d7850a40
 
         <p>
         Besides defining the topology, developers will also need to configure their applications
