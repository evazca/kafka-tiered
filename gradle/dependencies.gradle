--- conflicted
+++ resolved
@@ -38,11 +38,7 @@
   metrics: "2.2.0",
   powermock: "1.6.4",
   reflections: "0.9.10",
-<<<<<<< HEAD
-  rocksDB: "4.9.0",
-=======
   rocksDB: "5.0.1",
->>>>>>> d7850a40
   scalaTest: "3.0.1",
   scalaParserCombinators: "1.0.4",
   scoverage: "1.3.0",
@@ -56,11 +52,7 @@
 // Add Scala version
 def defaultScala210Version = '2.10.6'
 def defaultScala211Version = '2.11.8'
-<<<<<<< HEAD
-def defaultScala212Version = '2.12.0'
-=======
 def defaultScala212Version = '2.12.1'
->>>>>>> d7850a40
 if (hasProperty('scalaVersion')) {
   if (scalaVersion == '2.10') {
     versions["scala"] = defaultScala210Version
