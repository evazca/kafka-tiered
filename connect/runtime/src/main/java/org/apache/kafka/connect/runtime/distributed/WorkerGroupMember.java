/**
 * Licensed to the Apache Software Foundation (ASF) under one or more
 * contributor license agreements.  See the NOTICE file distributed with
 * this work for additional information regarding copyright ownership.
 * The ASF licenses this file to You under the Apache License, Version 2.0
 * (the "License"); you may not use this file except in compliance with
 * the License.  You may obtain a copy of the License at
 *
 *    http://www.apache.org/licenses/LICENSE-2.0
 *
 * Unless required by applicable law or agreed to in writing, software
 * distributed under the License is distributed on an "AS IS" BASIS,
 * WITHOUT WARRANTIES OR CONDITIONS OF ANY KIND, either express or implied.
 * See the License for the specific language governing permissions and
 * limitations under the License.
 **/

package org.apache.kafka.connect.runtime.distributed;

import org.apache.kafka.clients.ClientUtils;
import org.apache.kafka.clients.CommonClientConfigs;
import org.apache.kafka.clients.Metadata;
import org.apache.kafka.clients.NetworkClient;
import org.apache.kafka.clients.consumer.internals.ConsumerNetworkClient;
import org.apache.kafka.common.Cluster;
import org.apache.kafka.common.KafkaException;
import org.apache.kafka.common.metrics.JmxReporter;
import org.apache.kafka.common.metrics.MetricConfig;
import org.apache.kafka.common.metrics.Metrics;
import org.apache.kafka.common.metrics.MetricsReporter;
import org.apache.kafka.common.network.ChannelBuilder;
import org.apache.kafka.common.network.Selector;
import org.apache.kafka.common.utils.AppInfoParser;
import org.apache.kafka.common.utils.Time;
import org.apache.kafka.connect.util.ConnectorTaskId;
import org.apache.kafka.connect.storage.ConfigBackingStore;
import org.slf4j.Logger;
import org.slf4j.LoggerFactory;

import java.net.InetSocketAddress;
import java.util.LinkedHashMap;
import java.util.List;
import java.util.Map;
import java.util.concurrent.TimeUnit;
import java.util.concurrent.atomic.AtomicInteger;
import java.util.concurrent.atomic.AtomicReference;

/**
 * This class manages the coordination process with brokers for the Connect cluster group membership. It ties together
 * the Coordinator, which implements the group member protocol, with all the other pieces needed to drive the connection
 * to the group coordinator broker. This isolates all the networking to a single thread managed by this class, with
 * higher level operations in response to group membership events being handled by the herder.
 */
public class WorkerGroupMember {
    private static final Logger log = LoggerFactory.getLogger(WorkerGroupMember.class);

    private static final AtomicInteger CONNECT_CLIENT_ID_SEQUENCE = new AtomicInteger(1);
    private static final String JMX_PREFIX = "kafka.connect";

    private final Time time;
    private final String clientId;
    private final ConsumerNetworkClient client;
    private final Metrics metrics;
    private final Metadata metadata;
    private final long retryBackoffMs;
    private final WorkerCoordinator coordinator;

    private boolean stopped = false;

    public WorkerGroupMember(DistributedConfig config,
                             String restUrl,
                             ConfigBackingStore configStorage,
                             WorkerRebalanceListener listener,
                             Time time) {
        try {
            this.time = time;

            String clientIdConfig = config.getString(CommonClientConfigs.CLIENT_ID_CONFIG);
            clientId = clientIdConfig.length() <= 0 ? "connect-" + CONNECT_CLIENT_ID_SEQUENCE.getAndIncrement() : clientIdConfig;
            Map<String, String> metricsTags = new LinkedHashMap<>();
            metricsTags.put("client-id", clientId);
            MetricConfig metricConfig = new MetricConfig().samples(config.getInt(CommonClientConfigs.METRICS_NUM_SAMPLES_CONFIG))
                    .timeWindow(config.getLong(CommonClientConfigs.METRICS_SAMPLE_WINDOW_MS_CONFIG), TimeUnit.MILLISECONDS)
                    .tags(metricsTags);
            List<MetricsReporter> reporters = config.getConfiguredInstances(CommonClientConfigs.METRIC_REPORTER_CLASSES_CONFIG, MetricsReporter.class);
            reporters.add(new JmxReporter(JMX_PREFIX));
            this.metrics = new Metrics(metricConfig, reporters, time);
            this.retryBackoffMs = config.getLong(CommonClientConfigs.RETRY_BACKOFF_MS_CONFIG);
            this.metadata = new Metadata(retryBackoffMs, config.getLong(CommonClientConfigs.METADATA_MAX_AGE_CONFIG));
            List<InetSocketAddress> addresses = ClientUtils.parseAndValidateAddresses(config.getList(CommonClientConfigs.BOOTSTRAP_SERVERS_CONFIG));
            this.metadata.update(Cluster.bootstrap(addresses), 0);
            String metricGrpPrefix = "connect";
            ChannelBuilder channelBuilder = ClientUtils.createChannelBuilder(config.values());
            NetworkClient netClient = new NetworkClient(
                    new Selector(config.getLong(CommonClientConfigs.CONNECTIONS_MAX_IDLE_MS_CONFIG), metrics, time, metricGrpPrefix, channelBuilder),
                    this.metadata,
                    clientId,
                    100, // a fixed large enough value will suffice
                    config.getLong(CommonClientConfigs.RECONNECT_BACKOFF_MS_CONFIG),
                    config.getInt(CommonClientConfigs.SEND_BUFFER_CONFIG),
                    config.getInt(CommonClientConfigs.RECEIVE_BUFFER_CONFIG),
                    config.getInt(CommonClientConfigs.REQUEST_TIMEOUT_MS_CONFIG), time);
            this.client = new ConsumerNetworkClient(netClient, metadata, time, retryBackoffMs,
                    config.getInt(CommonClientConfigs.REQUEST_TIMEOUT_MS_CONFIG));
            this.coordinator = new WorkerCoordinator(this.client,
                    config.getString(DistributedConfig.GROUP_ID_CONFIG),
                    config.getInt(DistributedConfig.REBALANCE_TIMEOUT_MS_CONFIG),
                    config.getInt(DistributedConfig.SESSION_TIMEOUT_MS_CONFIG),
                    config.getInt(DistributedConfig.HEARTBEAT_INTERVAL_MS_CONFIG),
                    metrics,
                    metricGrpPrefix,
                    this.time,
                    retryBackoffMs,
                    restUrl,
                    configStorage,
                    listener);

            AppInfoParser.registerAppInfo(JMX_PREFIX, clientId);
            log.debug("Connect group member created");
        } catch (Throwable t) {
            // call close methods if internal objects are already constructed
            // this is to prevent resource leak. see KAFKA-2121
            stop(true);
            // now propagate the exception
            throw new KafkaException("Failed to construct kafka consumer", t);
        }
    }

    public void stop() {
        if (stopped) return;
        stop(false);
    }

    public void ensureActive() {
<<<<<<< HEAD
        coordinator.ensureCoordinatorReady();
        coordinator.ensureActiveGroup();
=======
        coordinator.poll(0);
>>>>>>> 850ceb74
    }

    public void poll(long timeout) {
        if (timeout < 0)
            throw new IllegalArgumentException("Timeout must not be negative");
<<<<<<< HEAD

        // poll for new data until the timeout expires
        long remaining = timeout;
        while (remaining >= 0) {
            long start = time.milliseconds();
            coordinator.ensureCoordinatorReady();
            coordinator.ensureActiveGroup();
            client.poll(remaining);
            remaining -= time.milliseconds() - start;
        }
=======
        coordinator.poll(timeout);
>>>>>>> 850ceb74
    }

    /**
     * Interrupt any running poll() calls, causing a WakeupException to be thrown in the thread invoking that method.
     */
    public void wakeup() {
        this.client.wakeup();
    }

    /**
     * Get the member ID of this worker in the group of workers.
     *
     * This ID is the unique member ID automatically generated.
     *
     * @return the member ID
     */
    public String memberId() {
        return coordinator.memberId();
    }

    public void requestRejoin() {
        coordinator.requestRejoin();
    }

    public void maybeLeaveGroup() {
        coordinator.maybeLeaveGroup();
    }

    public String ownerUrl(String connector) {
        return coordinator.ownerUrl(connector);
    }

    public String ownerUrl(ConnectorTaskId task) {
        return coordinator.ownerUrl(task);
    }

    private void stop(boolean swallowException) {
        log.trace("Stopping the Connect group member.");
        AtomicReference<Throwable> firstException = new AtomicReference<Throwable>();
        this.stopped = true;
        ClientUtils.closeQuietly(coordinator, "coordinator", firstException);
        ClientUtils.closeQuietly(metrics, "consumer metrics", firstException);
        ClientUtils.closeQuietly(client, "consumer network client", firstException);
        AppInfoParser.unregisterAppInfo(JMX_PREFIX, clientId);
        if (firstException.get() != null && !swallowException)
            throw new KafkaException("Failed to stop the Connect group member", firstException.get());
        else
            log.debug("The Connect group member has stopped.");
    }
}<|MERGE_RESOLUTION|>--- conflicted
+++ resolved
@@ -132,31 +132,13 @@
     }
 
     public void ensureActive() {
-<<<<<<< HEAD
-        coordinator.ensureCoordinatorReady();
-        coordinator.ensureActiveGroup();
-=======
         coordinator.poll(0);
->>>>>>> 850ceb74
     }
 
     public void poll(long timeout) {
         if (timeout < 0)
             throw new IllegalArgumentException("Timeout must not be negative");
-<<<<<<< HEAD
-
-        // poll for new data until the timeout expires
-        long remaining = timeout;
-        while (remaining >= 0) {
-            long start = time.milliseconds();
-            coordinator.ensureCoordinatorReady();
-            coordinator.ensureActiveGroup();
-            client.poll(remaining);
-            remaining -= time.milliseconds() - start;
-        }
-=======
         coordinator.poll(timeout);
->>>>>>> 850ceb74
     }
 
     /**
