/**
 * Licensed to the Apache Software Foundation (ASF) under one or more
 * contributor license agreements.  See the NOTICE file distributed with
 * this work for additional information regarding copyright ownership.
 * The ASF licenses this file to You under the Apache License, Version 2.0
 * (the "License"); you may not use this file except in compliance with
 * the License.  You may obtain a copy of the License at
 * <p/>
 * http://www.apache.org/licenses/LICENSE-2.0
 * <p/>
 * Unless required by applicable law or agreed to in writing, software
 * distributed under the License is distributed on an "AS IS" BASIS,
 * WITHOUT WARRANTIES OR CONDITIONS OF ANY KIND, either express or implied.
 * See the License for the specific language governing permissions and
 * limitations under the License.
 **/
package org.apache.kafka.connect.runtime;

import org.apache.kafka.common.config.Config;
import org.apache.kafka.common.config.ConfigDef;
import org.apache.kafka.common.config.ConfigDef.ConfigKey;
import org.apache.kafka.common.config.ConfigDef.Type;
import org.apache.kafka.common.config.ConfigValue;
import org.apache.kafka.connect.connector.Connector;
import org.apache.kafka.connect.errors.NotFoundException;
import org.apache.kafka.connect.runtime.rest.entities.ConfigInfo;
import org.apache.kafka.connect.runtime.rest.entities.ConfigInfos;
import org.apache.kafka.connect.runtime.rest.entities.ConfigKeyInfo;
import org.apache.kafka.connect.runtime.rest.entities.ConfigValueInfo;
import org.apache.kafka.connect.runtime.rest.entities.ConnectorPluginInfo;
import org.apache.kafka.connect.runtime.rest.entities.ConnectorStateInfo;
import org.apache.kafka.connect.source.SourceConnector;
import org.apache.kafka.connect.storage.ConfigBackingStore;
import org.apache.kafka.connect.storage.StatusBackingStore;
import org.apache.kafka.connect.tools.MockConnector;
import org.apache.kafka.connect.tools.MockSinkConnector;
import org.apache.kafka.connect.tools.MockSourceConnector;
<<<<<<< HEAD
=======
import org.apache.kafka.connect.tools.SchemaSourceConnector;
>>>>>>> 850ceb74
import org.apache.kafka.connect.tools.VerifiableSinkConnector;
import org.apache.kafka.connect.tools.VerifiableSourceConnector;
import org.apache.kafka.connect.util.ConnectorTaskId;
import org.apache.kafka.connect.util.ReflectionsUtil;
import org.reflections.Reflections;
import org.reflections.util.ClasspathHelper;
import org.reflections.util.ConfigurationBuilder;

import java.io.ByteArrayOutputStream;
import java.io.PrintStream;
import java.io.UnsupportedEncodingException;
import java.lang.reflect.Modifier;
import java.util.ArrayList;
import java.util.Arrays;
import java.util.Collection;
import java.util.Collections;
import java.util.HashMap;
import java.util.LinkedList;
import java.util.List;
import java.util.Map;
import java.util.Set;
import java.util.concurrent.ConcurrentHashMap;

/**
 * Abstract Herder implementation which handles connector/task lifecycle tracking. Extensions
 * must invoke the lifecycle hooks appropriately.
 *
 * This class takes the following approach for sending status updates to the backing store:
 *
 * 1) When the connector or task is starting, we overwrite the previous state blindly. This ensures that
 *    every rebalance will reset the state of tasks to the proper state. The intuition is that there should
 *    be less chance of write conflicts when the worker has just received its assignment and is starting tasks.
 *    In particular, this prevents us from depending on the generation absolutely. If the group disappears
 *    and the generation is reset, then we'll overwrite the status information with the older (and larger)
 *    generation with the updated one. The danger of this approach is that slow starting tasks may cause the
 *    status to be overwritten after a rebalance has completed.
 *
 * 2) If the connector or task fails or is shutdown, we use {@link StatusBackingStore#putSafe(ConnectorStatus)},
 *    which provides a little more protection if the worker is no longer in the group (in which case the
 *    task may have already been started on another worker). Obviously this is still racy. If the task has just
 *    started on another worker, we may not have the updated status cached yet. In this case, we'll overwrite
 *    the value which will cause the state to be inconsistent (most likely until the next rebalance). Until
 *    we have proper producer groups with fenced groups, there is not much else we can do.
 */
public abstract class AbstractHerder implements Herder, TaskStatus.Listener, ConnectorStatus.Listener {

    private final String workerId;
    protected final Worker worker;
    protected final StatusBackingStore statusBackingStore;
    protected final ConfigBackingStore configBackingStore;

    private Map<String, Connector> tempConnectors = new ConcurrentHashMap<>();
    private static List<ConnectorPluginInfo> validConnectorPlugins;
    private static final Object LOCK = new Object();
    private Thread classPathTraverser;
    private static final List<Class<? extends Connector>> EXCLUDES = Arrays.asList(
<<<<<<< HEAD
            VerifiableSourceConnector.class, VerifiableSinkConnector.class,
            MockConnector.class, MockSourceConnector.class, MockSinkConnector.class);
=======
        VerifiableSourceConnector.class, VerifiableSinkConnector.class,
        MockConnector.class, MockSourceConnector.class, MockSinkConnector.class,
        SchemaSourceConnector.class);
>>>>>>> 850ceb74

    public AbstractHerder(Worker worker,
                          String workerId,
                          StatusBackingStore statusBackingStore,
                          ConfigBackingStore configBackingStore) {
        this.worker = worker;
        this.workerId = workerId;
        this.statusBackingStore = statusBackingStore;
        this.configBackingStore = configBackingStore;
    }

    protected abstract int generation();

    protected void startServices() {
        this.worker.start();
        this.statusBackingStore.start();
        this.configBackingStore.start();
        traverseClassPath();
    }

    protected void stopServices() {
        this.statusBackingStore.stop();
        this.configBackingStore.stop();
        this.worker.stop();
        if (this.classPathTraverser != null) {
            try {
                this.classPathTraverser.join();
            } catch (InterruptedException e) {
                // ignore as it can only happen during shutdown
            }
        }
    }

    @Override
    public void onStartup(String connector) {
        statusBackingStore.put(new ConnectorStatus(connector, ConnectorStatus.State.RUNNING,
                workerId, generation()));
    }

    @Override
    public void onPause(String connector) {
        statusBackingStore.put(new ConnectorStatus(connector, ConnectorStatus.State.PAUSED,
                workerId, generation()));
    }

    @Override
    public void onResume(String connector) {
        statusBackingStore.put(new ConnectorStatus(connector, TaskStatus.State.RUNNING,
                workerId, generation()));
    }

    @Override
    public void onShutdown(String connector) {
        statusBackingStore.putSafe(new ConnectorStatus(connector, ConnectorStatus.State.UNASSIGNED,
                workerId, generation()));
    }

    @Override
    public void onFailure(String connector, Throwable cause) {
        statusBackingStore.putSafe(new ConnectorStatus(connector, ConnectorStatus.State.FAILED,
                trace(cause), workerId, generation()));
    }

    @Override
    public void onStartup(ConnectorTaskId id) {
        statusBackingStore.put(new TaskStatus(id, TaskStatus.State.RUNNING, workerId, generation()));
    }

    @Override
    public void onFailure(ConnectorTaskId id, Throwable cause) {
        statusBackingStore.putSafe(new TaskStatus(id, TaskStatus.State.FAILED, workerId, generation(), trace(cause)));
    }

    @Override
    public void onShutdown(ConnectorTaskId id) {
        statusBackingStore.putSafe(new TaskStatus(id, TaskStatus.State.UNASSIGNED, workerId, generation()));
    }

    @Override
    public void onResume(ConnectorTaskId id) {
        statusBackingStore.put(new TaskStatus(id, TaskStatus.State.RUNNING, workerId, generation()));
    }

    @Override
    public void onPause(ConnectorTaskId id) {
        statusBackingStore.put(new TaskStatus(id, TaskStatus.State.PAUSED, workerId, generation()));
    }

    @Override
    public void onDeletion(String connector) {
        for (TaskStatus status : statusBackingStore.getAll(connector))
            statusBackingStore.put(new TaskStatus(status.id(), TaskStatus.State.DESTROYED, workerId, generation()));
        statusBackingStore.put(new ConnectorStatus(connector, ConnectorStatus.State.DESTROYED, workerId, generation()));
    }

    @Override
    public void pauseConnector(String connector) {
        if (!configBackingStore.contains(connector))
            throw new NotFoundException("Unknown connector " + connector);
        configBackingStore.putTargetState(connector, TargetState.PAUSED);
    }

    @Override
    public void resumeConnector(String connector) {
        if (!configBackingStore.contains(connector))
            throw new NotFoundException("Unknown connector " + connector);
        configBackingStore.putTargetState(connector, TargetState.STARTED);
    }

    @Override
    public ConnectorStateInfo connectorStatus(String connName) {
        ConnectorStatus connector = statusBackingStore.get(connName);
        if (connector == null)
            throw new NotFoundException("No status found for connector " + connName);

        Collection<TaskStatus> tasks = statusBackingStore.getAll(connName);

        ConnectorStateInfo.ConnectorState connectorState = new ConnectorStateInfo.ConnectorState(
                connector.state().toString(), connector.workerId(), connector.trace());
        List<ConnectorStateInfo.TaskState> taskStates = new ArrayList<>();

        for (TaskStatus status : tasks) {
            taskStates.add(new ConnectorStateInfo.TaskState(status.id().task(),
                    status.state().toString(), status.workerId(), status.trace()));
        }

        Collections.sort(taskStates);

        return new ConnectorStateInfo(connName, connectorState, taskStates);
    }

    @Override
    public ConnectorStateInfo.TaskState taskStatus(ConnectorTaskId id) {
        TaskStatus status = statusBackingStore.get(id);

        if (status == null)
            throw new NotFoundException("No status found for task " + id);

        return new ConnectorStateInfo.TaskState(id.task(), status.state().toString(),
                status.workerId(), status.trace());
    }


    @Override
    public ConfigInfos validateConfigs(String connType, Map<String, String> connectorConfig) {
        Connector connector = getConnector(connType);
        ConfigDef connectorConfigDef;
        if (connector instanceof SourceConnector) {
            connectorConfigDef = SourceConnectorConfig.configDef();
        } else {
            connectorConfigDef = SinkConnectorConfig.configDef();
        }
        List<ConfigValue> connectorConfigValues = connectorConfigDef.validate(connectorConfig);
        
        Config config = connector.validate(connectorConfig);
        ConfigDef configDef = connector.config();
        Map<String, ConfigKey> configKeys = configDef.configKeys();
        List<ConfigValue> configValues = config.configValues();

        Map<String, ConfigKey> resultConfigKeys = new HashMap<>(configKeys);
        resultConfigKeys.putAll(connectorConfigDef.configKeys());
        configValues.addAll(connectorConfigValues);

        List<String> allGroups = new LinkedList<>(connectorConfigDef.groups());
        List<String> groups = configDef.groups();
        allGroups.addAll(groups);

        return generateResult(connType, resultConfigKeys, configValues, allGroups);
    }

    public static List<ConnectorPluginInfo> connectorPlugins() {
        synchronized (LOCK) {
            if (validConnectorPlugins != null) {
                return validConnectorPlugins;
            }
            ReflectionsUtil.registerUrlTypes();
            ConfigurationBuilder builder = new ConfigurationBuilder().setUrls(ClasspathHelper.forJavaClassPath());
            Reflections reflections = new Reflections(builder);

            Set<Class<? extends Connector>> connectorClasses = reflections.getSubTypesOf(Connector.class);
            connectorClasses.removeAll(EXCLUDES);
            List<ConnectorPluginInfo> connectorPlugins = new LinkedList<>();
            for (Class<? extends Connector> connectorClass : connectorClasses) {
                int mod = connectorClass.getModifiers();
                if (!Modifier.isAbstract(mod) && !Modifier.isInterface(mod)) {
                    connectorPlugins.add(new ConnectorPluginInfo(connectorClass.getCanonicalName()));
                }
            }
            validConnectorPlugins = connectorPlugins;
            return connectorPlugins;
        }
    }

    // public for testing
    public static ConfigInfos generateResult(String connType, Map<String, ConfigKey> configKeys, List<ConfigValue> configValues, List<String> groups) {
        int errorCount = 0;
        List<ConfigInfo> configInfoList = new LinkedList<>();

        Map<String, ConfigValue> configValueMap = new HashMap<>();
        for (ConfigValue configValue: configValues) {
            String configName = configValue.name();
            configValueMap.put(configName, configValue);
            if (!configKeys.containsKey(configName)) {
                configValue.addErrorMessage("Configuration is not defined: " + configName);
                configInfoList.add(new ConfigInfo(null, convertConfigValue(configValue, null)));
            }
        }

        for (Map.Entry<String, ConfigKey> entry : configKeys.entrySet()) {
            String configName = entry.getKey();
            ConfigKeyInfo configKeyInfo = convertConfigKey(entry.getValue());
            Type type = entry.getValue().type;
            ConfigValueInfo configValueInfo = null;
            if (configValueMap.containsKey(configName)) {
                ConfigValue configValue = configValueMap.get(configName);
                configValueInfo = convertConfigValue(configValue, type);
                errorCount += configValue.errorMessages().size();
            }
            configInfoList.add(new ConfigInfo(configKeyInfo, configValueInfo));
        }
        return new ConfigInfos(connType, errorCount, groups, configInfoList);
    }

    private static ConfigKeyInfo convertConfigKey(ConfigKey configKey) {
        String name = configKey.name;
        Type type = configKey.type;
        String typeName = configKey.type.name();

        boolean required = false;
        String defaultValue;
        if (configKey.defaultValue == ConfigDef.NO_DEFAULT_VALUE) {
            defaultValue = (String) configKey.defaultValue;
            required = true;
        } else {
            defaultValue = ConfigDef.convertToString(configKey.defaultValue, type);
        }
        String importance = configKey.importance.name();
        String documentation = configKey.documentation;
        String group = configKey.group;
        int orderInGroup = configKey.orderInGroup;
        String width = configKey.width.name();
        String displayName = configKey.displayName;
        List<String> dependents = configKey.dependents;
        return new ConfigKeyInfo(name, typeName, required, defaultValue, importance, documentation, group, orderInGroup, width, displayName, dependents);
    }

    private static ConfigValueInfo convertConfigValue(ConfigValue configValue, Type type) {
        String value = ConfigDef.convertToString(configValue.value(), type);
        List<String> recommendedValues = new LinkedList<>();

        if (type == Type.LIST) {
            for (Object object: configValue.recommendedValues()) {
                recommendedValues.add(ConfigDef.convertToString(object, Type.STRING));
            }
        } else {
            for (Object object : configValue.recommendedValues()) {
                recommendedValues.add(ConfigDef.convertToString(object, type));
            }
        }
        return new ConfigValueInfo(configValue.name(), value, recommendedValues, configValue.errorMessages(), configValue.visible());
    }

    private Connector getConnector(String connType) {
        if (tempConnectors.containsKey(connType)) {
            return tempConnectors.get(connType);
        } else {
            Connector connector = worker.getConnectorFactory().newConnector(connType);
            tempConnectors.put(connType, connector);
            return connector;
        }
    }

    private String trace(Throwable t) {
        ByteArrayOutputStream output = new ByteArrayOutputStream();
        t.printStackTrace(new PrintStream(output));
        try {
            return output.toString("UTF-8");
        } catch (UnsupportedEncodingException e) {
            return null;
        }
    }

    private void traverseClassPath() {
        classPathTraverser = new Thread(new Runnable() {
            @Override
            public void run() {
                connectorPlugins();
            }
        }, "CLASSPATH traversal thread.");
        classPathTraverser.start();
    }
}<|MERGE_RESOLUTION|>--- conflicted
+++ resolved
@@ -35,10 +35,7 @@
 import org.apache.kafka.connect.tools.MockConnector;
 import org.apache.kafka.connect.tools.MockSinkConnector;
 import org.apache.kafka.connect.tools.MockSourceConnector;
-<<<<<<< HEAD
-=======
 import org.apache.kafka.connect.tools.SchemaSourceConnector;
->>>>>>> 850ceb74
 import org.apache.kafka.connect.tools.VerifiableSinkConnector;
 import org.apache.kafka.connect.tools.VerifiableSourceConnector;
 import org.apache.kafka.connect.util.ConnectorTaskId;
@@ -95,14 +92,9 @@
     private static final Object LOCK = new Object();
     private Thread classPathTraverser;
     private static final List<Class<? extends Connector>> EXCLUDES = Arrays.asList(
-<<<<<<< HEAD
-            VerifiableSourceConnector.class, VerifiableSinkConnector.class,
-            MockConnector.class, MockSourceConnector.class, MockSinkConnector.class);
-=======
         VerifiableSourceConnector.class, VerifiableSinkConnector.class,
         MockConnector.class, MockSourceConnector.class, MockSinkConnector.class,
         SchemaSourceConnector.class);
->>>>>>> 850ceb74
 
     public AbstractHerder(Worker worker,
                           String workerId,
