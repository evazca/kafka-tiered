/**
 * Licensed to the Apache Software Foundation (ASF) under one or more
 * contributor license agreements.  See the NOTICE file distributed with
 * this work for additional information regarding copyright ownership.
 * The ASF licenses this file to You under the Apache License, Version 2.0
 * (the "License"); you may not use this file except in compliance with
 * the License.  You may obtain a copy of the License at
 * <p/>
 * http://www.apache.org/licenses/LICENSE-2.0
 * <p/>
 * Unless required by applicable law or agreed to in writing, software
 * distributed under the License is distributed on an "AS IS" BASIS,
 * WITHOUT WARRANTIES OR CONDITIONS OF ANY KIND, either express or implied.
 * See the License for the specific language governing permissions and
 * limitations under the License.
 **/

package org.apache.kafka.connect.runtime;

import org.apache.kafka.clients.consumer.ConsumerConfig;
import org.apache.kafka.clients.consumer.ConsumerRebalanceListener;
import org.apache.kafka.clients.consumer.ConsumerRecord;
import org.apache.kafka.clients.consumer.ConsumerRecords;
import org.apache.kafka.clients.consumer.KafkaConsumer;
import org.apache.kafka.clients.consumer.OffsetAndMetadata;
import org.apache.kafka.clients.consumer.OffsetCommitCallback;
import org.apache.kafka.common.KafkaException;
import org.apache.kafka.common.TopicPartition;
import org.apache.kafka.common.errors.WakeupException;
import org.apache.kafka.common.record.TimestampType;
import org.apache.kafka.common.utils.Time;
import org.apache.kafka.common.utils.Utils;
import org.apache.kafka.connect.data.SchemaAndValue;
import org.apache.kafka.connect.errors.ConnectException;
import org.apache.kafka.connect.errors.RetriableException;
import org.apache.kafka.connect.sink.SinkRecord;
import org.apache.kafka.connect.sink.SinkTask;
import org.apache.kafka.connect.storage.Converter;
import org.apache.kafka.connect.util.ConnectorTaskId;
import org.apache.kafka.connect.util.SinkUtils;
import org.slf4j.Logger;
import org.slf4j.LoggerFactory;

import java.util.ArrayList;
import java.util.Arrays;
import java.util.Collection;
import java.util.HashMap;
import java.util.List;
import java.util.Map;

import static java.util.Collections.singleton;

/**
 * WorkerTask that uses a SinkTask to export data from Kafka.
 */
class WorkerSinkTask extends WorkerTask {
    private static final Logger log = LoggerFactory.getLogger(WorkerSinkTask.class);

    private final WorkerConfig workerConfig;
    private final SinkTask task;
    private Map<String, String> taskConfig;
    private final Time time;
    private final Converter keyConverter;
    private final Converter valueConverter;
    private final TransformationChain<SinkRecord> transformationChain;
    private KafkaConsumer<byte[], byte[]> consumer;
    private WorkerSinkTaskContext context;
    private final List<SinkRecord> messageBatch;
    private Map<TopicPartition, OffsetAndMetadata> lastCommittedOffsets;
    private Map<TopicPartition, OffsetAndMetadata> currentOffsets;
    private RuntimeException rebalanceException;
    private long nextCommit;
    private int commitSeqno;
    private long commitStarted;
    private int commitFailures;
    private boolean pausedForRedelivery;
    private boolean committing;

    public WorkerSinkTask(ConnectorTaskId id,
                          SinkTask task,
                          TaskStatus.Listener statusListener,
                          TargetState initialState,
                          WorkerConfig workerConfig,
                          Converter keyConverter,
                          Converter valueConverter,
                          TransformationChain<SinkRecord> transformationChain,
                          Time time) {
        super(id, statusListener, initialState);

        this.workerConfig = workerConfig;
        this.task = task;
        this.keyConverter = keyConverter;
        this.valueConverter = valueConverter;
        this.transformationChain = transformationChain;
        this.time = time;
        this.messageBatch = new ArrayList<>();
        this.currentOffsets = new HashMap<>();
        this.pausedForRedelivery = false;
        this.rebalanceException = null;
        this.nextCommit = time.milliseconds() +
                workerConfig.getLong(WorkerConfig.OFFSET_COMMIT_INTERVAL_MS_CONFIG);
        this.committing = false;
        this.commitSeqno = 0;
        this.commitStarted = -1;
        this.commitFailures = 0;
    }

    @Override
    public void initialize(TaskConfig taskConfig) {
        try {
            this.taskConfig = taskConfig.originalsStrings();
            this.consumer = createConsumer();
            this.context = new WorkerSinkTaskContext(consumer);
        } catch (Throwable t) {
            log.error("Task {} failed initialization and will not be started.", t);
            onFailure(t);
        }
    }

    @Override
    public void stop() {
        // Offset commit is handled upon exit in work thread
        super.stop();
        consumer.wakeup();
    }

    @Override
    protected void close() {
        // FIXME Kafka needs to add a timeout parameter here for us to properly obey the timeout
        // passed in
        task.stop();
        if (consumer != null)
            consumer.close();
        transformationChain.close();
    }

    @Override
    public void transitionTo(TargetState state) {
        super.transitionTo(state);
        consumer.wakeup();
    }

    @Override
    public void execute() {
        initializeAndStart();
        try {
            while (!isStopping())
                iteration();
        } finally {
            // Make sure any uncommitted data has been committed and the task has
            // a chance to clean up its state
            closePartitions();
        }
    }

    protected void iteration() {
<<<<<<< HEAD
        try {
            long now = time.milliseconds();

            // Maybe commit
            if (!committing && now >= nextCommit) {
                commitOffsets(now, false);
                nextCommit += workerConfig.getLong(WorkerConfig.OFFSET_COMMIT_INTERVAL_MS_CONFIG);
            }

            // Check for timed out commits
            long commitTimeout = commitStarted + workerConfig.getLong(
                    WorkerConfig.OFFSET_COMMIT_TIMEOUT_MS_CONFIG);
            if (committing && now >= commitTimeout) {
                log.warn("Commit of {} offsets timed out", this);
                commitFailures++;
                committing = false;
            }

=======
        final long offsetCommitIntervalMs = workerConfig.getLong(WorkerConfig.OFFSET_COMMIT_INTERVAL_MS_CONFIG);
        final long commitTimeoutMs = commitStarted + workerConfig.getLong(WorkerConfig.OFFSET_COMMIT_TIMEOUT_MS_CONFIG);

        try {
            long now = time.milliseconds();

            // Maybe commit
            if (!committing && (context.isCommitRequested() || now >= nextCommit)) {
                commitOffsets(now, false);
                nextCommit += offsetCommitIntervalMs;
                context.clearCommitRequest();
            }

            // Check for timed out commits
            if (committing && now >= commitTimeoutMs) {
                log.warn("Commit of {} offsets timed out", this);
                commitFailures++;
                committing = false;
            }

>>>>>>> d7850a40
            // And process messages
            long timeoutMs = Math.max(nextCommit - now, 0);
            poll(timeoutMs);
        } catch (WakeupException we) {
            log.trace("{} consumer woken up", id);

            if (isStopping())
                return;

            if (shouldPause()) {
                pauseAll();
<<<<<<< HEAD
            } else if (!pausedForRedelivery) {
                resumeAll();
=======
                onPause();
                context.requestCommit();
            } else if (!pausedForRedelivery) {
                resumeAll();
                onResume();
>>>>>>> d7850a40
            }
        }
    }

    private void onCommitCompleted(Throwable error, long seqno) {
        if (commitSeqno != seqno) {
            log.debug("Got callback for timed out commit {}: {}, but most recent commit is {}",
                    this,
                    seqno, commitSeqno);
        } else {
            if (error != null) {
                log.error("Commit of {} offsets threw an unexpected exception: ", this, error);
                commitFailures++;
            } else {
                log.debug("Finished {} offset commit successfully in {} ms",
                        this, time.milliseconds() - commitStarted);
                commitFailures = 0;
            }
            committing = false;
        }
    }

    public int commitFailures() {
        return commitFailures;
    }

    /**
     * Initializes and starts the SinkTask.
     */
    protected void initializeAndStart() {
        log.debug("Initializing task {} ", id);
        String topicsStr = taskConfig.get(SinkTask.TOPICS_CONFIG);
        if (topicsStr == null || topicsStr.isEmpty())
            throw new ConnectException("Sink tasks require a list of topics.");
        String[] topics = topicsStr.split(",");
        log.debug("Task {} subscribing to topics {}", id, topics);
        consumer.subscribe(Arrays.asList(topics), new HandleRebalance());
        task.initialize(context);
        task.start(taskConfig);
        log.info("Sink task {} finished initialization and start", this);
    }

    /** Poll for new messages with the given timeout. Should only be invoked by the worker thread. */
    protected void poll(long timeoutMs) {
        rewind();
        long retryTimeout = context.timeout();
        if (retryTimeout > 0) {
            timeoutMs = Math.min(timeoutMs, retryTimeout);
            context.timeout(-1L);
        }
<<<<<<< HEAD

        log.trace("{} polling consumer with timeout {} ms", id, timeoutMs);
        ConsumerRecords<byte[], byte[]> msgs = pollConsumer(timeoutMs);
        assert messageBatch.isEmpty() || msgs.isEmpty();
        log.trace("{} polling returned {} messages", id, msgs.count());

=======

        log.trace("{} polling consumer with timeout {} ms", id, timeoutMs);
        ConsumerRecords<byte[], byte[]> msgs = pollConsumer(timeoutMs);
        assert messageBatch.isEmpty() || msgs.isEmpty();
        log.trace("{} polling returned {} messages", id, msgs.count());

>>>>>>> d7850a40
        convertMessages(msgs);
        deliverMessages();
    }

    private void doCommitSync(Map<TopicPartition, OffsetAndMetadata> offsets, int seqno) {
        try {
            consumer.commitSync(offsets);
            lastCommittedOffsets = offsets;
            onCommitCompleted(null, seqno);
        } catch (WakeupException e) {
            // retry the commit to ensure offsets get pushed, then propagate the wakeup up to poll
            doCommitSync(offsets, seqno);
            throw e;
        } catch (KafkaException e) {
            onCommitCompleted(e, seqno);
        }
    }

    /**
     * Starts an offset commit by flushing outstanding messages from the task and then starting
     * the write commit.
     **/
    private void doCommit(Map<TopicPartition, OffsetAndMetadata> offsets, boolean closing, final int seqno) {
        log.info("{} Committing offsets", this);
        if (closing) {
            doCommitSync(offsets, seqno);
        } else {
            OffsetCommitCallback cb = new OffsetCommitCallback() {
                @Override
                public void onComplete(Map<TopicPartition, OffsetAndMetadata> offsets, Exception error) {
                    if (error == null) {
                        lastCommittedOffsets = offsets;
                    }
                    onCommitCompleted(error, seqno);
                }
            };
            consumer.commitAsync(offsets, cb);
        }
    }

    private void commitOffsets(long now, boolean closing) {
        if (currentOffsets.isEmpty())
            return;

        committing = true;
        commitSeqno += 1;
        commitStarted = now;

        final Map<TopicPartition, OffsetAndMetadata> taskProvidedOffsets;
        try {
            taskProvidedOffsets = task.preCommit(new HashMap<>(currentOffsets));
        } catch (Throwable t) {
            if (closing) {
                log.warn("{} Offset commit failed during close");
                onCommitCompleted(t, commitSeqno);
            } else {
                log.error("{} Offset commit failed, rewinding to last committed offsets", this, t);
                for (Map.Entry<TopicPartition, OffsetAndMetadata> entry : lastCommittedOffsets.entrySet()) {
                    log.debug("{} Rewinding topic partition {} to offset {}", id, entry.getKey(), entry.getValue().offset());
                    consumer.seek(entry.getKey(), entry.getValue().offset());
                }
                currentOffsets = new HashMap<>(lastCommittedOffsets);
                onCommitCompleted(t, commitSeqno);
            }
            return;
        } finally {
            // Close the task if needed before committing the offsets.
            if (closing)
                task.close(currentOffsets.keySet());
        }

        if (taskProvidedOffsets.isEmpty()) {
            log.debug("{} Skipping offset commit, task opted-out", this);
            onCommitCompleted(null, commitSeqno);
            return;
        }

        final Map<TopicPartition, OffsetAndMetadata> commitableOffsets = new HashMap<>(lastCommittedOffsets);
        for (Map.Entry<TopicPartition, OffsetAndMetadata> taskProvidedOffsetEntry : taskProvidedOffsets.entrySet()) {
            final TopicPartition partition = taskProvidedOffsetEntry.getKey();
            final OffsetAndMetadata taskProvidedOffset = taskProvidedOffsetEntry.getValue();
            if (commitableOffsets.containsKey(partition)) {
                if (taskProvidedOffset.offset() <= currentOffsets.get(partition).offset()) {
                    commitableOffsets.put(partition, taskProvidedOffset);
                } else {
                    log.warn("Ignoring invalid task provided offset {}/{} -- not yet consumed", partition, taskProvidedOffset);
                }
            } else {
                log.warn("Ignoring invalid task provided offset {}/{} -- partition not assigned", partition, taskProvidedOffset);
            }
        }

        if (commitableOffsets.equals(lastCommittedOffsets)) {
            log.debug("{} Skipping offset commit, no change since last commit", this);
            onCommitCompleted(null, commitSeqno);
            return;
        }

        log.trace("{} Offsets to commit: {}", this, commitableOffsets);
        doCommit(commitableOffsets, closing, commitSeqno);
    }


    @Override
    public String toString() {
        return "WorkerSinkTask{" +
                "id=" + id +
                '}';
    }

    private ConsumerRecords<byte[], byte[]> pollConsumer(long timeoutMs) {
        ConsumerRecords<byte[], byte[]> msgs = consumer.poll(timeoutMs);

        // Exceptions raised from the task during a rebalance should be rethrown to stop the worker
        if (rebalanceException != null) {
            RuntimeException e = rebalanceException;
            rebalanceException = null;
            throw e;
        }

        return msgs;
    }

    private KafkaConsumer<byte[], byte[]> createConsumer() {
        // Include any unknown worker configs so consumer configs can be set globally on the worker
        // and through to the task
        Map<String, Object> props = new HashMap<>();

        props.put(ConsumerConfig.GROUP_ID_CONFIG, SinkUtils.consumerGroupId(id.connector()));
        props.put(ConsumerConfig.BOOTSTRAP_SERVERS_CONFIG,
                Utils.join(workerConfig.getList(WorkerConfig.BOOTSTRAP_SERVERS_CONFIG), ","));
        props.put(ConsumerConfig.ENABLE_AUTO_COMMIT_CONFIG, "false");
        props.put(ConsumerConfig.AUTO_OFFSET_RESET_CONFIG, "earliest");
        props.put(ConsumerConfig.KEY_DESERIALIZER_CLASS_CONFIG, "org.apache.kafka.common.serialization.ByteArrayDeserializer");
        props.put(ConsumerConfig.VALUE_DESERIALIZER_CLASS_CONFIG, "org.apache.kafka.common.serialization.ByteArrayDeserializer");

        props.putAll(workerConfig.originalsWithPrefix("consumer."));

        KafkaConsumer<byte[], byte[]> newConsumer;
        try {
            newConsumer = new KafkaConsumer<>(props);
        } catch (Throwable t) {
            throw new ConnectException("Failed to create consumer", t);
        }

        return newConsumer;
    }

    private void convertMessages(ConsumerRecords<byte[], byte[]> msgs) {
        for (ConsumerRecord<byte[], byte[]> msg : msgs) {
            log.trace("Consuming message with key {}, value {}", msg.key(), msg.value());
            SchemaAndValue keyAndSchema = keyConverter.toConnectData(msg.topic(), msg.key());
            SchemaAndValue valueAndSchema = valueConverter.toConnectData(msg.topic(), msg.value());
            SinkRecord record = new SinkRecord(msg.topic(), msg.partition(),
                    keyAndSchema.schema(), keyAndSchema.value(),
                    valueAndSchema.schema(), valueAndSchema.value(),
                    msg.offset(),
                    (msg.timestampType() == TimestampType.NO_TIMESTAMP_TYPE) ? null : msg.timestamp(),
                    msg.timestampType());
            record = transformationChain.apply(record);
            if (record != null) {
                messageBatch.add(record);
            }
        }
    }

    private void resumeAll() {
        for (TopicPartition tp : consumer.assignment())
            if (!context.pausedPartitions().contains(tp))
                consumer.resume(singleton(tp));
    }

    private void pauseAll() {
        consumer.pause(consumer.assignment());
    }

    private void deliverMessages() {
        // Finally, deliver this batch to the sink
        try {
            // Since we reuse the messageBatch buffer, ensure we give the task its own copy
            task.put(new ArrayList<>(messageBatch));
            for (SinkRecord record : messageBatch)
                currentOffsets.put(new TopicPartition(record.topic(), record.kafkaPartition()),
                        new OffsetAndMetadata(record.kafkaOffset() + 1));
            messageBatch.clear();
            // If we had paused all consumer topic partitions to try to redeliver data, then we should resume any that
            // the task had not explicitly paused
            if (pausedForRedelivery) {
                if (!shouldPause())
                    resumeAll();
                pausedForRedelivery = false;
            }
        } catch (RetriableException e) {
            log.error("RetriableException from SinkTask {}:", id, e);
            // If we're retrying a previous batch, make sure we've paused all topic partitions so we don't get new data,
            // but will still be able to poll in order to handle user-requested timeouts, keep group membership, etc.
            pausedForRedelivery = true;
            pauseAll();
            // Let this exit normally, the batch will be reprocessed on the next loop.
        } catch (Throwable t) {
            log.error("Task {} threw an uncaught and unrecoverable exception", id, t);
            log.error("Task is being killed and will not recover until manually restarted");
            throw new ConnectException("Exiting WorkerSinkTask due to unrecoverable exception.");
        }
    }

    private void rewind() {
        Map<TopicPartition, Long> offsets = context.offsets();
        if (offsets.isEmpty()) {
            return;
        }
        for (Map.Entry<TopicPartition, Long> entry: offsets.entrySet()) {
            TopicPartition tp = entry.getKey();
            Long offset = entry.getValue();
            if (offset != null) {
                log.trace("Rewind {} to offset {}.", tp, offset);
                consumer.seek(tp, offset);
                lastCommittedOffsets.put(tp, new OffsetAndMetadata(offset));
                currentOffsets.put(tp, new OffsetAndMetadata(offset));
            } else {
                log.warn("Cannot rewind {} to null offset.", tp);
            }
        }
        context.clearOffsets();
    }

    private void openPartitions(Collection<TopicPartition> partitions) {
        task.open(partitions);
    }

    private void closePartitions() {
        commitOffsets(time.milliseconds(), true);
    }

    private class HandleRebalance implements ConsumerRebalanceListener {
        @Override
        public void onPartitionsAssigned(Collection<TopicPartition> partitions) {
            lastCommittedOffsets = new HashMap<>();
            currentOffsets = new HashMap<>();
            for (TopicPartition tp : partitions) {
                long pos = consumer.position(tp);
                lastCommittedOffsets.put(tp, new OffsetAndMetadata(pos));
                currentOffsets.put(tp, new OffsetAndMetadata(pos));
                log.debug("{} assigned topic partition {} with offset {}", id, tp, pos);
            }

            // If we paused everything for redelivery (which is no longer relevant since we discarded the data), make
            // sure anything we paused that the task didn't request to be paused *and* which we still own is resumed.
            // Also make sure our tracking of paused partitions is updated to remove any partitions we no longer own.
            pausedForRedelivery = false;

            // Ensure that the paused partitions contains only assigned partitions and repause as necessary
            context.pausedPartitions().retainAll(partitions);
            if (shouldPause())
                pauseAll();
            else if (!context.pausedPartitions().isEmpty())
                consumer.pause(context.pausedPartitions());

            // Instead of invoking the assignment callback on initialization, we guarantee the consumer is ready upon
            // task start. Since this callback gets invoked during that initial setup before we've started the task, we
            // need to guard against invoking the user's callback method during that period.
            if (rebalanceException == null || rebalanceException instanceof WakeupException) {
                try {
                    openPartitions(partitions);
                    // Rewind should be applied only if openPartitions succeeds.
                    rewind();
                } catch (RuntimeException e) {
                    // The consumer swallows exceptions raised in the rebalance listener, so we need to store
                    // exceptions and rethrow when poll() returns.
                    rebalanceException = e;
                }
            }
        }

        @Override
        public void onPartitionsRevoked(Collection<TopicPartition> partitions) {
            try {
                closePartitions();
            } catch (RuntimeException e) {
                // The consumer swallows exceptions raised in the rebalance listener, so we need to store
                // exceptions and rethrow when poll() returns.
                rebalanceException = e;
            }

            // Make sure we don't have any leftover data since offsets will be reset to committed positions
            messageBatch.clear();
        }
    }
}<|MERGE_RESOLUTION|>--- conflicted
+++ resolved
@@ -154,26 +154,6 @@
     }
 
     protected void iteration() {
-<<<<<<< HEAD
-        try {
-            long now = time.milliseconds();
-
-            // Maybe commit
-            if (!committing && now >= nextCommit) {
-                commitOffsets(now, false);
-                nextCommit += workerConfig.getLong(WorkerConfig.OFFSET_COMMIT_INTERVAL_MS_CONFIG);
-            }
-
-            // Check for timed out commits
-            long commitTimeout = commitStarted + workerConfig.getLong(
-                    WorkerConfig.OFFSET_COMMIT_TIMEOUT_MS_CONFIG);
-            if (committing && now >= commitTimeout) {
-                log.warn("Commit of {} offsets timed out", this);
-                commitFailures++;
-                committing = false;
-            }
-
-=======
         final long offsetCommitIntervalMs = workerConfig.getLong(WorkerConfig.OFFSET_COMMIT_INTERVAL_MS_CONFIG);
         final long commitTimeoutMs = commitStarted + workerConfig.getLong(WorkerConfig.OFFSET_COMMIT_TIMEOUT_MS_CONFIG);
 
@@ -194,7 +174,6 @@
                 committing = false;
             }
 
->>>>>>> d7850a40
             // And process messages
             long timeoutMs = Math.max(nextCommit - now, 0);
             poll(timeoutMs);
@@ -206,16 +185,11 @@
 
             if (shouldPause()) {
                 pauseAll();
-<<<<<<< HEAD
-            } else if (!pausedForRedelivery) {
-                resumeAll();
-=======
                 onPause();
                 context.requestCommit();
             } else if (!pausedForRedelivery) {
                 resumeAll();
                 onResume();
->>>>>>> d7850a40
             }
         }
     }
@@ -266,21 +240,12 @@
             timeoutMs = Math.min(timeoutMs, retryTimeout);
             context.timeout(-1L);
         }
-<<<<<<< HEAD
 
         log.trace("{} polling consumer with timeout {} ms", id, timeoutMs);
         ConsumerRecords<byte[], byte[]> msgs = pollConsumer(timeoutMs);
         assert messageBatch.isEmpty() || msgs.isEmpty();
         log.trace("{} polling returned {} messages", id, msgs.count());
 
-=======
-
-        log.trace("{} polling consumer with timeout {} ms", id, timeoutMs);
-        ConsumerRecords<byte[], byte[]> msgs = pollConsumer(timeoutMs);
-        assert messageBatch.isEmpty() || msgs.isEmpty();
-        log.trace("{} polling returned {} messages", id, msgs.count());
-
->>>>>>> d7850a40
         convertMessages(msgs);
         deliverMessages();
     }
