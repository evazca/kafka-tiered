--- conflicted
+++ resolved
@@ -748,15 +748,9 @@
         // join
         expectRebalance(1, Arrays.asList(CONN1), Collections.<ConnectorTaskId>emptyList());
         expectPostRebalanceCatchup(SNAPSHOT);
-<<<<<<< HEAD
-        worker.startConnector(EasyMock.<ConnectorConfig>anyObject(), EasyMock.<ConnectorContext>anyObject(),
-                EasyMock.eq(herder), EasyMock.eq(TargetState.STARTED));
-        PowerMock.expectLastCall();
-=======
-        worker.startConnector(EasyMock.eq(CONN1), EasyMock.<Map<String, String>>anyObject(), EasyMock.<ConnectorContext>anyObject(),
-                EasyMock.eq(herder), EasyMock.eq(TargetState.STARTED));
-        PowerMock.expectLastCall().andReturn(true);
->>>>>>> 850ceb74
+        worker.startConnector(EasyMock.eq(CONN1), EasyMock.<Map<String, String>>anyObject(), EasyMock.<ConnectorContext>anyObject(),
+                EasyMock.eq(herder), EasyMock.eq(TargetState.STARTED));
+        PowerMock.expectLastCall().andReturn(true);
         EasyMock.expect(worker.isRunning(CONN1)).andReturn(true);
         EasyMock.expect(worker.connectorTaskConfigs(CONN1, MAX_TASKS, null)).andReturn(TASK_CONFIGS);
         member.poll(EasyMock.anyInt());
@@ -770,11 +764,6 @@
         EasyMock.expect(configStorage.snapshot()).andReturn(SNAPSHOT_PAUSED_CONN1);
         PowerMock.expectLastCall();
 
-<<<<<<< HEAD
-        EasyMock.expect(worker.ownsConnector(CONN1)).andReturn(true);
-
-=======
->>>>>>> 850ceb74
         worker.setTargetState(CONN1, TargetState.PAUSED);
         PowerMock.expectLastCall();
 
@@ -798,15 +787,9 @@
         // start with the connector paused
         expectRebalance(1, Arrays.asList(CONN1), Collections.<ConnectorTaskId>emptyList());
         expectPostRebalanceCatchup(SNAPSHOT_PAUSED_CONN1);
-<<<<<<< HEAD
-        worker.startConnector(EasyMock.<ConnectorConfig>anyObject(), EasyMock.<ConnectorContext>anyObject(),
+        worker.startConnector(EasyMock.eq(CONN1), EasyMock.<Map<String, String>>anyObject(), EasyMock.<ConnectorContext>anyObject(),
                 EasyMock.eq(herder), EasyMock.eq(TargetState.PAUSED));
-        PowerMock.expectLastCall();
-=======
-        worker.startConnector(EasyMock.eq(CONN1), EasyMock.<Map<String, String>>anyObject(), EasyMock.<ConnectorContext>anyObject(),
-                EasyMock.eq(herder), EasyMock.eq(TargetState.PAUSED));
-        PowerMock.expectLastCall().andReturn(true);
->>>>>>> 850ceb74
+        PowerMock.expectLastCall().andReturn(true);
 
         member.poll(EasyMock.anyInt());
         PowerMock.expectLastCall();
@@ -820,10 +803,6 @@
         PowerMock.expectLastCall();
 
         // we expect reconfiguration after resuming
-<<<<<<< HEAD
-        EasyMock.expect(worker.ownsConnector(CONN1)).andReturn(true);
-=======
->>>>>>> 850ceb74
         EasyMock.expect(worker.isRunning(CONN1)).andReturn(true);
         EasyMock.expect(worker.connectorTaskConfigs(CONN1, MAX_TASKS, null)).andReturn(TASK_CONFIGS);
 
@@ -850,14 +829,9 @@
         // join
         expectRebalance(1, Collections.<String>emptyList(), Collections.singletonList(TASK0));
         expectPostRebalanceCatchup(SNAPSHOT);
-<<<<<<< HEAD
-        worker.startTask(EasyMock.eq(TASK0), EasyMock.<TaskConfig>anyObject(), EasyMock.eq(herder), EasyMock.eq(TargetState.STARTED));
-        PowerMock.expectLastCall();
-=======
         worker.startTask(EasyMock.eq(TASK0), EasyMock.<Map<String, String>>anyObject(), EasyMock.<Map<String, String>>anyObject(),
                 EasyMock.eq(herder), EasyMock.eq(TargetState.STARTED));
         PowerMock.expectLastCall().andReturn(true);
->>>>>>> 850ceb74
         member.poll(EasyMock.anyInt());
         PowerMock.expectLastCall();
 
@@ -892,14 +866,9 @@
         // join
         expectRebalance(1, Collections.<String>emptyList(), Collections.singletonList(TASK0));
         expectPostRebalanceCatchup(SNAPSHOT);
-<<<<<<< HEAD
-        worker.startTask(EasyMock.eq(TASK0), EasyMock.<TaskConfig>anyObject(), EasyMock.eq(herder), EasyMock.eq(TargetState.STARTED));
-        PowerMock.expectLastCall();
-=======
         worker.startTask(EasyMock.eq(TASK0), EasyMock.<Map<String, String>>anyObject(), EasyMock.<Map<String, String>>anyObject(),
                 EasyMock.eq(herder), EasyMock.eq(TargetState.STARTED));
         PowerMock.expectLastCall().andReturn(true);
->>>>>>> 850ceb74
         member.poll(EasyMock.anyInt());
         PowerMock.expectLastCall();
 
@@ -911,11 +880,6 @@
         EasyMock.expect(configStorage.snapshot()).andReturn(SNAPSHOT_PAUSED_CONN1);
         PowerMock.expectLastCall();
 
-<<<<<<< HEAD
-        EasyMock.expect(worker.ownsConnector(CONN1)).andReturn(false);
-
-=======
->>>>>>> 850ceb74
         worker.setTargetState(CONN1, TargetState.PAUSED);
         PowerMock.expectLastCall();
 
@@ -942,14 +906,9 @@
         // join
         expectRebalance(1, Collections.<String>emptyList(), Collections.singletonList(TASK0));
         expectPostRebalanceCatchup(SNAPSHOT_PAUSED_CONN1);
-<<<<<<< HEAD
-        worker.startTask(EasyMock.eq(TASK0), EasyMock.<TaskConfig>anyObject(), EasyMock.eq(herder), EasyMock.eq(TargetState.PAUSED));
-        PowerMock.expectLastCall();
-=======
         worker.startTask(EasyMock.eq(TASK0), EasyMock.<Map<String, String>>anyObject(), EasyMock.<Map<String, String>>anyObject(),
                 EasyMock.eq(herder), EasyMock.eq(TargetState.PAUSED));
         PowerMock.expectLastCall().andReturn(true);
->>>>>>> 850ceb74
         member.poll(EasyMock.anyInt());
         PowerMock.expectLastCall();
 
@@ -961,19 +920,11 @@
         EasyMock.expect(configStorage.snapshot()).andReturn(SNAPSHOT);
         PowerMock.expectLastCall();
 
-<<<<<<< HEAD
-        EasyMock.expect(worker.ownsConnector(CONN1)).andReturn(false);
-
         worker.setTargetState(CONN1, TargetState.STARTED);
         PowerMock.expectLastCall();
 
-=======
-        worker.setTargetState(CONN1, TargetState.STARTED);
-        PowerMock.expectLastCall();
-
         EasyMock.expect(worker.isRunning(CONN1)).andReturn(false);
 
->>>>>>> 850ceb74
         member.poll(EasyMock.anyInt());
         PowerMock.expectLastCall();
 
