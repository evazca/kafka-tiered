/**
 * Licensed to the Apache Software Foundation (ASF) under one or more
 * contributor license agreements.  See the NOTICE file distributed with
 * this work for additional information regarding copyright ownership.
 * The ASF licenses this file to You under the Apache License, Version 2.0
 * (the "License"); you may not use this file except in compliance with
 * the License.  You may obtain a copy of the License at
 * <p/>
 * http://www.apache.org/licenses/LICENSE-2.0
 * <p/>
 * Unless required by applicable law or agreed to in writing, software
 * distributed under the License is distributed on an "AS IS" BASIS,
 * WITHOUT WARRANTIES OR CONDITIONS OF ANY KIND, either express or implied.
 * See the License for the specific language governing permissions and
 * limitations under the License.
 **/

package org.apache.kafka.connect.runtime.standalone;

import org.apache.kafka.connect.connector.Connector;
import org.apache.kafka.connect.connector.ConnectorContext;
import org.apache.kafka.connect.connector.Task;
import org.apache.kafka.connect.errors.AlreadyExistsException;
import org.apache.kafka.connect.errors.ConnectException;
import org.apache.kafka.connect.errors.NotFoundException;
import org.apache.kafka.connect.runtime.AbstractStatus;
import org.apache.kafka.connect.runtime.ConnectorConfig;
import org.apache.kafka.connect.runtime.ConnectorStatus;
import org.apache.kafka.connect.runtime.Herder;
import org.apache.kafka.connect.runtime.HerderConnectorContext;
import org.apache.kafka.connect.runtime.TargetState;
import org.apache.kafka.connect.runtime.TaskConfig;
import org.apache.kafka.connect.runtime.TaskStatus;
import org.apache.kafka.connect.runtime.Worker;
import org.apache.kafka.connect.runtime.rest.entities.ConnectorInfo;
import org.apache.kafka.connect.runtime.rest.entities.TaskInfo;
import org.apache.kafka.connect.sink.SinkConnector;
import org.apache.kafka.connect.sink.SinkTask;
import org.apache.kafka.connect.source.SourceConnector;
import org.apache.kafka.connect.source.SourceTask;
import org.apache.kafka.connect.storage.MemoryConfigBackingStore;
import org.apache.kafka.connect.storage.StatusBackingStore;
import org.apache.kafka.connect.util.Callback;
import org.apache.kafka.connect.util.ConnectorTaskId;
import org.apache.kafka.connect.util.FutureCallback;
import org.easymock.Capture;
import org.easymock.EasyMock;
import org.junit.Before;
import org.junit.Test;
import org.junit.runner.RunWith;
import org.powermock.api.easymock.PowerMock;
import org.powermock.api.easymock.annotation.Mock;
import org.powermock.modules.junit4.PowerMockRunner;

import java.util.Arrays;
import java.util.Collection;
import java.util.Collections;
import java.util.HashMap;
import java.util.List;
import java.util.Map;
import java.util.concurrent.ExecutionException;
import java.util.concurrent.TimeUnit;

import static org.junit.Assert.assertEquals;
import static org.junit.Assert.assertTrue;
import static org.junit.Assert.fail;

@RunWith(PowerMockRunner.class)
@SuppressWarnings("unchecked")
public class StandaloneHerderTest {
    private static final String CONNECTOR_NAME = "test";
    private static final List<String> TOPICS_LIST = Arrays.asList("topic1", "topic2");
    private static final String TOPICS_LIST_STR = "topic1,topic2";
    private static final int DEFAULT_MAX_TASKS = 1;
    private static final String WORKER_ID = "localhost:8083";

    private enum SourceSink {
        SOURCE, SINK
    };

    private StandaloneHerder herder;

    private Connector connector;
    @Mock protected Worker worker;
    @Mock protected Callback<Herder.Created<ConnectorInfo>> createCallback;
    @Mock protected StatusBackingStore statusBackingStore;

    @Before
    public void setup() {
        herder = new StandaloneHerder(worker, WORKER_ID, statusBackingStore, new MemoryConfigBackingStore());
    }

    @Test
    public void testCreateSourceConnector() throws Exception {
        connector = PowerMock.createMock(BogusSourceConnector.class);
        expectAdd(SourceSink.SOURCE);

        PowerMock.replayAll();

<<<<<<< HEAD
        herder.putConnectorConfig(CONNECTOR_NAME, connectorConfig(CONNECTOR_NAME, BogusSourceConnector.class, false), false, createCallback);
=======
        herder.putConnectorConfig(CONNECTOR_NAME, connectorConfig(SourceSink.SOURCE), false, createCallback);
>>>>>>> 850ceb74

        PowerMock.verifyAll();
    }

    @Test
    public void testCreateConnectorAlreadyExists() throws Exception {
        connector = PowerMock.createMock(BogusSourceConnector.class);
        // First addition should succeed
        expectAdd(SourceSink.SOURCE);

        // Second should fail
        createCallback.onCompletion(EasyMock.<AlreadyExistsException>anyObject(), EasyMock.<Herder.Created<ConnectorInfo>>isNull());
        PowerMock.expectLastCall();

        PowerMock.replayAll();

<<<<<<< HEAD
        herder.putConnectorConfig(CONNECTOR_NAME, connectorConfig(CONNECTOR_NAME, BogusSourceConnector.class, false), false, createCallback);
        herder.putConnectorConfig(CONNECTOR_NAME, connectorConfig(CONNECTOR_NAME, BogusSourceConnector.class, false), false, createCallback);
=======
        herder.putConnectorConfig(CONNECTOR_NAME, connectorConfig(SourceSink.SOURCE), false, createCallback);
        herder.putConnectorConfig(CONNECTOR_NAME, connectorConfig(SourceSink.SOURCE), false, createCallback);
>>>>>>> 850ceb74

        PowerMock.verifyAll();
    }

    @Test
    public void testCreateSinkConnector() throws Exception {
        connector = PowerMock.createMock(BogusSinkConnector.class);
        expectAdd(SourceSink.SINK);

        PowerMock.replayAll();

<<<<<<< HEAD
        herder.putConnectorConfig(CONNECTOR_NAME, connectorConfig(CONNECTOR_NAME, BogusSinkConnector.class, true), false, createCallback);
=======
        herder.putConnectorConfig(CONNECTOR_NAME, connectorConfig(SourceSink.SINK), false, createCallback);
>>>>>>> 850ceb74

        PowerMock.verifyAll();
    }

    @Test
    public void testDestroyConnector() throws Exception {
        connector = PowerMock.createMock(BogusSourceConnector.class);
        expectAdd(SourceSink.SOURCE);

        EasyMock.expect(statusBackingStore.getAll(CONNECTOR_NAME)).andReturn(Collections.<TaskStatus>emptyList());
        statusBackingStore.put(new ConnectorStatus(CONNECTOR_NAME, AbstractStatus.State.DESTROYED, WORKER_ID, 0));

        expectDestroy();

        PowerMock.replayAll();

<<<<<<< HEAD
        herder.putConnectorConfig(CONNECTOR_NAME, connectorConfig(CONNECTOR_NAME, BogusSourceConnector.class, false), false, createCallback);
=======
        herder.putConnectorConfig(CONNECTOR_NAME, connectorConfig(SourceSink.SOURCE), false, createCallback);
>>>>>>> 850ceb74
        FutureCallback<Herder.Created<ConnectorInfo>> futureCb = new FutureCallback<>();
        herder.putConnectorConfig(CONNECTOR_NAME, null, true, futureCb);
        futureCb.get(1000L, TimeUnit.MILLISECONDS);

        // Second deletion should fail since the connector is gone
        futureCb = new FutureCallback<>();
        herder.putConnectorConfig(CONNECTOR_NAME, null, true, futureCb);
        try {
            futureCb.get(1000L, TimeUnit.MILLISECONDS);
            fail("Should have thrown NotFoundException");
        } catch (ExecutionException e) {
            assertTrue(e.getCause() instanceof NotFoundException);
        }

        PowerMock.verifyAll();
    }

    @Test
    public void testRestartConnector() throws Exception {
        expectAdd(SourceSink.SOURCE);

        worker.stopConnector(CONNECTOR_NAME);
        EasyMock.expectLastCall().andReturn(true);

<<<<<<< HEAD
        worker.startConnector(EasyMock.eq(new ConnectorConfig(connectorConfig(CONNECTOR_NAME, BogusSourceConnector.class, false))),
=======
        worker.startConnector(EasyMock.eq(CONNECTOR_NAME), EasyMock.eq(connectorConfig(SourceSink.SOURCE)),
>>>>>>> 850ceb74
                EasyMock.anyObject(HerderConnectorContext.class), EasyMock.eq(herder), EasyMock.eq(TargetState.STARTED));
        EasyMock.expectLastCall().andReturn(true);

        PowerMock.replayAll();

<<<<<<< HEAD
        herder.putConnectorConfig(CONNECTOR_NAME, connectorConfig(CONNECTOR_NAME, BogusSourceConnector.class, false), false, createCallback);
=======
        herder.putConnectorConfig(CONNECTOR_NAME, connectorConfig(SourceSink.SOURCE), false, createCallback);
>>>>>>> 850ceb74

        FutureCallback<Void> cb = new FutureCallback<>();
        herder.restartConnector(CONNECTOR_NAME, cb);
        cb.get(1000L, TimeUnit.MILLISECONDS);

        PowerMock.verifyAll();
    }

    @Test
<<<<<<< HEAD
    public void testRestartConnectorFailureOnStop() throws Exception {
        expectAdd(CONNECTOR_NAME, BogusSourceConnector.class, BogusSourceTask.class, false);

        RuntimeException e = new RuntimeException();
        worker.stopConnector(CONNECTOR_NAME);
        EasyMock.expectLastCall().andThrow(e);

        // the connector will not be started after the failure in start

        PowerMock.replayAll();

        herder.putConnectorConfig(CONNECTOR_NAME, connectorConfig(CONNECTOR_NAME, BogusSourceConnector.class, false), false, createCallback);

        FutureCallback<Void> cb = new FutureCallback<>();
        herder.restartConnector(CONNECTOR_NAME, cb);
        try {
            cb.get(1000L, TimeUnit.MILLISECONDS);
            fail();
        } catch (ExecutionException exception) {
            assertEquals(e, exception.getCause());
        }

        PowerMock.verifyAll();
    }

    @Test
=======
>>>>>>> 850ceb74
    public void testRestartConnectorFailureOnStart() throws Exception {
        expectAdd(SourceSink.SOURCE);

        worker.stopConnector(CONNECTOR_NAME);
        EasyMock.expectLastCall().andReturn(true);

<<<<<<< HEAD
        RuntimeException e = new RuntimeException();
        worker.startConnector(EasyMock.eq(new ConnectorConfig(connectorConfig(CONNECTOR_NAME, BogusSourceConnector.class, false))),
=======
        worker.startConnector(EasyMock.eq(CONNECTOR_NAME), EasyMock.eq(connectorConfig(SourceSink.SOURCE)),
>>>>>>> 850ceb74
                EasyMock.anyObject(HerderConnectorContext.class), EasyMock.eq(herder), EasyMock.eq(TargetState.STARTED));
        EasyMock.expectLastCall().andReturn(false);

        PowerMock.replayAll();

<<<<<<< HEAD
        herder.putConnectorConfig(CONNECTOR_NAME, connectorConfig(CONNECTOR_NAME, BogusSourceConnector.class, false), false, createCallback);
=======
        herder.putConnectorConfig(CONNECTOR_NAME, connectorConfig(SourceSink.SOURCE), false, createCallback);
>>>>>>> 850ceb74

        FutureCallback<Void> cb = new FutureCallback<>();
        herder.restartConnector(CONNECTOR_NAME, cb);
        try {
            cb.get(1000L, TimeUnit.MILLISECONDS);
            fail();
        } catch (ExecutionException exception) {
            assertEquals(ConnectException.class, exception.getCause().getClass());
        }

        PowerMock.verifyAll();
    }

    @Test
    public void testRestartTask() throws Exception {
        ConnectorTaskId taskId = new ConnectorTaskId(CONNECTOR_NAME, 0);
        expectAdd(SourceSink.SOURCE);

        worker.stopAndAwaitTask(taskId);
        EasyMock.expectLastCall().andReturn(true);

        worker.startTask(taskId, connectorConfig(SourceSink.SOURCE), taskConfig(SourceSink.SOURCE), herder, TargetState.STARTED);
        EasyMock.expectLastCall().andReturn(true);

        PowerMock.replayAll();

<<<<<<< HEAD
        herder.putConnectorConfig(CONNECTOR_NAME, connectorConfig(CONNECTOR_NAME, BogusSourceConnector.class, false), false, createCallback);
=======
        herder.putConnectorConfig(CONNECTOR_NAME, connectorConfig(SourceSink.SOURCE), false, createCallback);
>>>>>>> 850ceb74

        FutureCallback<Void> cb = new FutureCallback<>();
        herder.restartTask(taskId, cb);
        cb.get(1000L, TimeUnit.MILLISECONDS);

        PowerMock.verifyAll();
    }

    @Test
<<<<<<< HEAD
    public void testRestartTaskFailureOnStop() throws Exception {
        ConnectorTaskId taskId = new ConnectorTaskId(CONNECTOR_NAME, 0);
        expectAdd(CONNECTOR_NAME, BogusSourceConnector.class, BogusSourceTask.class, false);

        RuntimeException e = new RuntimeException();
        worker.stopAndAwaitTask(taskId);
        EasyMock.expectLastCall().andThrow(e);

        // task will not be started after the failure in stop

        PowerMock.replayAll();

        herder.putConnectorConfig(CONNECTOR_NAME, connectorConfig(CONNECTOR_NAME, BogusSourceConnector.class, false), false, createCallback);

        FutureCallback<Void> cb = new FutureCallback<>();
        herder.restartTask(taskId, cb);
        try {
            cb.get(1000L, TimeUnit.MILLISECONDS);
            fail("Expected restart callback to raise an exception");
        } catch (ExecutionException exception) {
            assertEquals(e, exception.getCause());
        }
        PowerMock.verifyAll();
    }

    @Test
=======
>>>>>>> 850ceb74
    public void testRestartTaskFailureOnStart() throws Exception {
        ConnectorTaskId taskId = new ConnectorTaskId(CONNECTOR_NAME, 0);
        expectAdd(SourceSink.SOURCE);

        worker.stopAndAwaitTask(taskId);
        EasyMock.expectLastCall().andReturn(true);

        worker.startTask(taskId, connectorConfig(SourceSink.SOURCE), taskConfig(SourceSink.SOURCE), herder, TargetState.STARTED);
        EasyMock.expectLastCall().andReturn(false);

        PowerMock.replayAll();

<<<<<<< HEAD
        herder.putConnectorConfig(CONNECTOR_NAME, connectorConfig(CONNECTOR_NAME, BogusSourceConnector.class, false), false, createCallback);
=======
        herder.putConnectorConfig(CONNECTOR_NAME, connectorConfig(SourceSink.SOURCE), false, createCallback);
>>>>>>> 850ceb74

        FutureCallback<Void> cb = new FutureCallback<>();
        herder.restartTask(taskId, cb);
        try {
            cb.get(1000L, TimeUnit.MILLISECONDS);
            fail("Expected restart callback to raise an exception");
        } catch (ExecutionException exception) {
            assertEquals(ConnectException.class, exception.getCause().getClass());
        }

        PowerMock.verifyAll();
    }

    @Test
    public void testCreateAndStop() throws Exception {
        connector = PowerMock.createMock(BogusSourceConnector.class);
        expectAdd(SourceSink.SOURCE);
        // herder.stop() should stop any running connectors and tasks even if destroyConnector was not invoked
        expectStop();

        statusBackingStore.stop();
        EasyMock.expectLastCall();
        worker.stop();
        EasyMock.expectLastCall();

        PowerMock.replayAll();

<<<<<<< HEAD
        herder.putConnectorConfig(CONNECTOR_NAME, connectorConfig(CONNECTOR_NAME, BogusSourceConnector.class, false), false, createCallback);
=======
        herder.putConnectorConfig(CONNECTOR_NAME, connectorConfig(SourceSink.SOURCE), false, createCallback);
>>>>>>> 850ceb74
        herder.stop();

        PowerMock.verifyAll();
    }

    @Test
    public void testAccessors() throws Exception {
<<<<<<< HEAD
        Map<String, String> connConfig = connectorConfig(CONNECTOR_NAME, BogusSourceConnector.class, false);
=======
        Map<String, String> connConfig = connectorConfig(SourceSink.SOURCE);
>>>>>>> 850ceb74

        Callback<Collection<String>> listConnectorsCb = PowerMock.createMock(Callback.class);
        Callback<ConnectorInfo> connectorInfoCb = PowerMock.createMock(Callback.class);
        Callback<Map<String, String>> connectorConfigCb = PowerMock.createMock(Callback.class);
        Callback<List<TaskInfo>> taskConfigsCb = PowerMock.createMock(Callback.class);

        // Check accessors with empty worker
        listConnectorsCb.onCompletion(null, Collections.EMPTY_SET);
        EasyMock.expectLastCall();
        connectorInfoCb.onCompletion(EasyMock.<NotFoundException>anyObject(), EasyMock.<ConnectorInfo>isNull());
        EasyMock.expectLastCall();
        connectorConfigCb.onCompletion(EasyMock.<NotFoundException>anyObject(), EasyMock.<Map<String, String>>isNull());
        EasyMock.expectLastCall();
        taskConfigsCb.onCompletion(EasyMock.<NotFoundException>anyObject(), EasyMock.<List<TaskInfo>>isNull());
        EasyMock.expectLastCall();


        // Create connector
        connector = PowerMock.createMock(BogusSourceConnector.class);
        expectAdd(SourceSink.SOURCE);

        // Validate accessors with 1 connector
        listConnectorsCb.onCompletion(null, Collections.singleton(CONNECTOR_NAME));
        EasyMock.expectLastCall();
        ConnectorInfo connInfo = new ConnectorInfo(CONNECTOR_NAME, connConfig, Arrays.asList(new ConnectorTaskId(CONNECTOR_NAME, 0)));
        connectorInfoCb.onCompletion(null, connInfo);
        EasyMock.expectLastCall();
        connectorConfigCb.onCompletion(null, connConfig);
        EasyMock.expectLastCall();

        TaskInfo taskInfo = new TaskInfo(new ConnectorTaskId(CONNECTOR_NAME, 0), taskConfig(SourceSink.SOURCE));
        taskConfigsCb.onCompletion(null, Arrays.asList(taskInfo));
        EasyMock.expectLastCall();


        PowerMock.replayAll();

        // All operations are synchronous for StandaloneHerder, so we don't need to actually wait after making each call
        herder.connectors(listConnectorsCb);
        herder.connectorInfo(CONNECTOR_NAME, connectorInfoCb);
        herder.connectorConfig(CONNECTOR_NAME, connectorConfigCb);
        herder.taskConfigs(CONNECTOR_NAME, taskConfigsCb);

        herder.putConnectorConfig(CONNECTOR_NAME, connConfig, false, createCallback);
        herder.connectors(listConnectorsCb);
        herder.connectorInfo(CONNECTOR_NAME, connectorInfoCb);
        herder.connectorConfig(CONNECTOR_NAME, connectorConfigCb);
        herder.taskConfigs(CONNECTOR_NAME, taskConfigsCb);

        PowerMock.verifyAll();
    }

    @Test
    public void testPutConnectorConfig() throws Exception {
<<<<<<< HEAD
        Map<String, String> connConfig = connectorConfig(CONNECTOR_NAME, BogusSourceConnector.class, false);
=======
        Map<String, String> connConfig = connectorConfig(SourceSink.SOURCE);
>>>>>>> 850ceb74
        Map<String, String> newConnConfig = new HashMap<>(connConfig);
        newConnConfig.put("foo", "bar");

        Callback<Map<String, String>> connectorConfigCb = PowerMock.createMock(Callback.class);
        Callback<Herder.Created<ConnectorInfo>> putConnectorConfigCb = PowerMock.createMock(Callback.class);

        // Create
        connector = PowerMock.createMock(BogusSourceConnector.class);
        expectAdd(SourceSink.SOURCE);
        // Should get first config
        connectorConfigCb.onCompletion(null, connConfig);
        EasyMock.expectLastCall();
        // Update config, which requires stopping and restarting
        worker.stopConnector(CONNECTOR_NAME);
        EasyMock.expectLastCall().andReturn(true);
        Capture<Map<String, String>> capturedConfig = EasyMock.newCapture();
        worker.startConnector(EasyMock.eq(CONNECTOR_NAME), EasyMock.capture(capturedConfig), EasyMock.<ConnectorContext>anyObject(),
                EasyMock.eq(herder), EasyMock.eq(TargetState.STARTED));
        EasyMock.expectLastCall().andReturn(true);
        EasyMock.expect(worker.isRunning(CONNECTOR_NAME)).andReturn(true);
        // Generate same task config, which should result in no additional action to restart tasks
        EasyMock.expect(worker.connectorTaskConfigs(CONNECTOR_NAME, DEFAULT_MAX_TASKS, null))
<<<<<<< HEAD
                .andReturn(Collections.singletonList(taskConfig(BogusSourceTask.class, false)));
=======
                .andReturn(Collections.singletonList(taskConfig(SourceSink.SOURCE)));
>>>>>>> 850ceb74
        worker.isSinkConnector(CONNECTOR_NAME);
        EasyMock.expectLastCall().andReturn(false);
        ConnectorInfo newConnInfo = new ConnectorInfo(CONNECTOR_NAME, newConnConfig, Arrays.asList(new ConnectorTaskId(CONNECTOR_NAME, 0)));
        putConnectorConfigCb.onCompletion(null, new Herder.Created<>(false, newConnInfo));
        EasyMock.expectLastCall();
        // Should get new config
        connectorConfigCb.onCompletion(null, newConnConfig);
        EasyMock.expectLastCall();

        PowerMock.replayAll();

        herder.putConnectorConfig(CONNECTOR_NAME, connConfig, false, createCallback);
        herder.connectorConfig(CONNECTOR_NAME, connectorConfigCb);
        herder.putConnectorConfig(CONNECTOR_NAME, newConnConfig, true, putConnectorConfigCb);
        assertEquals("bar", capturedConfig.getValue().get("foo"));
        herder.connectorConfig(CONNECTOR_NAME, connectorConfigCb);

        PowerMock.verifyAll();

    }

    @Test(expected = UnsupportedOperationException.class)
    public void testPutTaskConfigs() {
        Callback<Void> cb = PowerMock.createMock(Callback.class);

        PowerMock.replayAll();

        herder.putTaskConfigs(CONNECTOR_NAME,
                Arrays.asList(Collections.singletonMap("config", "value")),
                cb);

        PowerMock.verifyAll();
    }

<<<<<<< HEAD
    private void expectAdd(String name,
                           Class<? extends Connector> connClass,
                           Class<? extends Task> taskClass,
                           boolean sink) throws Exception {

        Map<String, String> connectorProps = connectorConfig(name, connClass, sink);

        worker.startConnector(EasyMock.eq(new ConnectorConfig(connectorProps)), EasyMock.anyObject(HerderConnectorContext.class),
                              EasyMock.eq(herder), EasyMock.eq(TargetState.STARTED));
        EasyMock.expectLastCall();
        EasyMock.expect(worker.isRunning(name)).andReturn(true);
=======
    private void expectAdd(SourceSink sourceSink) throws Exception {

        Map<String, String> connectorProps = connectorConfig(sourceSink);

        worker.startConnector(EasyMock.eq(CONNECTOR_NAME), EasyMock.eq(connectorProps), EasyMock.anyObject(HerderConnectorContext.class),
                              EasyMock.eq(herder), EasyMock.eq(TargetState.STARTED));
        EasyMock.expectLastCall().andReturn(true);
        EasyMock.expect(worker.isRunning(CONNECTOR_NAME)).andReturn(true);
>>>>>>> 850ceb74

        ConnectorInfo connInfo = new ConnectorInfo(CONNECTOR_NAME, connectorProps, Arrays.asList(new ConnectorTaskId(CONNECTOR_NAME, 0)));
        createCallback.onCompletion(null, new Herder.Created<>(true, connInfo));
        EasyMock.expectLastCall();

<<<<<<< HEAD
        // And we should instantiate the tasks. For a sink task, we should see added properties for
        // the input topic partitions
        Map<String, String> generatedTaskProps = taskConfig(taskClass, sink);

        EasyMock.expect(worker.connectorTaskConfigs(CONNECTOR_NAME, DEFAULT_MAX_TASKS, sink ? TOPICS_LIST : null))
            .andReturn(Collections.singletonList(generatedTaskProps));

        worker.startTask(new ConnectorTaskId(CONNECTOR_NAME, 0), new TaskConfig(generatedTaskProps), herder, TargetState.STARTED);
        EasyMock.expectLastCall();

        worker.isSinkConnector(CONNECTOR_NAME);
        PowerMock.expectLastCall().andReturn(sink);
=======
        // And we should instantiate the tasks. For a sink task, we should see added properties for the input topic partitions

        Map<String, String> generatedTaskProps = taskConfig(sourceSink);

        EasyMock.expect(worker.connectorTaskConfigs(CONNECTOR_NAME, DEFAULT_MAX_TASKS, sourceSink == SourceSink.SINK ? TOPICS_LIST : null))
            .andReturn(Collections.singletonList(generatedTaskProps));

        worker.startTask(new ConnectorTaskId(CONNECTOR_NAME, 0), connectorConfig(sourceSink), generatedTaskProps, herder, TargetState.STARTED);
        EasyMock.expectLastCall().andReturn(true);

        worker.isSinkConnector(CONNECTOR_NAME);
        PowerMock.expectLastCall().andReturn(sourceSink == SourceSink.SINK);
>>>>>>> 850ceb74
    }

    private void expectStop() {
        ConnectorTaskId task = new ConnectorTaskId(CONNECTOR_NAME, 0);
        worker.stopAndAwaitTasks(Collections.singletonList(task));
        EasyMock.expectLastCall().andReturn(Collections.singleton(task));
        worker.stopConnector(CONNECTOR_NAME);
        EasyMock.expectLastCall().andReturn(true);
    }

    private void expectDestroy() {
        expectStop();
    }

<<<<<<< HEAD
    private static HashMap<String, String> connectorConfig(String name, Class<? extends Connector> connClass, boolean sink) {
        HashMap<String, String> connectorProps = new HashMap<>();
        connectorProps.put(ConnectorConfig.NAME_CONFIG, name);
        connectorProps.put(ConnectorConfig.CONNECTOR_CLASS_CONFIG, connClass.getName());
        if (sink) {
            connectorProps.put(SinkConnector.TOPICS_CONFIG, TOPICS_LIST_STR);
        }
        return connectorProps;
=======
    private static Map<String, String> connectorConfig(SourceSink sourceSink) {
        Map<String, String> props = new HashMap<>();
        props.put(ConnectorConfig.NAME_CONFIG, CONNECTOR_NAME);
        Class<? extends Connector> connectorClass = sourceSink == SourceSink.SINK ? BogusSinkConnector.class : BogusSourceConnector.class;
        props.put(ConnectorConfig.CONNECTOR_CLASS_CONFIG, connectorClass.getName());
        props.put(ConnectorConfig.TASKS_MAX_CONFIG, "1");
        if (sourceSink == SourceSink.SINK)
            props.put(SinkTask.TOPICS_CONFIG, TOPICS_LIST_STR);
        return props;
>>>>>>> 850ceb74
    }

    private static Map<String, String> taskConfig(SourceSink sourceSink) {
        HashMap<String, String> generatedTaskProps = new HashMap<>();
        // Connectors can add any settings, so these are arbitrary
        generatedTaskProps.put("foo", "bar");
        Class<? extends Task> taskClass = sourceSink == SourceSink.SINK ? BogusSinkTask.class : BogusSourceTask.class;
        generatedTaskProps.put(TaskConfig.TASK_CLASS_CONFIG, taskClass.getName());
        if (sourceSink == SourceSink.SINK)
            generatedTaskProps.put(SinkTask.TOPICS_CONFIG, TOPICS_LIST_STR);
        return generatedTaskProps;
    }

    // We need to use a real class here due to some issue with mocking java.lang.Class
    private abstract class BogusSourceConnector extends SourceConnector {
    }

    private abstract class BogusSourceTask extends SourceTask {
    }

    private abstract class BogusSinkConnector extends SinkConnector {
    }

    private abstract class BogusSinkTask extends SourceTask {
    }

}<|MERGE_RESOLUTION|>--- conflicted
+++ resolved
@@ -97,11 +97,7 @@
 
         PowerMock.replayAll();
 
-<<<<<<< HEAD
-        herder.putConnectorConfig(CONNECTOR_NAME, connectorConfig(CONNECTOR_NAME, BogusSourceConnector.class, false), false, createCallback);
-=======
-        herder.putConnectorConfig(CONNECTOR_NAME, connectorConfig(SourceSink.SOURCE), false, createCallback);
->>>>>>> 850ceb74
+        herder.putConnectorConfig(CONNECTOR_NAME, connectorConfig(SourceSink.SOURCE), false, createCallback);
 
         PowerMock.verifyAll();
     }
@@ -118,13 +114,8 @@
 
         PowerMock.replayAll();
 
-<<<<<<< HEAD
-        herder.putConnectorConfig(CONNECTOR_NAME, connectorConfig(CONNECTOR_NAME, BogusSourceConnector.class, false), false, createCallback);
-        herder.putConnectorConfig(CONNECTOR_NAME, connectorConfig(CONNECTOR_NAME, BogusSourceConnector.class, false), false, createCallback);
-=======
-        herder.putConnectorConfig(CONNECTOR_NAME, connectorConfig(SourceSink.SOURCE), false, createCallback);
-        herder.putConnectorConfig(CONNECTOR_NAME, connectorConfig(SourceSink.SOURCE), false, createCallback);
->>>>>>> 850ceb74
+        herder.putConnectorConfig(CONNECTOR_NAME, connectorConfig(SourceSink.SOURCE), false, createCallback);
+        herder.putConnectorConfig(CONNECTOR_NAME, connectorConfig(SourceSink.SOURCE), false, createCallback);
 
         PowerMock.verifyAll();
     }
@@ -136,11 +127,7 @@
 
         PowerMock.replayAll();
 
-<<<<<<< HEAD
-        herder.putConnectorConfig(CONNECTOR_NAME, connectorConfig(CONNECTOR_NAME, BogusSinkConnector.class, true), false, createCallback);
-=======
         herder.putConnectorConfig(CONNECTOR_NAME, connectorConfig(SourceSink.SINK), false, createCallback);
->>>>>>> 850ceb74
 
         PowerMock.verifyAll();
     }
@@ -157,11 +144,7 @@
 
         PowerMock.replayAll();
 
-<<<<<<< HEAD
-        herder.putConnectorConfig(CONNECTOR_NAME, connectorConfig(CONNECTOR_NAME, BogusSourceConnector.class, false), false, createCallback);
-=======
-        herder.putConnectorConfig(CONNECTOR_NAME, connectorConfig(SourceSink.SOURCE), false, createCallback);
->>>>>>> 850ceb74
+        herder.putConnectorConfig(CONNECTOR_NAME, connectorConfig(SourceSink.SOURCE), false, createCallback);
         FutureCallback<Herder.Created<ConnectorInfo>> futureCb = new FutureCallback<>();
         herder.putConnectorConfig(CONNECTOR_NAME, null, true, futureCb);
         futureCb.get(1000L, TimeUnit.MILLISECONDS);
@@ -186,21 +169,13 @@
         worker.stopConnector(CONNECTOR_NAME);
         EasyMock.expectLastCall().andReturn(true);
 
-<<<<<<< HEAD
-        worker.startConnector(EasyMock.eq(new ConnectorConfig(connectorConfig(CONNECTOR_NAME, BogusSourceConnector.class, false))),
-=======
         worker.startConnector(EasyMock.eq(CONNECTOR_NAME), EasyMock.eq(connectorConfig(SourceSink.SOURCE)),
->>>>>>> 850ceb74
                 EasyMock.anyObject(HerderConnectorContext.class), EasyMock.eq(herder), EasyMock.eq(TargetState.STARTED));
         EasyMock.expectLastCall().andReturn(true);
 
         PowerMock.replayAll();
 
-<<<<<<< HEAD
-        herder.putConnectorConfig(CONNECTOR_NAME, connectorConfig(CONNECTOR_NAME, BogusSourceConnector.class, false), false, createCallback);
-=======
-        herder.putConnectorConfig(CONNECTOR_NAME, connectorConfig(SourceSink.SOURCE), false, createCallback);
->>>>>>> 850ceb74
+        herder.putConnectorConfig(CONNECTOR_NAME, connectorConfig(SourceSink.SOURCE), false, createCallback);
 
         FutureCallback<Void> cb = new FutureCallback<>();
         herder.restartConnector(CONNECTOR_NAME, cb);
@@ -210,57 +185,19 @@
     }
 
     @Test
-<<<<<<< HEAD
-    public void testRestartConnectorFailureOnStop() throws Exception {
-        expectAdd(CONNECTOR_NAME, BogusSourceConnector.class, BogusSourceTask.class, false);
-
-        RuntimeException e = new RuntimeException();
+    public void testRestartConnectorFailureOnStart() throws Exception {
+        expectAdd(SourceSink.SOURCE);
+
         worker.stopConnector(CONNECTOR_NAME);
-        EasyMock.expectLastCall().andThrow(e);
-
-        // the connector will not be started after the failure in start
-
-        PowerMock.replayAll();
-
-        herder.putConnectorConfig(CONNECTOR_NAME, connectorConfig(CONNECTOR_NAME, BogusSourceConnector.class, false), false, createCallback);
-
-        FutureCallback<Void> cb = new FutureCallback<>();
-        herder.restartConnector(CONNECTOR_NAME, cb);
-        try {
-            cb.get(1000L, TimeUnit.MILLISECONDS);
-            fail();
-        } catch (ExecutionException exception) {
-            assertEquals(e, exception.getCause());
-        }
-
-        PowerMock.verifyAll();
-    }
-
-    @Test
-=======
->>>>>>> 850ceb74
-    public void testRestartConnectorFailureOnStart() throws Exception {
-        expectAdd(SourceSink.SOURCE);
-
-        worker.stopConnector(CONNECTOR_NAME);
-        EasyMock.expectLastCall().andReturn(true);
-
-<<<<<<< HEAD
-        RuntimeException e = new RuntimeException();
-        worker.startConnector(EasyMock.eq(new ConnectorConfig(connectorConfig(CONNECTOR_NAME, BogusSourceConnector.class, false))),
-=======
+        EasyMock.expectLastCall().andReturn(true);
+
         worker.startConnector(EasyMock.eq(CONNECTOR_NAME), EasyMock.eq(connectorConfig(SourceSink.SOURCE)),
->>>>>>> 850ceb74
                 EasyMock.anyObject(HerderConnectorContext.class), EasyMock.eq(herder), EasyMock.eq(TargetState.STARTED));
         EasyMock.expectLastCall().andReturn(false);
 
         PowerMock.replayAll();
 
-<<<<<<< HEAD
-        herder.putConnectorConfig(CONNECTOR_NAME, connectorConfig(CONNECTOR_NAME, BogusSourceConnector.class, false), false, createCallback);
-=======
-        herder.putConnectorConfig(CONNECTOR_NAME, connectorConfig(SourceSink.SOURCE), false, createCallback);
->>>>>>> 850ceb74
+        herder.putConnectorConfig(CONNECTOR_NAME, connectorConfig(SourceSink.SOURCE), false, createCallback);
 
         FutureCallback<Void> cb = new FutureCallback<>();
         herder.restartConnector(CONNECTOR_NAME, cb);
@@ -287,11 +224,7 @@
 
         PowerMock.replayAll();
 
-<<<<<<< HEAD
-        herder.putConnectorConfig(CONNECTOR_NAME, connectorConfig(CONNECTOR_NAME, BogusSourceConnector.class, false), false, createCallback);
-=======
-        herder.putConnectorConfig(CONNECTOR_NAME, connectorConfig(SourceSink.SOURCE), false, createCallback);
->>>>>>> 850ceb74
+        herder.putConnectorConfig(CONNECTOR_NAME, connectorConfig(SourceSink.SOURCE), false, createCallback);
 
         FutureCallback<Void> cb = new FutureCallback<>();
         herder.restartTask(taskId, cb);
@@ -301,35 +234,6 @@
     }
 
     @Test
-<<<<<<< HEAD
-    public void testRestartTaskFailureOnStop() throws Exception {
-        ConnectorTaskId taskId = new ConnectorTaskId(CONNECTOR_NAME, 0);
-        expectAdd(CONNECTOR_NAME, BogusSourceConnector.class, BogusSourceTask.class, false);
-
-        RuntimeException e = new RuntimeException();
-        worker.stopAndAwaitTask(taskId);
-        EasyMock.expectLastCall().andThrow(e);
-
-        // task will not be started after the failure in stop
-
-        PowerMock.replayAll();
-
-        herder.putConnectorConfig(CONNECTOR_NAME, connectorConfig(CONNECTOR_NAME, BogusSourceConnector.class, false), false, createCallback);
-
-        FutureCallback<Void> cb = new FutureCallback<>();
-        herder.restartTask(taskId, cb);
-        try {
-            cb.get(1000L, TimeUnit.MILLISECONDS);
-            fail("Expected restart callback to raise an exception");
-        } catch (ExecutionException exception) {
-            assertEquals(e, exception.getCause());
-        }
-        PowerMock.verifyAll();
-    }
-
-    @Test
-=======
->>>>>>> 850ceb74
     public void testRestartTaskFailureOnStart() throws Exception {
         ConnectorTaskId taskId = new ConnectorTaskId(CONNECTOR_NAME, 0);
         expectAdd(SourceSink.SOURCE);
@@ -342,11 +246,7 @@
 
         PowerMock.replayAll();
 
-<<<<<<< HEAD
-        herder.putConnectorConfig(CONNECTOR_NAME, connectorConfig(CONNECTOR_NAME, BogusSourceConnector.class, false), false, createCallback);
-=======
-        herder.putConnectorConfig(CONNECTOR_NAME, connectorConfig(SourceSink.SOURCE), false, createCallback);
->>>>>>> 850ceb74
+        herder.putConnectorConfig(CONNECTOR_NAME, connectorConfig(SourceSink.SOURCE), false, createCallback);
 
         FutureCallback<Void> cb = new FutureCallback<>();
         herder.restartTask(taskId, cb);
@@ -374,11 +274,7 @@
 
         PowerMock.replayAll();
 
-<<<<<<< HEAD
-        herder.putConnectorConfig(CONNECTOR_NAME, connectorConfig(CONNECTOR_NAME, BogusSourceConnector.class, false), false, createCallback);
-=======
-        herder.putConnectorConfig(CONNECTOR_NAME, connectorConfig(SourceSink.SOURCE), false, createCallback);
->>>>>>> 850ceb74
+        herder.putConnectorConfig(CONNECTOR_NAME, connectorConfig(SourceSink.SOURCE), false, createCallback);
         herder.stop();
 
         PowerMock.verifyAll();
@@ -386,11 +282,7 @@
 
     @Test
     public void testAccessors() throws Exception {
-<<<<<<< HEAD
-        Map<String, String> connConfig = connectorConfig(CONNECTOR_NAME, BogusSourceConnector.class, false);
-=======
         Map<String, String> connConfig = connectorConfig(SourceSink.SOURCE);
->>>>>>> 850ceb74
 
         Callback<Collection<String>> listConnectorsCb = PowerMock.createMock(Callback.class);
         Callback<ConnectorInfo> connectorInfoCb = PowerMock.createMock(Callback.class);
@@ -445,11 +337,7 @@
 
     @Test
     public void testPutConnectorConfig() throws Exception {
-<<<<<<< HEAD
-        Map<String, String> connConfig = connectorConfig(CONNECTOR_NAME, BogusSourceConnector.class, false);
-=======
         Map<String, String> connConfig = connectorConfig(SourceSink.SOURCE);
->>>>>>> 850ceb74
         Map<String, String> newConnConfig = new HashMap<>(connConfig);
         newConnConfig.put("foo", "bar");
 
@@ -472,11 +360,7 @@
         EasyMock.expect(worker.isRunning(CONNECTOR_NAME)).andReturn(true);
         // Generate same task config, which should result in no additional action to restart tasks
         EasyMock.expect(worker.connectorTaskConfigs(CONNECTOR_NAME, DEFAULT_MAX_TASKS, null))
-<<<<<<< HEAD
-                .andReturn(Collections.singletonList(taskConfig(BogusSourceTask.class, false)));
-=======
                 .andReturn(Collections.singletonList(taskConfig(SourceSink.SOURCE)));
->>>>>>> 850ceb74
         worker.isSinkConnector(CONNECTOR_NAME);
         EasyMock.expectLastCall().andReturn(false);
         ConnectorInfo newConnInfo = new ConnectorInfo(CONNECTOR_NAME, newConnConfig, Arrays.asList(new ConnectorTaskId(CONNECTOR_NAME, 0)));
@@ -511,19 +395,6 @@
         PowerMock.verifyAll();
     }
 
-<<<<<<< HEAD
-    private void expectAdd(String name,
-                           Class<? extends Connector> connClass,
-                           Class<? extends Task> taskClass,
-                           boolean sink) throws Exception {
-
-        Map<String, String> connectorProps = connectorConfig(name, connClass, sink);
-
-        worker.startConnector(EasyMock.eq(new ConnectorConfig(connectorProps)), EasyMock.anyObject(HerderConnectorContext.class),
-                              EasyMock.eq(herder), EasyMock.eq(TargetState.STARTED));
-        EasyMock.expectLastCall();
-        EasyMock.expect(worker.isRunning(name)).andReturn(true);
-=======
     private void expectAdd(SourceSink sourceSink) throws Exception {
 
         Map<String, String> connectorProps = connectorConfig(sourceSink);
@@ -532,26 +403,11 @@
                               EasyMock.eq(herder), EasyMock.eq(TargetState.STARTED));
         EasyMock.expectLastCall().andReturn(true);
         EasyMock.expect(worker.isRunning(CONNECTOR_NAME)).andReturn(true);
->>>>>>> 850ceb74
 
         ConnectorInfo connInfo = new ConnectorInfo(CONNECTOR_NAME, connectorProps, Arrays.asList(new ConnectorTaskId(CONNECTOR_NAME, 0)));
         createCallback.onCompletion(null, new Herder.Created<>(true, connInfo));
         EasyMock.expectLastCall();
 
-<<<<<<< HEAD
-        // And we should instantiate the tasks. For a sink task, we should see added properties for
-        // the input topic partitions
-        Map<String, String> generatedTaskProps = taskConfig(taskClass, sink);
-
-        EasyMock.expect(worker.connectorTaskConfigs(CONNECTOR_NAME, DEFAULT_MAX_TASKS, sink ? TOPICS_LIST : null))
-            .andReturn(Collections.singletonList(generatedTaskProps));
-
-        worker.startTask(new ConnectorTaskId(CONNECTOR_NAME, 0), new TaskConfig(generatedTaskProps), herder, TargetState.STARTED);
-        EasyMock.expectLastCall();
-
-        worker.isSinkConnector(CONNECTOR_NAME);
-        PowerMock.expectLastCall().andReturn(sink);
-=======
         // And we should instantiate the tasks. For a sink task, we should see added properties for the input topic partitions
 
         Map<String, String> generatedTaskProps = taskConfig(sourceSink);
@@ -564,7 +420,6 @@
 
         worker.isSinkConnector(CONNECTOR_NAME);
         PowerMock.expectLastCall().andReturn(sourceSink == SourceSink.SINK);
->>>>>>> 850ceb74
     }
 
     private void expectStop() {
@@ -579,16 +434,6 @@
         expectStop();
     }
 
-<<<<<<< HEAD
-    private static HashMap<String, String> connectorConfig(String name, Class<? extends Connector> connClass, boolean sink) {
-        HashMap<String, String> connectorProps = new HashMap<>();
-        connectorProps.put(ConnectorConfig.NAME_CONFIG, name);
-        connectorProps.put(ConnectorConfig.CONNECTOR_CLASS_CONFIG, connClass.getName());
-        if (sink) {
-            connectorProps.put(SinkConnector.TOPICS_CONFIG, TOPICS_LIST_STR);
-        }
-        return connectorProps;
-=======
     private static Map<String, String> connectorConfig(SourceSink sourceSink) {
         Map<String, String> props = new HashMap<>();
         props.put(ConnectorConfig.NAME_CONFIG, CONNECTOR_NAME);
@@ -598,7 +443,6 @@
         if (sourceSink == SourceSink.SINK)
             props.put(SinkTask.TOPICS_CONFIG, TOPICS_LIST_STR);
         return props;
->>>>>>> 850ceb74
     }
 
     private static Map<String, String> taskConfig(SourceSink sourceSink) {
