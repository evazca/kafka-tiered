/**
 * Licensed to the Apache Software Foundation (ASF) under one or more contributor license agreements. See the NOTICE
 * file distributed with this work for additional information regarding copyright ownership. The ASF licenses this file
 * to You under the Apache License, Version 2.0 (the "License"); you may not use this file except in compliance with the
 * License. You may obtain a copy of the License at
 *
 * http://www.apache.org/licenses/LICENSE-2.0
 *
 * Unless required by applicable law or agreed to in writing, software distributed under the License is distributed on
 * an "AS IS" BASIS, WITHOUT WARRANTIES OR CONDITIONS OF ANY KIND, either express or implied. See the License for the
 * specific language governing permissions and limitations under the License.
 */

package org.apache.kafka.common.requests;

import org.apache.kafka.common.Node;
import org.apache.kafka.common.TopicPartition;
import org.apache.kafka.common.errors.NotCoordinatorForGroupException;
import org.apache.kafka.common.errors.NotEnoughReplicasException;
import org.apache.kafka.common.errors.UnknownServerException;
import org.apache.kafka.common.errors.UnsupportedVersionException;
import org.apache.kafka.common.network.ListenerName;
import org.apache.kafka.common.network.Send;
import org.apache.kafka.common.protocol.ApiKeys;
import org.apache.kafka.common.protocol.Errors;
import org.apache.kafka.common.protocol.ProtoUtils;
import org.apache.kafka.common.protocol.SecurityProtocol;
import org.apache.kafka.common.protocol.types.Struct;
import org.apache.kafka.common.record.MemoryRecords;
import org.apache.kafka.common.record.Record;
import org.junit.Test;

import java.io.IOException;
import java.lang.reflect.Method;
import java.nio.ByteBuffer;
import java.nio.channels.GatheringByteChannel;
import java.util.ArrayList;
import java.util.Arrays;
import java.util.Collections;
import java.util.HashMap;
import java.util.HashSet;
import java.util.LinkedHashMap;
import java.util.List;
import java.util.Map;
import java.util.Set;

import static java.util.Collections.singletonList;
import static org.junit.Assert.assertEquals;
import static org.junit.Assert.assertTrue;
import static org.junit.Assert.fail;

public class RequestResponseTest {

    @Test
    public void testSerialization() throws Exception {
        checkSerialization(createRequestHeader(), null);
        checkSerialization(createResponseHeader(), null);
        checkSerialization(createGroupCoordinatorRequest());
        checkSerialization(createGroupCoordinatorRequest().getErrorResponse(new UnknownServerException()), null);
        checkSerialization(createGroupCoordinatorResponse(), null);
        checkSerialization(createControlledShutdownRequest());
        checkSerialization(createControlledShutdownResponse(), null);
        checkSerialization(createControlledShutdownRequest().getErrorResponse(new UnknownServerException()), null);
        checkSerialization(createFetchRequest(3), 3);
        checkSerialization(createFetchRequest(3).getErrorResponse(new UnknownServerException()), 3);
        checkSerialization(createFetchResponse(), null);
        checkSerialization(createHeartBeatRequest());
        checkSerialization(createHeartBeatRequest().getErrorResponse(new UnknownServerException()), null);
        checkSerialization(createHeartBeatResponse(), null);
        checkSerialization(createJoinGroupRequest(1), 1);
        checkSerialization(createJoinGroupRequest(0).getErrorResponse(new UnknownServerException()), 0);
        checkSerialization(createJoinGroupRequest(1).getErrorResponse(new UnknownServerException()), 1);
        checkSerialization(createJoinGroupResponse(), null);
        checkSerialization(createLeaveGroupRequest());
        checkSerialization(createLeaveGroupRequest().getErrorResponse(new UnknownServerException()), null);
        checkSerialization(createLeaveGroupResponse(), null);
        checkSerialization(createListGroupsRequest());
        checkSerialization(createListGroupsRequest().getErrorResponse(new UnknownServerException()), null);
        checkSerialization(createListGroupsResponse(), null);
        checkSerialization(createDescribeGroupRequest());
        checkSerialization(createDescribeGroupRequest().getErrorResponse(new UnknownServerException()), null);
        checkSerialization(createDescribeGroupResponse(), null);
        checkSerialization(createListOffsetRequest(1), 1);
        checkSerialization(createListOffsetRequest(1).getErrorResponse(new UnknownServerException()), 1);
        checkSerialization(createListOffsetResponse(1), 1);
        checkSerialization(MetadataRequest.allTopics((short) 2), 2);
        checkSerialization(createMetadataRequest(1, Arrays.asList("topic1")), 1);
        checkSerialization(createMetadataRequest(1, Arrays.asList("topic1")).getErrorResponse(new UnknownServerException()), 1);
        checkSerialization(createMetadataResponse(2), 2);
        checkSerialization(createMetadataRequest(2, Arrays.asList("topic1")).getErrorResponse(new UnknownServerException()), 2);
        checkSerialization(createOffsetCommitRequest(2), 2);
        checkSerialization(createOffsetCommitRequest(2).getErrorResponse(new UnknownServerException()), 2);
        checkSerialization(createOffsetCommitResponse(), null);
        checkSerialization(OffsetFetchRequest.forAllPartitions("group1"));
        checkSerialization(OffsetFetchRequest.forAllPartitions("group1").getErrorResponse(new NotCoordinatorForGroupException()), 2);
        checkSerialization(createOffsetFetchRequest(0));
        checkSerialization(createOffsetFetchRequest(1));
        checkSerialization(createOffsetFetchRequest(2));
        checkSerialization(OffsetFetchRequest.forAllPartitions("group1"));
        checkSerialization(createOffsetFetchRequest(0).getErrorResponse(new UnknownServerException()), 0);
        checkSerialization(createOffsetFetchRequest(1).getErrorResponse(new UnknownServerException()), 1);
        checkSerialization(createOffsetFetchRequest(2).getErrorResponse(new UnknownServerException()), 2);
        checkSerialization(createOffsetFetchResponse(), null);
        checkSerialization(createProduceRequest());
        checkSerialization(createProduceRequest().getErrorResponse(new UnknownServerException()), null);
        checkSerialization(createProduceResponse(), null);
        checkSerialization(createStopReplicaRequest(true));
        checkSerialization(createStopReplicaRequest(false));
        checkSerialization(createStopReplicaRequest(true).getErrorResponse(new UnknownServerException()), null);
        checkSerialization(createStopReplicaResponse(), null);
        checkSerialization(createLeaderAndIsrRequest());
        checkSerialization(createLeaderAndIsrRequest().getErrorResponse(new UnknownServerException()), null);
        checkSerialization(createLeaderAndIsrResponse(), null);
        checkSerialization(createSaslHandshakeRequest());
        checkSerialization(createSaslHandshakeRequest().getErrorResponse(new UnknownServerException()), null);
        checkSerialization(createSaslHandshakeResponse(), null);
        checkSerialization(createApiVersionRequest());
        checkSerialization(createApiVersionRequest().getErrorResponse(new UnknownServerException()), null);
        checkSerialization(createApiVersionResponse(), null);
        checkSerialization(createCreateTopicRequest(0), 0);
        checkSerialization(createCreateTopicRequest(0).getErrorResponse(new UnknownServerException()), 0);
        checkSerialization(createCreateTopicResponse(0), 0);
        checkSerialization(createCreateTopicRequest(1), 1);
        checkSerialization(createCreateTopicRequest(1).getErrorResponse(new UnknownServerException()), 1);
        checkSerialization(createCreateTopicResponse(1), 1);
        checkSerialization(createDeleteTopicsRequest());
        checkSerialization(createDeleteTopicsRequest().getErrorResponse(new UnknownServerException()), null);
        checkSerialization(createDeleteTopicsResponse(), null);
        checkOlderFetchVersions();
        checkSerialization(createMetadataResponse(0), 0);
        checkSerialization(createMetadataResponse(1), 1);
        checkSerialization(createMetadataRequest(1, Arrays.asList("topic1")).getErrorResponse(new UnknownServerException()), 1);
        checkSerialization(createOffsetCommitRequest(0), 0);
        checkSerialization(createOffsetCommitRequest(0).getErrorResponse(new UnknownServerException()), 0);
        checkSerialization(createOffsetCommitRequest(1), 1);
        checkSerialization(createOffsetCommitRequest(1).getErrorResponse(new UnknownServerException()), 1);
        checkSerialization(createJoinGroupRequest(0), 0);
        checkSerialization(createUpdateMetadataRequest(0, null), 0);
        checkSerialization(createUpdateMetadataRequest(0, null).getErrorResponse(new UnknownServerException()), 0);
        checkSerialization(createUpdateMetadataRequest(1, null), 1);
        checkSerialization(createUpdateMetadataRequest(1, "rack1"), 1);
        checkSerialization(createUpdateMetadataRequest(1, null).getErrorResponse(new UnknownServerException()), 1);
        checkSerialization(createUpdateMetadataRequest(2, "rack1"), 2);
        checkSerialization(createUpdateMetadataRequest(2, null), 2);
        checkSerialization(createUpdateMetadataRequest(2, "rack1").getErrorResponse(new UnknownServerException()), 2);
        checkSerialization(createUpdateMetadataRequest(3, "rack1"));
        checkSerialization(createUpdateMetadataRequest(3, null));
        checkSerialization(createUpdateMetadataRequest(3, "rack1").getErrorResponse(new UnknownServerException()), 3);
        checkSerialization(createUpdateMetadataResponse(), null);
        checkSerialization(createListOffsetRequest(0), 0);
        checkSerialization(createListOffsetRequest(0).getErrorResponse(new UnknownServerException()), 0);
        checkSerialization(createListOffsetResponse(0), 0);
    }

    private void checkOlderFetchVersions() throws Exception {
        int latestVersion = ProtoUtils.latestVersion(ApiKeys.FETCH.id);
        for (int i = 0; i < latestVersion; ++i) {
            checkSerialization(createFetchRequest(i).getErrorResponse(new UnknownServerException()), i);
            checkSerialization(createFetchRequest(i), i);
        }
    }

    private void checkSerialization(AbstractRequest req) throws Exception {
        checkSerialization(req, Integer.valueOf(req.version()));
    }

    private void checkSerialization(AbstractRequestResponse req, Integer version) throws Exception {
        ByteBuffer buffer = ByteBuffer.allocate(req.sizeOf());
        req.writeTo(buffer);
        buffer.rewind();
        AbstractRequestResponse deserialized;
        if (version == null) {
            Method deserializer = req.getClass().getDeclaredMethod("parse", ByteBuffer.class);
            deserialized = (AbstractRequestResponse) deserializer.invoke(null, buffer);
        } else {
            Method deserializer = req.getClass().getDeclaredMethod("parse", ByteBuffer.class, Integer.TYPE);
            deserialized = (AbstractRequestResponse) deserializer.invoke(null, buffer, version);
        }
        assertEquals("The original and deserialized of " + req.getClass().getSimpleName() +
                "(version " + version + ") should be the same.", req, deserialized);
        assertEquals("The original and deserialized of " + req.getClass().getSimpleName() + " should have the same hashcode.",
                req.hashCode(), deserialized.hashCode());
    }

    @Test
    public void produceRequestToStringTest() {
        ProduceRequest request = createProduceRequest();
        assertEquals(1, request.partitionRecordsOrFail().size());
        assertTrue(request.toString().contains("partitionSizes"));

        request.clearPartitionRecords();
        try {
            request.partitionRecordsOrFail();
            fail("partitionRecordsOrFail should fail after clearPartitionRecords()");
        } catch (IllegalStateException e) {
            // OK
        }

        // `toString` should behave the same after `clearPartitionRecords`
        assertTrue(request.toString().contains("partitionSizes"));
    }

    @Test
    public void produceRequestGetErrorResponseTest() {
        ProduceRequest request = createProduceRequest();
        Set<TopicPartition> partitions = new HashSet<>(request.partitionRecordsOrFail().keySet());

        ProduceResponse errorResponse = (ProduceResponse) request.getErrorResponse(new NotEnoughReplicasException());
        assertEquals(partitions, errorResponse.responses().keySet());
        ProduceResponse.PartitionResponse partitionResponse = errorResponse.responses().values().iterator().next();
        assertEquals(Errors.NOT_ENOUGH_REPLICAS, partitionResponse.error);
        assertEquals(ProduceResponse.INVALID_OFFSET, partitionResponse.baseOffset);
        assertEquals(Record.NO_TIMESTAMP, partitionResponse.logAppendTime);

        request.clearPartitionRecords();

        // `getErrorResponse` should behave the same after `clearPartitionRecords`
        errorResponse = (ProduceResponse) request.getErrorResponse(new NotEnoughReplicasException());
        assertEquals(partitions, errorResponse.responses().keySet());
        partitionResponse = errorResponse.responses().values().iterator().next();
        assertEquals(Errors.NOT_ENOUGH_REPLICAS, partitionResponse.error);
        assertEquals(ProduceResponse.INVALID_OFFSET, partitionResponse.baseOffset);
        assertEquals(Record.NO_TIMESTAMP, partitionResponse.logAppendTime);
    }

    @Test
    public void produceResponseVersionTest() {
        Map<TopicPartition, ProduceResponse.PartitionResponse> responseData = new HashMap<>();
        responseData.put(new TopicPartition("test", 0), new ProduceResponse.PartitionResponse(Errors.NONE,
                10000, Record.NO_TIMESTAMP));
        ProduceResponse v0Response = new ProduceResponse(responseData);
        ProduceResponse v1Response = new ProduceResponse(responseData, 10, 1);
        ProduceResponse v2Response = new ProduceResponse(responseData, 10, 2);
        assertEquals("Throttle time must be zero", 0, v0Response.getThrottleTime());
        assertEquals("Throttle time must be 10", 10, v1Response.getThrottleTime());
        assertEquals("Throttle time must be 10", 10, v2Response.getThrottleTime());
        assertEquals("Should use schema version 0", ProtoUtils.responseSchema(ApiKeys.PRODUCE.id, 0), v0Response.toStruct().schema());
        assertEquals("Should use schema version 1", ProtoUtils.responseSchema(ApiKeys.PRODUCE.id, 1), v1Response.toStruct().schema());
        assertEquals("Should use schema version 2", ProtoUtils.responseSchema(ApiKeys.PRODUCE.id, 2), v2Response.toStruct().schema());
        assertEquals("Response data does not match", responseData, v0Response.responses());
        assertEquals("Response data does not match", responseData, v1Response.responses());
        assertEquals("Response data does not match", responseData, v2Response.responses());
    }

    @Test
    public void fetchResponseVersionTest() {
        LinkedHashMap<TopicPartition, FetchResponse.PartitionData> responseData = new LinkedHashMap<>();

        MemoryRecords records = MemoryRecords.readableRecords(ByteBuffer.allocate(10));
        responseData.put(new TopicPartition("test", 0), new FetchResponse.PartitionData(Errors.NONE.code(), 1000000, records));

        FetchResponse v0Response = new FetchResponse(0, responseData, 0);
        FetchResponse v1Response = new FetchResponse(1, responseData, 10);
        assertEquals("Throttle time must be zero", 0, v0Response.getThrottleTime());
        assertEquals("Throttle time must be 10", 10, v1Response.getThrottleTime());
        assertEquals("Should use schema version 0", ProtoUtils.responseSchema(ApiKeys.FETCH.id, 0), v0Response.toStruct().schema());
        assertEquals("Should use schema version 1", ProtoUtils.responseSchema(ApiKeys.FETCH.id, 1), v1Response.toStruct().schema());
        assertEquals("Response data does not match", responseData, v0Response.responseData());
        assertEquals("Response data does not match", responseData, v1Response.responseData());
    }

    @Test
    public void verifyFetchResponseFullWrite() throws Exception {
        FetchResponse fetchResponse = createFetchResponse();
        RequestHeader header = new RequestHeader(ApiKeys.FETCH.id, ProtoUtils.latestVersion(ApiKeys.FETCH.id),
                "client", 15);

        Send send = fetchResponse.toSend("1", header);
        ByteBufferChannel channel = new ByteBufferChannel(send.size());
        send.writeTo(channel);
        channel.close();

        ByteBuffer buf = channel.buf;

        // read the size
        int size = buf.getInt();
        assertTrue(size > 0);

        // read the header
        ResponseHeader responseHeader = ResponseHeader.parse(channel.buf);
        assertEquals(header.correlationId(), responseHeader.correlationId());

        // read the body
        Struct responseBody = ProtoUtils.responseSchema(ApiKeys.FETCH.id, header.apiVersion()).read(buf);
        FetchResponse parsedResponse = new FetchResponse(responseBody);
        assertEquals(parsedResponse, fetchResponse);

        assertEquals(size, responseHeader.sizeOf() + parsedResponse.sizeOf());
    }

    @Test
    public void testControlledShutdownResponse() {
        ControlledShutdownResponse response = createControlledShutdownResponse();
        ByteBuffer buffer = ByteBuffer.allocate(response.sizeOf());
        response.writeTo(buffer);
        buffer.rewind();
        ControlledShutdownResponse deserialized = ControlledShutdownResponse.parse(buffer);
        assertEquals(response.errorCode(), deserialized.errorCode());
        assertEquals(response.partitionsRemaining(), deserialized.partitionsRemaining());
    }

    @Test
    public void testRequestHeaderWithNullClientId() {
        RequestHeader header = new RequestHeader((short) 10, (short) 1, null, 10);
        ByteBuffer buffer = ByteBuffer.allocate(header.sizeOf());
        header.writeTo(buffer);
        buffer.rewind();
        RequestHeader deserialized = RequestHeader.parse(buffer);
        assertEquals(header.apiKey(), deserialized.apiKey());
        assertEquals(header.apiVersion(), deserialized.apiVersion());
        assertEquals(header.correlationId(), deserialized.correlationId());
        assertEquals("", deserialized.clientId()); // null is defaulted to ""
    }

    @Test(expected = UnsupportedVersionException.class)
    public void testCreateTopicRequestV0FailsIfValidateOnly() {
        createCreateTopicRequest(0, true);
    }

    private RequestHeader createRequestHeader() {
        return new RequestHeader((short) 10, (short) 1, "", 10);
    }

    private ResponseHeader createResponseHeader() {
        return new ResponseHeader(10);
    }

    private GroupCoordinatorRequest createGroupCoordinatorRequest() {
        return new GroupCoordinatorRequest.Builder("test-group").build();
    }

    private GroupCoordinatorResponse createGroupCoordinatorResponse() {
        return new GroupCoordinatorResponse(Errors.NONE.code(), new Node(10, "host1", 2014));
    }

    private FetchRequest createFetchRequest(int version) {
        LinkedHashMap<TopicPartition, FetchRequest.PartitionData> fetchData = new LinkedHashMap<>();
        fetchData.put(new TopicPartition("test1", 0), new FetchRequest.PartitionData(100, 1000000));
        fetchData.put(new TopicPartition("test2", 0), new FetchRequest.PartitionData(200, 1000000));
        return new FetchRequest.Builder(100, 100000, fetchData).setMaxBytes(1000).
                setVersion((short) version).build();
    }

    private FetchResponse createFetchResponse() {
        LinkedHashMap<TopicPartition, FetchResponse.PartitionData> responseData = new LinkedHashMap<>();
        MemoryRecords records = MemoryRecords.readableRecords(ByteBuffer.allocate(10));
        responseData.put(new TopicPartition("test", 0), new FetchResponse.PartitionData(Errors.NONE.code(), 1000000, records));
        return new FetchResponse(responseData, 25);
    }

    private HeartbeatRequest createHeartBeatRequest() {
        return new HeartbeatRequest.Builder("group1", 1, "consumer1").build();
    }

    private HeartbeatResponse createHeartBeatResponse() {
        return new HeartbeatResponse(Errors.NONE.code());
    }

    @SuppressWarnings("deprecation")
<<<<<<< HEAD
    private AbstractRequest createJoinGroupRequest(int version) {
=======
    private JoinGroupRequest createJoinGroupRequest(int version) {
>>>>>>> d7850a40
        ByteBuffer metadata = ByteBuffer.wrap(new byte[] {});
        List<JoinGroupRequest.ProtocolMetadata> protocols = new ArrayList<>();
        protocols.add(new JoinGroupRequest.ProtocolMetadata("consumer-range", metadata));
        if (version == 0) {
            return new JoinGroupRequest.Builder("group1", 30000, "consumer1", "consumer", protocols).
                    setVersion((short) version).build();
        } else {
            return new JoinGroupRequest.Builder("group1", 10000, "consumer1", "consumer", protocols).
                    setRebalanceTimeout(60000).build();
        }
    }

    private JoinGroupResponse createJoinGroupResponse() {
        Map<String, ByteBuffer> members = new HashMap<>();
        members.put("consumer1", ByteBuffer.wrap(new byte[]{}));
        members.put("consumer2", ByteBuffer.wrap(new byte[]{}));
        return new JoinGroupResponse(Errors.NONE.code(), 1, "range", "consumer1", "leader", members);
    }

    private ListGroupsRequest createListGroupsRequest() {
        return new ListGroupsRequest.Builder().build();
    }

    private ListGroupsResponse createListGroupsResponse() {
        List<ListGroupsResponse.Group> groups = Arrays.asList(new ListGroupsResponse.Group("test-group", "consumer"));
        return new ListGroupsResponse(Errors.NONE.code(), groups);
    }

    private DescribeGroupsRequest createDescribeGroupRequest() {
        return new DescribeGroupsRequest.Builder(singletonList("test-group")).build();
    }

    private DescribeGroupsResponse createDescribeGroupResponse() {
        String clientId = "consumer-1";
        String clientHost = "localhost";
        ByteBuffer empty = ByteBuffer.allocate(0);
        DescribeGroupsResponse.GroupMember member = new DescribeGroupsResponse.GroupMember("memberId",
                clientId, clientHost, empty, empty);
        DescribeGroupsResponse.GroupMetadata metadata = new DescribeGroupsResponse.GroupMetadata(Errors.NONE.code(),
                "STABLE", "consumer", "roundrobin", Arrays.asList(member));
        return new DescribeGroupsResponse(Collections.singletonMap("test-group", metadata));
    }

    private LeaveGroupRequest createLeaveGroupRequest() {
        return new LeaveGroupRequest.Builder("group1", "consumer1").build();
    }

    private LeaveGroupResponse createLeaveGroupResponse() {
        return new LeaveGroupResponse(Errors.NONE.code());
    }

    @SuppressWarnings("deprecation")
<<<<<<< HEAD
    private AbstractRequest createListOffsetRequest(int version) {
=======
    private ListOffsetRequest createListOffsetRequest(int version) {
>>>>>>> d7850a40
        if (version == 0) {
            Map<TopicPartition, ListOffsetRequest.PartitionData> offsetData = Collections.singletonMap(
                    new TopicPartition("test", 0),
                    new ListOffsetRequest.PartitionData(1000000L, 10));
            return new ListOffsetRequest.Builder().setOffsetData(offsetData).setVersion((short) version).build();
        } else if (version == 1) {
            Map<TopicPartition, Long> offsetData = Collections.singletonMap(
                    new TopicPartition("test", 0), 1000000L);
            return new ListOffsetRequest.Builder().setTargetTimes(offsetData).setVersion((short) version).build();
        } else {
            throw new IllegalArgumentException("Illegal ListOffsetRequest version " + version);
        }
    }

    @SuppressWarnings("deprecation")
<<<<<<< HEAD
    private AbstractRequestResponse createListOffsetResponse(int version) {
=======
    private ListOffsetResponse createListOffsetResponse(int version) {
>>>>>>> d7850a40
        if (version == 0) {
            Map<TopicPartition, ListOffsetResponse.PartitionData> responseData = new HashMap<>();
            responseData.put(new TopicPartition("test", 0), new ListOffsetResponse.PartitionData(Errors.NONE.code(), Arrays.asList(100L)));
            return new ListOffsetResponse(responseData);
        } else if (version == 1) {
            Map<TopicPartition, ListOffsetResponse.PartitionData> responseData = new HashMap<>();
            responseData.put(new TopicPartition("test", 0), new ListOffsetResponse.PartitionData(Errors.NONE.code(), 10000L, 100L));
            return new ListOffsetResponse(responseData, 1);
        } else {
            throw new IllegalArgumentException("Illegal ListOffsetResponse version " + version);
        }
    }

    private MetadataRequest createMetadataRequest(int version, List<String> topics) {
        return new MetadataRequest.Builder(topics).
                setVersion((short) version).
                build();
    }

    private MetadataResponse createMetadataResponse(int version) {
        Node node = new Node(1, "host1", 1001);
        List<Node> replicas = Arrays.asList(node);
        List<Node> isr = Arrays.asList(node);

        List<MetadataResponse.TopicMetadata> allTopicMetadata = new ArrayList<>();
        allTopicMetadata.add(new MetadataResponse.TopicMetadata(Errors.NONE, "__consumer_offsets", true,
                Arrays.asList(new MetadataResponse.PartitionMetadata(Errors.NONE, 1, node, replicas, isr))));
        allTopicMetadata.add(new MetadataResponse.TopicMetadata(Errors.LEADER_NOT_AVAILABLE, "topic2", false,
                Collections.<MetadataResponse.PartitionMetadata>emptyList()));

        return new MetadataResponse(Arrays.asList(node), null, MetadataResponse.NO_CONTROLLER_ID, allTopicMetadata, version);
    }

<<<<<<< HEAD
    @SuppressWarnings("deprecation")
    private AbstractRequest createOffsetCommitRequest(int version) {
=======
    private OffsetCommitRequest createOffsetCommitRequest(int version) {
>>>>>>> d7850a40
        Map<TopicPartition, OffsetCommitRequest.PartitionData> commitData = new HashMap<>();
        commitData.put(new TopicPartition("test", 0), new OffsetCommitRequest.PartitionData(100, ""));
        commitData.put(new TopicPartition("test", 1), new OffsetCommitRequest.PartitionData(200, null));
        return new OffsetCommitRequest.Builder("group1", commitData)
                .setGenerationId(100)
                .setMemberId("consumer1")
                .setRetentionTime(1000000)
                .setVersion((short) version)
                .build();
    }

    private OffsetCommitResponse createOffsetCommitResponse() {
        Map<TopicPartition, Short> responseData = new HashMap<>();
        responseData.put(new TopicPartition("test", 0), Errors.NONE.code());
        return new OffsetCommitResponse(responseData);
    }

    private OffsetFetchRequest createOffsetFetchRequest(int version) {
        return new OffsetFetchRequest.Builder("group1", singletonList(new TopicPartition("test11", 1)))
                .setVersion((short) version)
                .build();
    }

    private OffsetFetchResponse createOffsetFetchResponse() {
        Map<TopicPartition, OffsetFetchResponse.PartitionData> responseData = new HashMap<>();
        responseData.put(new TopicPartition("test", 0), new OffsetFetchResponse.PartitionData(100L, "", Errors.NONE));
        responseData.put(new TopicPartition("test", 1), new OffsetFetchResponse.PartitionData(100L, null, Errors.NONE));
        return new OffsetFetchResponse(Errors.NONE, responseData);
    }

    private ProduceRequest createProduceRequest() {
        Map<TopicPartition, MemoryRecords> produceData = new HashMap<>();
        produceData.put(new TopicPartition("test", 0), MemoryRecords.readableRecords(ByteBuffer.allocate(10)));
        return new ProduceRequest.Builder((short) 1, 5000, produceData).build();
    }

    private ProduceResponse createProduceResponse() {
        Map<TopicPartition, ProduceResponse.PartitionResponse> responseData = new HashMap<>();
        responseData.put(new TopicPartition("test", 0), new ProduceResponse.PartitionResponse(Errors.NONE,
                10000, Record.NO_TIMESTAMP));
        return new ProduceResponse(responseData, 0);
    }

    private StopReplicaRequest createStopReplicaRequest(boolean deletePartitions) {
        Set<TopicPartition> partitions = new HashSet<>(Arrays.asList(new TopicPartition("test", 0)));
        return new StopReplicaRequest.Builder(0, 1, deletePartitions, partitions).build();
    }

    private StopReplicaResponse createStopReplicaResponse() {
        Map<TopicPartition, Short> responses = new HashMap<>();
        responses.put(new TopicPartition("test", 0), Errors.NONE.code());
        return new StopReplicaResponse(Errors.NONE.code(), responses);
    }

    private ControlledShutdownRequest createControlledShutdownRequest() {
        return new ControlledShutdownRequest.Builder(10).build();
    }

    private ControlledShutdownResponse createControlledShutdownResponse() {
        HashSet<TopicPartition> topicPartitions = new HashSet<>(Arrays.asList(
                new TopicPartition("test2", 5),
                new TopicPartition("test1", 10)
        ));
        return new ControlledShutdownResponse(Errors.NONE.code(), topicPartitions);
    }

    private LeaderAndIsrRequest createLeaderAndIsrRequest() {
        Map<TopicPartition, PartitionState> partitionStates = new HashMap<>();
        List<Integer> isr = Arrays.asList(1, 2);
        List<Integer> replicas = Arrays.asList(1, 2, 3, 4);
        partitionStates.put(new TopicPartition("topic5", 105),
                new PartitionState(0, 2, 1, new ArrayList<>(isr), 2, new HashSet<>(replicas)));
        partitionStates.put(new TopicPartition("topic5", 1),
                new PartitionState(1, 1, 1, new ArrayList<>(isr), 2, new HashSet<>(replicas)));
        partitionStates.put(new TopicPartition("topic20", 1),
                new PartitionState(1, 0, 1, new ArrayList<>(isr), 2, new HashSet<>(replicas)));

        Set<Node> leaders = new HashSet<>(Arrays.asList(
                new Node(0, "test0", 1223),
                new Node(1, "test1", 1223)
        ));

        return new LeaderAndIsrRequest.Builder(1, 10, partitionStates, leaders).build();
    }

    private LeaderAndIsrResponse createLeaderAndIsrResponse() {
        Map<TopicPartition, Short> responses = new HashMap<>();
        responses.put(new TopicPartition("test", 0), Errors.NONE.code());
        return new LeaderAndIsrResponse(Errors.NONE.code(), responses);
    }

    private UpdateMetadataRequest createUpdateMetadataRequest(int version, String rack) {
        Map<TopicPartition, PartitionState> partitionStates = new HashMap<>();
        List<Integer> isr = Arrays.asList(1, 2);
        List<Integer> replicas = Arrays.asList(1, 2, 3, 4);
        partitionStates.put(new TopicPartition("topic5", 105),
                new PartitionState(0, 2, 1, new ArrayList<>(isr), 2, new HashSet<>(replicas)));
        partitionStates.put(new TopicPartition("topic5", 1),
                new PartitionState(1, 1, 1, new ArrayList<>(isr), 2, new HashSet<>(replicas)));
        partitionStates.put(new TopicPartition("topic20", 1),
                new PartitionState(1, 0, 1, new ArrayList<>(isr), 2, new HashSet<>(replicas)));

        SecurityProtocol plaintext = SecurityProtocol.PLAINTEXT;
        List<UpdateMetadataRequest.EndPoint> endPoints1 = new ArrayList<>();
        endPoints1.add(new UpdateMetadataRequest.EndPoint("host1", 1223, plaintext,
                ListenerName.forSecurityProtocol(plaintext)));

        List<UpdateMetadataRequest.EndPoint> endPoints2 = new ArrayList<>();
        endPoints2.add(new UpdateMetadataRequest.EndPoint("host1", 1244, plaintext,
                ListenerName.forSecurityProtocol(plaintext)));
        if (version > 0) {
            SecurityProtocol ssl = SecurityProtocol.SSL;
            endPoints2.add(new UpdateMetadataRequest.EndPoint("host2", 1234, ssl,
                    ListenerName.forSecurityProtocol(ssl)));
            endPoints2.add(new UpdateMetadataRequest.EndPoint("host2", 1334, ssl,
                    new ListenerName("CLIENT")));
        }

        Set<UpdateMetadataRequest.Broker> liveBrokers = new HashSet<>(Arrays.asList(
                new UpdateMetadataRequest.Broker(0, endPoints1, rack),
                new UpdateMetadataRequest.Broker(1, endPoints2, rack)
        ));
        return new UpdateMetadataRequest.Builder(1, 10, partitionStates, liveBrokers).
                setVersion((short) version).build();
    }

    private UpdateMetadataResponse createUpdateMetadataResponse() {
        return new UpdateMetadataResponse(Errors.NONE.code());
    }

    private SaslHandshakeRequest createSaslHandshakeRequest() {
        return new SaslHandshakeRequest("PLAIN");
    }

    private SaslHandshakeResponse createSaslHandshakeResponse() {
        return new SaslHandshakeResponse(Errors.NONE.code(), singletonList("GSSAPI"));
    }

    private ApiVersionsRequest createApiVersionRequest() {
        return new ApiVersionsRequest.Builder().build();
    }

    private ApiVersionsResponse createApiVersionResponse() {
        List<ApiVersionsResponse.ApiVersion> apiVersions = Arrays.asList(new ApiVersionsResponse.ApiVersion((short) 0, (short) 0, (short) 2));
        return new ApiVersionsResponse(Errors.NONE.code(), apiVersions);
    }

    private CreateTopicsRequest createCreateTopicRequest(int version) {
        return createCreateTopicRequest(version, version >= 1);
    }

    private CreateTopicsRequest createCreateTopicRequest(int version, boolean validateOnly) {
        CreateTopicsRequest.TopicDetails request1 = new CreateTopicsRequest.TopicDetails(3, (short) 5);

        Map<Integer, List<Integer>> replicaAssignments = new HashMap<>();
        replicaAssignments.put(1, Arrays.asList(1, 2, 3));
        replicaAssignments.put(2, Arrays.asList(2, 3, 4));

        Map<String, String> configs = new HashMap<>();
        configs.put("config1", "value1");

        CreateTopicsRequest.TopicDetails request2 = new CreateTopicsRequest.TopicDetails(replicaAssignments, configs);

        Map<String, CreateTopicsRequest.TopicDetails> request = new HashMap<>();
        request.put("my_t1", request1);
        request.put("my_t2", request2);
        return new CreateTopicsRequest.Builder(request, 0, validateOnly).setVersion((short) version).build();
    }

    private CreateTopicsResponse createCreateTopicResponse(int version) {
        Map<String, CreateTopicsResponse.Error> errors = new HashMap<>();
        errors.put("t1", new CreateTopicsResponse.Error(Errors.INVALID_TOPIC_EXCEPTION, null));
        errors.put("t2", new CreateTopicsResponse.Error(Errors.LEADER_NOT_AVAILABLE, "Leader with id 5 is not available."));
        return new CreateTopicsResponse(errors, (short) version);
    }

    private DeleteTopicsRequest createDeleteTopicsRequest() {
        return new DeleteTopicsRequest.Builder(new HashSet<>(Arrays.asList("my_t1", "my_t2")), 10000).
                build();
    }

    private DeleteTopicsResponse createDeleteTopicsResponse() {
        Map<String, Errors> errors = new HashMap<>();
        errors.put("t1", Errors.INVALID_TOPIC_EXCEPTION);
        errors.put("t2", Errors.TOPIC_AUTHORIZATION_FAILED);
        return new DeleteTopicsResponse(errors);
    }

    private static class ByteBufferChannel implements GatheringByteChannel {
        private final ByteBuffer buf;
        private boolean closed = false;

        private ByteBufferChannel(long size) {
            if (size > Integer.MAX_VALUE)
                throw new IllegalArgumentException("size should be not be greater than Integer.MAX_VALUE");
            this.buf = ByteBuffer.allocate((int) size);
        }

        @Override
        public long write(ByteBuffer[] srcs, int offset, int length) throws IOException {
            int position = buf.position();
            for (int i = 0; i < length; i++) {
                ByteBuffer src = srcs[i].duplicate();
                if (i == 0)
                    src.position(offset);
                buf.put(src);
            }
            return buf.position() - position;
        }

        @Override
        public long write(ByteBuffer[] srcs) throws IOException {
            return write(srcs, 0, srcs.length);
        }

        @Override
        public int write(ByteBuffer src) throws IOException {
            int position = buf.position();
            buf.put(src);
            return buf.position() - position;
        }

        @Override
        public boolean isOpen() {
            return !closed;
        }

        @Override
        public void close() throws IOException {
            buf.flip();
            closed = true;
        }
    }
}<|MERGE_RESOLUTION|>--- conflicted
+++ resolved
@@ -357,11 +357,7 @@
     }
 
     @SuppressWarnings("deprecation")
-<<<<<<< HEAD
-    private AbstractRequest createJoinGroupRequest(int version) {
-=======
     private JoinGroupRequest createJoinGroupRequest(int version) {
->>>>>>> d7850a40
         ByteBuffer metadata = ByteBuffer.wrap(new byte[] {});
         List<JoinGroupRequest.ProtocolMetadata> protocols = new ArrayList<>();
         protocols.add(new JoinGroupRequest.ProtocolMetadata("consumer-range", metadata));
@@ -414,11 +410,7 @@
     }
 
     @SuppressWarnings("deprecation")
-<<<<<<< HEAD
-    private AbstractRequest createListOffsetRequest(int version) {
-=======
     private ListOffsetRequest createListOffsetRequest(int version) {
->>>>>>> d7850a40
         if (version == 0) {
             Map<TopicPartition, ListOffsetRequest.PartitionData> offsetData = Collections.singletonMap(
                     new TopicPartition("test", 0),
@@ -434,11 +426,7 @@
     }
 
     @SuppressWarnings("deprecation")
-<<<<<<< HEAD
-    private AbstractRequestResponse createListOffsetResponse(int version) {
-=======
     private ListOffsetResponse createListOffsetResponse(int version) {
->>>>>>> d7850a40
         if (version == 0) {
             Map<TopicPartition, ListOffsetResponse.PartitionData> responseData = new HashMap<>();
             responseData.put(new TopicPartition("test", 0), new ListOffsetResponse.PartitionData(Errors.NONE.code(), Arrays.asList(100L)));
@@ -472,12 +460,7 @@
         return new MetadataResponse(Arrays.asList(node), null, MetadataResponse.NO_CONTROLLER_ID, allTopicMetadata, version);
     }
 
-<<<<<<< HEAD
-    @SuppressWarnings("deprecation")
-    private AbstractRequest createOffsetCommitRequest(int version) {
-=======
     private OffsetCommitRequest createOffsetCommitRequest(int version) {
->>>>>>> d7850a40
         Map<TopicPartition, OffsetCommitRequest.PartitionData> commitData = new HashMap<>();
         commitData.put(new TopicPartition("test", 0), new OffsetCommitRequest.PartitionData(100, ""));
         commitData.put(new TopicPartition("test", 1), new OffsetCommitRequest.PartitionData(200, null));
