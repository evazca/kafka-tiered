--- conflicted
+++ resolved
@@ -16,11 +16,8 @@
  */
 package org.apache.kafka.common.record;
 
-<<<<<<< HEAD
-=======
 import org.apache.kafka.common.utils.Time;
 import org.apache.kafka.common.utils.Utils;
->>>>>>> 8ee7b906
 import org.apache.kafka.test.TestUtils;
 import org.junit.Test;
 import org.junit.runner.RunWith;
@@ -34,13 +31,9 @@
 
 import static org.junit.Assert.assertEquals;
 import static org.junit.Assert.assertFalse;
-<<<<<<< HEAD
-import static org.junit.Assert.assertTrue;
-=======
 import static org.junit.Assert.assertNotNull;
 import static org.junit.Assert.assertTrue;
 import static org.junit.Assert.fail;
->>>>>>> 8ee7b906
 
 @RunWith(value = Parameterized.class)
 public class MemoryRecordsBuilderTest {
@@ -357,8 +350,6 @@
     }
 
     @Test
-<<<<<<< HEAD
-=======
     public void testAppendedChecksumConsistency() {
         ByteBuffer buffer = ByteBuffer.allocate(512);
         for (byte magic : Arrays.asList(RecordBatch.MAGIC_VALUE_V0, RecordBatch.MAGIC_VALUE_V1, RecordBatch.MAGIC_VALUE_V2)) {
@@ -375,7 +366,6 @@
     }
 
     @Test
->>>>>>> 8ee7b906
     public void testSmallWriteLimit() {
         // with a small write limit, we always allow at least one record to be added
 
@@ -383,17 +373,6 @@
         byte[] value = "bar".getBytes();
         int writeLimit = 0;
         ByteBuffer buffer = ByteBuffer.allocate(512);
-<<<<<<< HEAD
-        MemoryRecordsBuilder builder = new MemoryRecordsBuilder(buffer, Record.CURRENT_MAGIC_VALUE, compressionType,
-                TimestampType.CREATE_TIME, 0L, Record.NO_TIMESTAMP, writeLimit);
-
-        assertFalse(builder.isFull());
-        assertTrue(builder.hasRoomFor(key, value));
-        builder.append(0L, key, value);
-
-        assertTrue(builder.isFull());
-        assertFalse(builder.hasRoomFor(key, value));
-=======
         MemoryRecordsBuilder builder = new MemoryRecordsBuilder(buffer, RecordBatch.CURRENT_MAGIC_VALUE, compressionType,
                 TimestampType.CREATE_TIME, 0L, LegacyRecord.NO_TIMESTAMP, RecordBatch.NO_PRODUCER_ID, RecordBatch.NO_PRODUCER_EPOCH,
                 RecordBatch.NO_SEQUENCE, false, false, RecordBatch.NO_PARTITION_LEADER_EPOCH, writeLimit);
@@ -404,7 +383,6 @@
 
         assertTrue(builder.isFull());
         assertFalse(builder.hasRoomFor(0L, key, value, Record.EMPTY_HEADERS));
->>>>>>> 8ee7b906
 
         MemoryRecords memRecords = builder.build();
         List<Record> records = TestUtils.toList(memRecords.records());
