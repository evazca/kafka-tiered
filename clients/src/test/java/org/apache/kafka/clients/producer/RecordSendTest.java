/*
 * Licensed to the Apache Software Foundation (ASF) under one or more
 * contributor license agreements. See the NOTICE file distributed with
 * this work for additional information regarding copyright ownership.
 * The ASF licenses this file to You under the Apache License, Version 2.0
 * (the "License"); you may not use this file except in compliance with
 * the License. You may obtain a copy of the License at
 *
 *    http://www.apache.org/licenses/LICENSE-2.0
 *
 * Unless required by applicable law or agreed to in writing, software
 * distributed under the License is distributed on an "AS IS" BASIS,
 * WITHOUT WARRANTIES OR CONDITIONS OF ANY KIND, either express or implied.
 * See the License for the specific language governing permissions and
 * limitations under the License.
 */
package org.apache.kafka.clients.producer;

import static org.junit.Assert.assertEquals;
import static org.junit.Assert.assertFalse;
import static org.junit.Assert.assertTrue;
import static org.junit.Assert.fail;

import java.util.concurrent.ExecutionException;
import java.util.concurrent.TimeUnit;
import java.util.concurrent.TimeoutException;


import org.apache.kafka.clients.producer.internals.FutureRecordMetadata;
import org.apache.kafka.clients.producer.internals.ProduceRequestResult;
import org.apache.kafka.common.TopicPartition;
import org.apache.kafka.common.errors.CorruptRecordException;
import org.apache.kafka.common.record.RecordBatch;
import org.junit.Test;

public class RecordSendTest {

    private final TopicPartition topicPartition = new TopicPartition("test", 0);
    private final long baseOffset = 45;
    private final long relOffset = 5;

    /**
     * Test that waiting on a request that never completes times out
     */
    @Test
    public void testTimeout() throws Exception {
        ProduceRequestResult request = new ProduceRequestResult(topicPartition);
        FutureRecordMetadata future = new FutureRecordMetadata(request, relOffset,
                RecordBatch.NO_TIMESTAMP, 0L, 0, 0);
        assertFalse("Request is not completed", future.isDone());
        try {
            future.get(5, TimeUnit.MILLISECONDS);
            fail("Should have thrown exception.");
        } catch (TimeoutException e) { /* this is good */
        }

<<<<<<< HEAD
        request.set(baseOffset, Record.NO_TIMESTAMP, null);
=======
        request.set(baseOffset, RecordBatch.NO_TIMESTAMP, null);
>>>>>>> 8ee7b906
        request.done();
        assertTrue(future.isDone());
        assertEquals(baseOffset + relOffset, future.get().offset());
    }

    /**
     * Test that an asynchronous request will eventually throw the right exception
     */
    @Test(expected = ExecutionException.class)
    public void testError() throws Exception {
        FutureRecordMetadata future = new FutureRecordMetadata(asyncRequest(baseOffset, new CorruptRecordException(), 50L),
                relOffset, RecordBatch.NO_TIMESTAMP, 0L, 0, 0);
        future.get();
    }

    /**
     * Test that an asynchronous request will eventually return the right offset
     */
    @Test
    public void testBlocking() throws Exception {
        FutureRecordMetadata future = new FutureRecordMetadata(asyncRequest(baseOffset, null, 50L),
                relOffset, RecordBatch.NO_TIMESTAMP, 0L, 0, 0);
        assertEquals(baseOffset + relOffset, future.get().offset());
    }

    /* create a new request result that will be completed after the given timeout */
    public ProduceRequestResult asyncRequest(final long baseOffset, final RuntimeException error, final long timeout) {
        final ProduceRequestResult request = new ProduceRequestResult(topicPartition);
        Thread thread = new Thread() {
            public void run() {
                try {
                    sleep(timeout);
<<<<<<< HEAD
                    request.set(baseOffset, Record.NO_TIMESTAMP, error);
=======
                    request.set(baseOffset, RecordBatch.NO_TIMESTAMP, error);
>>>>>>> 8ee7b906
                    request.done();
                } catch (InterruptedException e) { }
            }
        };
        thread.start();
        return request;
    }

}<|MERGE_RESOLUTION|>--- conflicted
+++ resolved
@@ -54,11 +54,7 @@
         } catch (TimeoutException e) { /* this is good */
         }
 
-<<<<<<< HEAD
-        request.set(baseOffset, Record.NO_TIMESTAMP, null);
-=======
         request.set(baseOffset, RecordBatch.NO_TIMESTAMP, null);
->>>>>>> 8ee7b906
         request.done();
         assertTrue(future.isDone());
         assertEquals(baseOffset + relOffset, future.get().offset());
@@ -91,11 +87,7 @@
             public void run() {
                 try {
                     sleep(timeout);
-<<<<<<< HEAD
-                    request.set(baseOffset, Record.NO_TIMESTAMP, error);
-=======
                     request.set(baseOffset, RecordBatch.NO_TIMESTAMP, error);
->>>>>>> 8ee7b906
                     request.done();
                 } catch (InterruptedException e) { }
             }
