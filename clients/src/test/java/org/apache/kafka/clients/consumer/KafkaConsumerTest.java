--- conflicted
+++ resolved
@@ -366,11 +366,7 @@
         Cluster cluster = TestUtils.singletonCluster(topic, 1);
         Node node = cluster.nodes().get(0);
 
-<<<<<<< HEAD
-        Metadata metadata = new Metadata(0, Long.MAX_VALUE);
-=======
         Metadata metadata = createMetadata();
->>>>>>> 8ee7b906
         metadata.update(cluster, Collections.<String>emptySet(), time.milliseconds());
 
         MockClient client = new MockClient(time, metadata);
@@ -412,11 +408,7 @@
         Cluster cluster = TestUtils.singletonCluster(topic, 1);
         Node node = cluster.nodes().get(0);
 
-<<<<<<< HEAD
-        Metadata metadata = new Metadata(0, Long.MAX_VALUE);
-=======
         Metadata metadata = createMetadata();
->>>>>>> 8ee7b906
         metadata.update(cluster, Collections.<String>emptySet(), time.milliseconds());
 
         MockClient client = new MockClient(time, metadata);
@@ -458,11 +450,7 @@
         Cluster cluster = TestUtils.singletonCluster(topic, 1);
         Node node = cluster.nodes().get(0);
 
-<<<<<<< HEAD
-        Metadata metadata = new Metadata(0, Long.MAX_VALUE);
-=======
         Metadata metadata = createMetadata();
->>>>>>> 8ee7b906
         metadata.update(cluster, Collections.<String>emptySet(), time.milliseconds());
 
         MockClient client = new MockClient(time, metadata);
@@ -499,11 +487,7 @@
         Cluster cluster = TestUtils.singletonCluster(topic, 1);
         Node node = cluster.nodes().get(0);
 
-<<<<<<< HEAD
-        Metadata metadata = new Metadata(0, Long.MAX_VALUE);
-=======
         Metadata metadata = createMetadata();
->>>>>>> 8ee7b906
         metadata.update(cluster, Collections.<String>emptySet(), time.milliseconds());
 
         MockClient client = new MockClient(time, metadata);
@@ -554,11 +538,7 @@
         Cluster cluster = TestUtils.singletonCluster(topic, 1);
         Node node = cluster.nodes().get(0);
 
-<<<<<<< HEAD
-        Metadata metadata = new Metadata(0, Long.MAX_VALUE);
-=======
         Metadata metadata = createMetadata();
->>>>>>> 8ee7b906
         metadata.update(cluster, Collections.<String>emptySet(), time.milliseconds());
 
         MockClient client = new MockClient(time, metadata);
@@ -662,21 +642,11 @@
         Node coordinator = prepareRebalance(client, node, singleton(topic), assignor, singletonList(tp0), null);
         consumer.subscribe(Pattern.compile(topic), getConsumerRebalanceListener(consumer));
 
-<<<<<<< HEAD
-        client.prepareMetadataUpdate(cluster, Collections.<String>emptySet());
-
-=======
->>>>>>> 8ee7b906
         consumer.poll(0);
         assertEquals(singleton(topic), consumer.subscription());
 
         consumer.subscribe(Pattern.compile(otherTopic), getConsumerRebalanceListener(consumer));
 
-<<<<<<< HEAD
-        client.prepareMetadataUpdate(cluster, Collections.<String>emptySet());
-
-=======
->>>>>>> 8ee7b906
         prepareRebalance(client, node, singleton(otherTopic), assignor, singletonList(otherTopicPartition), coordinator);
         consumer.poll(0);
 
@@ -698,11 +668,7 @@
         Cluster cluster = TestUtils.singletonCluster(topic, 1);
         Node node = cluster.nodes().get(0);
 
-<<<<<<< HEAD
-        Metadata metadata = new Metadata(0, Long.MAX_VALUE);
-=======
         Metadata metadata = createMetadata();
->>>>>>> 8ee7b906
         metadata.update(cluster, Collections.<String>emptySet(), time.milliseconds());
 
         MockClient client = new MockClient(time, metadata);
@@ -758,11 +724,7 @@
         Cluster cluster = TestUtils.singletonCluster(topic, 1);
         final Node node = cluster.nodes().get(0);
 
-<<<<<<< HEAD
-        Metadata metadata = new Metadata(0, Long.MAX_VALUE);
-=======
         Metadata metadata = createMetadata();
->>>>>>> 8ee7b906
         metadata.update(cluster, Collections.<String>emptySet(), time.milliseconds());
 
         final MockClient client = new MockClient(time, metadata);
@@ -803,11 +765,7 @@
         Cluster cluster = TestUtils.singletonCluster(singletonMap(topic, 1));
         Node node = cluster.nodes().get(0);
 
-<<<<<<< HEAD
-        Metadata metadata = new Metadata(0, Long.MAX_VALUE);
-=======
         Metadata metadata = createMetadata();
->>>>>>> 8ee7b906
         metadata.update(cluster, Collections.<String>emptySet(), time.milliseconds());
 
         MockClient client = new MockClient(time, metadata);
@@ -856,11 +814,7 @@
         Cluster cluster = TestUtils.singletonCluster(tpCounts);
         Node node = cluster.nodes().get(0);
 
-<<<<<<< HEAD
-        Metadata metadata = new Metadata(0, Long.MAX_VALUE);
-=======
         Metadata metadata = createMetadata();
->>>>>>> 8ee7b906
         metadata.update(cluster, Collections.<String>emptySet(), time.milliseconds());
 
         MockClient client = new MockClient(time, metadata);
@@ -980,11 +934,7 @@
         Cluster cluster = TestUtils.singletonCluster(tpCounts);
         Node node = cluster.nodes().get(0);
 
-<<<<<<< HEAD
-        Metadata metadata = new Metadata(0, Long.MAX_VALUE);
-=======
         Metadata metadata = createMetadata();
->>>>>>> 8ee7b906
         metadata.update(cluster, Collections.<String>emptySet(), time.milliseconds());
 
         MockClient client = new MockClient(time, metadata);
@@ -1052,11 +1002,7 @@
         Cluster cluster = TestUtils.singletonCluster(tpCounts);
         Node node = cluster.nodes().get(0);
 
-<<<<<<< HEAD
-        Metadata metadata = new Metadata(0, Long.MAX_VALUE);
-=======
         Metadata metadata = createMetadata();
->>>>>>> 8ee7b906
         metadata.update(cluster, Collections.<String>emptySet(), time.milliseconds());
 
         MockClient client = new MockClient(time, metadata);
@@ -1121,11 +1067,7 @@
         Cluster cluster = TestUtils.singletonCluster(tpCounts);
         Node node = cluster.nodes().get(0);
 
-<<<<<<< HEAD
-        Metadata metadata = new Metadata(0, Long.MAX_VALUE);
-=======
         Metadata metadata = createMetadata();
->>>>>>> 8ee7b906
         metadata.update(cluster, Collections.<String>emptySet(), time.milliseconds());
 
         MockClient client = new MockClient(time, metadata);
@@ -1186,11 +1128,7 @@
         Cluster cluster = TestUtils.singletonCluster(topic, 2);
         Node node = cluster.nodes().get(0);
 
-<<<<<<< HEAD
-        Metadata metadata = new Metadata(0, Long.MAX_VALUE);
-=======
         Metadata metadata = createMetadata();
->>>>>>> 8ee7b906
         metadata.update(cluster, Collections.<String>emptySet(), time.milliseconds());
 
         MockClient client = new MockClient(time, metadata);
@@ -1201,11 +1139,7 @@
                 rebalanceTimeoutMs, sessionTimeoutMs, heartbeatIntervalMs, true, autoCommitIntervalMs);
 
         // lookup coordinator
-<<<<<<< HEAD
-        client.prepareResponseFrom(new GroupCoordinatorResponse(Errors.NONE.code(), node), node);
-=======
         client.prepareResponseFrom(new FindCoordinatorResponse(Errors.NONE, node), node);
->>>>>>> 8ee7b906
         Node coordinator = new Node(Integer.MAX_VALUE - node.id(), node.host(), node.port());
 
         // manual assignment
@@ -1224,13 +1158,6 @@
 
         client.prepareResponseFrom(offsetResponse(offsets, Errors.NONE), coordinator);
         assertEquals(0, consumer.committed(tp0).offset());
-<<<<<<< HEAD
-        assertEquals(0, consumer.committed(tp1).offset());
-
-        // fetch and verify consumer's position in the two partitions
-        client.prepareResponse(listOffsetsResponse(Collections.singletonMap(tp0, 3L), Errors.NONE.code()));
-        client.prepareResponse(listOffsetsResponse(Collections.singletonMap(tp1, 3L), Errors.NONE.code()));
-=======
 
         offsets.remove(tp0);
         offsets.put(tp1, 0L);
@@ -1242,7 +1169,6 @@
         offsetResponse.put(tp0, 3L);
         offsetResponse.put(tp1, 3L);
         client.prepareResponse(listOffsetsResponse(offsetResponse, Errors.NONE));
->>>>>>> 8ee7b906
         assertEquals(3L, consumer.position(tp0));
         assertEquals(3L, consumer.position(tp1));
 
@@ -1415,11 +1341,7 @@
         Cluster cluster = TestUtils.singletonCluster(topic, 1);
         Node node = cluster.nodes().get(0);
 
-<<<<<<< HEAD
-        Metadata metadata = new Metadata(0, Long.MAX_VALUE);
-=======
         Metadata metadata = createMetadata();
->>>>>>> 8ee7b906
         metadata.update(cluster, Collections.<String>emptySet(), time.milliseconds());
 
         MockClient client = new MockClient(time, metadata);
@@ -1695,17 +1617,12 @@
         ConsumerInterceptors<String, String> interceptors = null;
 
         Metrics metrics = new Metrics();
-<<<<<<< HEAD
-        SubscriptionState subscriptions = new SubscriptionState(autoResetStrategy);
-        ConsumerNetworkClient consumerClient = new ConsumerNetworkClient(client, metadata, time, retryBackoffMs, requestTimeoutMs);
-=======
         ConsumerMetrics metricsRegistry = new ConsumerMetrics(metricGroupPrefix);
 
         SubscriptionState subscriptions = new SubscriptionState(autoResetStrategy);
         LogContext loggerFactory = new LogContext();
         ConsumerNetworkClient consumerClient = new ConsumerNetworkClient(loggerFactory, client, metadata, time,
                 retryBackoffMs, requestTimeoutMs);
->>>>>>> 8ee7b906
         ConsumerCoordinator consumerCoordinator = new ConsumerCoordinator(
                 loggerFactory,
                 consumerClient,
