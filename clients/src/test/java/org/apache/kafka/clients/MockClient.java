/*
 * Licensed to the Apache Software Foundation (ASF) under one or more
 * contributor license agreements. See the NOTICE file distributed with
 * this work for additional information regarding copyright ownership.
 * The ASF licenses this file to You under the Apache License, Version 2.0
 * (the "License"); you may not use this file except in compliance with
 * the License. You may obtain a copy of the License at
 *
 *    http://www.apache.org/licenses/LICENSE-2.0
 *
 * Unless required by applicable law or agreed to in writing, software
 * distributed under the License is distributed on an "AS IS" BASIS,
 * WITHOUT WARRANTIES OR CONDITIONS OF ANY KIND, either express or implied.
 * See the License for the specific language governing permissions and
 * limitations under the License.
 */
package org.apache.kafka.clients;

import org.apache.kafka.common.Cluster;
import org.apache.kafka.common.Node;
import org.apache.kafka.common.errors.AuthenticationException;
import org.apache.kafka.common.errors.UnsupportedVersionException;
import org.apache.kafka.common.requests.AbstractRequest;
import org.apache.kafka.common.requests.AbstractResponse;
import org.apache.kafka.common.utils.Time;
import org.apache.kafka.test.TestCondition;
import org.apache.kafka.test.TestUtils;

import java.util.ArrayDeque;
import java.util.ArrayList;
import java.util.Collections;
import java.util.HashMap;
import java.util.HashSet;
import java.util.Iterator;
import java.util.List;
import java.util.Map;
import java.util.Queue;
import java.util.Set;
import java.util.concurrent.ConcurrentLinkedDeque;

/**
 * A mock network client for use testing code
 */
public class MockClient implements KafkaClient {
    public static final RequestMatcher ALWAYS_TRUE = new RequestMatcher() {
        @Override
        public boolean matches(AbstractRequest body) {
            return true;
        }
    };

    private static class FutureResponse {
        private final Node node;
        private final RequestMatcher requestMatcher;
        private final AbstractResponse responseBody;
        private final boolean disconnected;
        private final boolean isUnsupportedRequest;

        public FutureResponse(Node node,
                              RequestMatcher requestMatcher,
                              AbstractResponse responseBody,
                              boolean disconnected,
                              boolean isUnsupportedRequest) {
            this.node = node;
            this.requestMatcher = requestMatcher;
            this.responseBody = responseBody;
            this.disconnected = disconnected;
            this.isUnsupportedRequest = isUnsupportedRequest;
        }

    }

    private final Time time;
    private final Metadata metadata;
    private Set<String> unavailableTopics;
<<<<<<< HEAD
    private int correlation = 0;
=======
    private Cluster cluster;
>>>>>>> 8ee7b906
    private Node node = null;
    private final Set<String> ready = new HashSet<>();
    private final Map<Node, Long> blackedOut = new HashMap<>();
    // Use concurrent queue for requests so that requests may be queried from a different thread
    private final Queue<ClientRequest> requests = new ConcurrentLinkedDeque<>();
    // Use concurrent queue for responses so that responses may be updated during poll() from a different thread.
    private final Queue<ClientResponse> responses = new ConcurrentLinkedDeque<>();
    private final Queue<FutureResponse> futureResponses = new ArrayDeque<>();
    private final Queue<MetadataUpdate> metadataUpdates = new ArrayDeque<>();
    private volatile NodeApiVersions nodeApiVersions = NodeApiVersions.create();

    public MockClient(Time time) {
        this(time, null);
    }

    public MockClient(Time time, Metadata metadata) {
        this.time = time;
        this.metadata = metadata;
        this.unavailableTopics = Collections.emptySet();
    }

    @Override
    public boolean isReady(Node node, long now) {
        return ready.contains(node.idString());
    }

    @Override
    public boolean ready(Node node, long now) {
        if (isBlackedOut(node))
            return false;
        ready.add(node.idString());
        return true;
    }

    @Override
    public long connectionDelay(Node node, long now) {
        return 0;
    }

    public void blackout(Node node, long duration) {
        blackedOut.put(node, time.milliseconds() + duration);
    }

    private boolean isBlackedOut(Node node) {
        if (blackedOut.containsKey(node)) {
            long expiration = blackedOut.get(node);
            if (time.milliseconds() > expiration) {
                blackedOut.remove(node);
                return false;
            } else {
                return true;
            }
        }
        return false;
    }

    @Override
    public boolean connectionFailed(Node node) {
        return isBlackedOut(node);
    }

    @Override
    public AuthenticationException authenticationException(Node node) {
        return null;
    }

    @Override
    public void disconnect(String node) {
        long now = time.milliseconds();
        Iterator<ClientRequest> iter = requests.iterator();
        while (iter.hasNext()) {
            ClientRequest request = iter.next();
            if (request.destination().equals(node)) {
                short version = request.requestBuilder().latestAllowedVersion();
                responses.add(new ClientResponse(request.makeHeader(version), request.callback(), request.destination(),
                        request.createdTimeMs(), now, true, null, null));
                iter.remove();
            }
        }
        ready.remove(node);
    }

    @Override
    public void send(ClientRequest request, long now) {
        Iterator<FutureResponse> iterator = futureResponses.iterator();
        while (iterator.hasNext()) {
            FutureResponse futureResp = iterator.next();
            if (futureResp.node != null && !request.destination().equals(futureResp.node.idString()))
                continue;
<<<<<<< HEAD
            request.requestBuilder().setVersion(nodeApiVersions.usableVersion(
                    request.requestBuilder().apiKey()));
            AbstractRequest abstractRequest = request.requestBuilder().build();
=======

            AbstractRequest.Builder<?> builder = request.requestBuilder();
            short version = nodeApiVersions.latestUsableVersion(request.apiKey(), builder.oldestAllowedVersion(),
                    builder.latestAllowedVersion());
            AbstractRequest abstractRequest = request.requestBuilder().build(version);
>>>>>>> 8ee7b906
            if (!futureResp.requestMatcher.matches(abstractRequest))
                throw new IllegalStateException("Request matcher did not match next-in-line request " + abstractRequest);

            UnsupportedVersionException unsupportedVersionException = null;
            if (futureResp.isUnsupportedRequest)
                unsupportedVersionException = new UnsupportedVersionException("Api " +
                        request.apiKey() + " with version " + version);

            ClientResponse resp = new ClientResponse(request.makeHeader(version), request.callback(), request.destination(),
                    request.createdTimeMs(), time.milliseconds(), futureResp.disconnected,
                    unsupportedVersionException, futureResp.responseBody);
            responses.add(resp);
            iterator.remove();
            return;
        }

        this.requests.add(request);
    }

    @Override
    public List<ClientResponse> poll(long timeoutMs, long now) {
        List<ClientResponse> copy = new ArrayList<>(this.responses);

        if (metadata != null && metadata.updateRequested()) {
            MetadataUpdate metadataUpdate = metadataUpdates.poll();
<<<<<<< HEAD
=======
            if (cluster != null)
                metadata.update(cluster, this.unavailableTopics, time.milliseconds());
>>>>>>> 8ee7b906
            if (metadataUpdate == null)
                metadata.update(metadata.fetch(), this.unavailableTopics, time.milliseconds());
            else {
                this.unavailableTopics = metadataUpdate.unavailableTopics;
                metadata.update(metadataUpdate.cluster, metadataUpdate.unavailableTopics, time.milliseconds());
            }
        }

        ClientResponse response;
        while ((response = this.responses.poll()) != null) {
            response.onComplete();
        }

        return copy;
    }

    public Queue<ClientRequest> requests() {
        return this.requests;
    }

    public void respond(AbstractResponse response) {
        respond(response, false);
    }

    public void respond(RequestMatcher matcher, AbstractResponse response) {
        ClientRequest nextRequest = requests.peek();
        if (nextRequest == null)
            throw new IllegalStateException("No current requests queued");

        AbstractRequest request = nextRequest.requestBuilder().build();
        if (!matcher.matches(request))
            throw new IllegalStateException("Request matcher did not match next-in-line request " + request);

        respond(response);
    }

    // Utility method to enable out of order responses
    public void respondToRequest(ClientRequest clientRequest, AbstractResponse response) {
        AbstractRequest request = clientRequest.requestBuilder().build();
        requests.remove(clientRequest);
        short version = clientRequest.requestBuilder().latestAllowedVersion();
        responses.add(new ClientResponse(clientRequest.makeHeader(version), clientRequest.callback(), clientRequest.destination(),
                clientRequest.createdTimeMs(), time.milliseconds(), false, null, response));
    }


    public void respond(AbstractResponse response, boolean disconnected) {
        ClientRequest request = requests.remove();
        short version = request.requestBuilder().latestAllowedVersion();
        responses.add(new ClientResponse(request.makeHeader(version), request.callback(), request.destination(),
                request.createdTimeMs(), time.milliseconds(), disconnected, null, response));
    }

    public void respondFrom(AbstractResponse response, Node node) {
        respondFrom(response, node, false);
    }

    public void respondFrom(AbstractResponse response, Node node, boolean disconnected) {
        Iterator<ClientRequest> iterator = requests.iterator();
        while (iterator.hasNext()) {
            ClientRequest request = iterator.next();
            if (request.destination().equals(node.idString())) {
                iterator.remove();
                short version = request.requestBuilder().latestAllowedVersion();
                responses.add(new ClientResponse(request.makeHeader(version), request.callback(), request.destination(),
                        request.createdTimeMs(), time.milliseconds(), disconnected, null, response));
                return;
            }
        }
        throw new IllegalArgumentException("No requests available to node " + node);
    }

    public void prepareResponse(AbstractResponse response) {
        prepareResponse(ALWAYS_TRUE, response, false);
    }

    public void prepareResponseFrom(AbstractResponse response, Node node) {
        prepareResponseFrom(ALWAYS_TRUE, response, node, false, false);
    }

    /**
     * Prepare a response for a request matching the provided matcher. If the matcher does not
     * match, {@link KafkaClient#send(ClientRequest, long)} will throw IllegalStateException
     * @param matcher The matcher to apply
     * @param response The response body
     */
    public void prepareResponse(RequestMatcher matcher, AbstractResponse response) {
        prepareResponse(matcher, response, false);
    }

    public void prepareResponseFrom(RequestMatcher matcher, AbstractResponse response, Node node) {
        prepareResponseFrom(matcher, response, node, false, false);
    }

    public void prepareResponse(AbstractResponse response, boolean disconnected) {
        prepareResponse(ALWAYS_TRUE, response, disconnected);
    }

    public void prepareResponseFrom(AbstractResponse response, Node node, boolean disconnected) {
        prepareResponseFrom(ALWAYS_TRUE, response, node, disconnected, false);
    }

    /**
     * Prepare a response for a request matching the provided matcher. If the matcher does not
     * match, {@link KafkaClient#send(ClientRequest, long)} will throw IllegalStateException.
     * @param matcher The request matcher to apply
     * @param response The response body
     * @param disconnected Whether the request was disconnected
     */
    public void prepareResponse(RequestMatcher matcher, AbstractResponse response, boolean disconnected) {
        prepareResponseFrom(matcher, response, null, disconnected, false);
    }

    /**
     * Raise an unsupported version error on the next request if it matches the given matcher.
     * If the matcher does not match, {@link KafkaClient#send(ClientRequest, long)} will throw IllegalStateException.
     * @param matcher The request matcher to apply
     */
    public void prepareUnsupportedVersionResponse(RequestMatcher matcher) {
        prepareResponseFrom(matcher, null, null, false, true);
    }

    private void prepareResponseFrom(RequestMatcher matcher,
                                     AbstractResponse response,
                                     Node node,
                                     boolean disconnected,
                                     boolean isUnsupportedVersion) {
        futureResponses.add(new FutureResponse(node, matcher, response, disconnected, isUnsupportedVersion));
    }

    public void waitForRequests(final int minRequests, long maxWaitMs) throws InterruptedException {
        TestUtils.waitForCondition(new TestCondition() {
            @Override
            public boolean conditionMet() {
                return requests.size() >= minRequests;
            }
        }, maxWaitMs, "Expected requests have not been sent");
    }

    public void reset() {
        ready.clear();
        blackedOut.clear();
        requests.clear();
        responses.clear();
        futureResponses.clear();
        metadataUpdates.clear();
    }

    public void prepareMetadataUpdate(Cluster cluster, Set<String> unavailableTopics) {
        metadataUpdates.add(new MetadataUpdate(cluster, unavailableTopics));
    }

    public void setNode(Node node) {
        this.node = node;
    }

    public void cluster(Cluster cluster) {
        this.cluster = cluster;
    }

    @Override
    public int inFlightRequestCount() {
        return requests.size();
    }

    @Override
    public boolean hasInFlightRequests() {
        return !requests.isEmpty();
    }

    @Override
    public int inFlightRequestCount(String node) {
        int result = 0;
        for (ClientRequest req : requests) {
            if (req.destination().equals(node))
                ++result;
        }
        return result;
    }

    @Override
    public boolean hasInFlightRequests(String node) {
        return inFlightRequestCount(node) > 0;
    }

    @Override
    public boolean hasReadyNodes() {
        return !ready.isEmpty();
    }

    @Override
    public ClientRequest newClientRequest(String nodeId, AbstractRequest.Builder<?> requestBuilder, long createdTimeMs,
                                          boolean expectResponse) {
        return newClientRequest(nodeId, requestBuilder, createdTimeMs, expectResponse, null);
    }

    @Override
    public ClientRequest newClientRequest(String nodeId, AbstractRequest.Builder<?> requestBuilder, long createdTimeMs,
                                          boolean expectResponse, RequestCompletionHandler callback) {
        return new ClientRequest(nodeId, requestBuilder, 0, "mockClientId", createdTimeMs,
                expectResponse, callback);
    }

    @Override
    public void wakeup() {
    }

    @Override
    public void close() {
    }

    @Override
    public void close(String node) {
        ready.remove(node);
    }

    @Override
    public Node leastLoadedNode(long now) {
        return this.node;
    }

    /**
     * The RequestMatcher provides a way to match a particular request to a response prepared
     * through {@link #prepareResponse(RequestMatcher, AbstractResponse)}. Basically this allows testers
     * to inspect the request body for the type of the request or for specific fields that should be set,
     * and to fail the test if it doesn't match.
     */
    public interface RequestMatcher {
        boolean matches(AbstractRequest body);
    }

    public void setNodeApiVersions(NodeApiVersions nodeApiVersions) {
        this.nodeApiVersions = nodeApiVersions;
    }

    private static class MetadataUpdate {
        final Cluster cluster;
        final Set<String> unavailableTopics;
        MetadataUpdate(Cluster cluster, Set<String> unavailableTopics) {
            this.cluster = cluster;
            this.unavailableTopics = unavailableTopics;
        }
    }
}<|MERGE_RESOLUTION|>--- conflicted
+++ resolved
@@ -73,11 +73,7 @@
     private final Time time;
     private final Metadata metadata;
     private Set<String> unavailableTopics;
-<<<<<<< HEAD
-    private int correlation = 0;
-=======
     private Cluster cluster;
->>>>>>> 8ee7b906
     private Node node = null;
     private final Set<String> ready = new HashSet<>();
     private final Map<Node, Long> blackedOut = new HashMap<>();
@@ -167,17 +163,11 @@
             FutureResponse futureResp = iterator.next();
             if (futureResp.node != null && !request.destination().equals(futureResp.node.idString()))
                 continue;
-<<<<<<< HEAD
-            request.requestBuilder().setVersion(nodeApiVersions.usableVersion(
-                    request.requestBuilder().apiKey()));
-            AbstractRequest abstractRequest = request.requestBuilder().build();
-=======
 
             AbstractRequest.Builder<?> builder = request.requestBuilder();
             short version = nodeApiVersions.latestUsableVersion(request.apiKey(), builder.oldestAllowedVersion(),
                     builder.latestAllowedVersion());
             AbstractRequest abstractRequest = request.requestBuilder().build(version);
->>>>>>> 8ee7b906
             if (!futureResp.requestMatcher.matches(abstractRequest))
                 throw new IllegalStateException("Request matcher did not match next-in-line request " + abstractRequest);
 
@@ -203,11 +193,8 @@
 
         if (metadata != null && metadata.updateRequested()) {
             MetadataUpdate metadataUpdate = metadataUpdates.poll();
-<<<<<<< HEAD
-=======
             if (cluster != null)
                 metadata.update(cluster, this.unavailableTopics, time.milliseconds());
->>>>>>> 8ee7b906
             if (metadataUpdate == null)
                 metadata.update(metadata.fetch(), this.unavailableTopics, time.milliseconds());
             else {
