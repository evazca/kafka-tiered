/**
 * Licensed to the Apache Software Foundation (ASF) under one or more
 * contributor license agreements.  See the NOTICE file distributed with
 * this work for additional information regarding copyright ownership.
 * The ASF licenses this file to You under the Apache License, Version 2.0
 * (the "License"); you may not use this file except in compliance with
 * the License.  You may obtain a copy of the License at
 *
 *    http://www.apache.org/licenses/LICENSE-2.0
 *
 * Unless required by applicable law or agreed to in writing, software
 * distributed under the License is distributed on an "AS IS" BASIS,
 * WITHOUT WARRANTIES OR CONDITIONS OF ANY KIND, either express or implied.
 * See the License for the specific language governing permissions and
 * limitations under the License.
 */
package org.apache.kafka.clients;

import org.apache.kafka.common.Cluster;
import org.apache.kafka.common.Node;
import org.apache.kafka.common.requests.AbstractRequest;
import org.apache.kafka.common.requests.AbstractResponse;
import org.apache.kafka.common.utils.Time;
import org.apache.kafka.test.TestCondition;
import org.apache.kafka.test.TestUtils;

import java.util.ArrayDeque;
import java.util.ArrayList;
import java.util.Collections;
import java.util.HashMap;
import java.util.HashSet;
import java.util.Iterator;
import java.util.List;
import java.util.Map;
import java.util.Queue;
import java.util.Set;
<<<<<<< HEAD

import org.apache.kafka.common.Cluster;
import org.apache.kafka.common.Node;
import org.apache.kafka.common.protocol.ApiKeys;
import org.apache.kafka.common.protocol.types.Struct;
import org.apache.kafka.common.requests.RequestHeader;
import org.apache.kafka.common.utils.Time;
=======
import java.util.concurrent.ConcurrentLinkedDeque;
>>>>>>> d7850a40

/**
 * A mock network client for use testing code
 */
public class MockClient implements KafkaClient {
    public static final RequestMatcher ALWAYS_TRUE = new RequestMatcher() {
        @Override
        public boolean matches(AbstractRequest body) {
            return true;
        }
    };

    private class FutureResponse {
        public final AbstractResponse responseBody;
        public final boolean disconnected;
        public final RequestMatcher requestMatcher;
        public Node node;

        public FutureResponse(AbstractResponse responseBody, boolean disconnected, RequestMatcher requestMatcher, Node node) {
            this.responseBody = responseBody;
            this.disconnected = disconnected;
            this.requestMatcher = requestMatcher;
            this.node = node;
        }

    }

    private final Time time;
    private final Metadata metadata;
<<<<<<< HEAD
=======
    private Set<String> unavailableTopics;
>>>>>>> d7850a40
    private int correlation = 0;
    private Node node = null;
    private final Set<String> ready = new HashSet<>();
    private final Map<Node, Long> blackedOut = new HashMap<>();
    // Use concurrent queue for requests so that requests may be queried from a different thread
    private final Queue<ClientRequest> requests = new ConcurrentLinkedDeque<>();
    // Use concurrent queue for responses so that responses may be updated during poll() from a different thread.
    private final Queue<ClientResponse> responses = new ConcurrentLinkedDeque<>();
    private final Queue<FutureResponse> futureResponses = new ArrayDeque<>();
<<<<<<< HEAD
    private final Queue<Cluster> metadataUpdates = new ArrayDeque<>();
=======
    private final Queue<MetadataUpdate> metadataUpdates = new ArrayDeque<>();
    private volatile NodeApiVersions nodeApiVersions = NodeApiVersions.create();
>>>>>>> d7850a40

    public MockClient(Time time) {
        this(time, null);
    }

    public MockClient(Time time, Metadata metadata) {
        this.time = time;
<<<<<<< HEAD
        this.metadata = null;
    }

    public MockClient(Time time, Metadata metadata) {
        this.time = time;
        this.metadata = metadata;
=======
        this.metadata = metadata;
        this.unavailableTopics = Collections.emptySet();
>>>>>>> d7850a40
    }

    @Override
    public boolean isReady(Node node, long now) {
        return ready.contains(node.idString());
    }

    @Override
    public boolean ready(Node node, long now) {
        if (isBlackedOut(node))
            return false;
        ready.add(node.idString());
        return true;
    }

    @Override
    public long connectionDelay(Node node, long now) {
        return 0;
    }

    public void blackout(Node node, long duration) {
        blackedOut.put(node, time.milliseconds() + duration);
    }

    private boolean isBlackedOut(Node node) {
        if (blackedOut.containsKey(node)) {
            long expiration = blackedOut.get(node);
            if (time.milliseconds() > expiration) {
                blackedOut.remove(node);
                return false;
            } else {
                return true;
            }
        }
        return false;
    }

    @Override
    public boolean connectionFailed(Node node) {
        return isBlackedOut(node);
    }

    public void disconnect(String node) {
        long now = time.milliseconds();
        Iterator<ClientRequest> iter = requests.iterator();
        while (iter.hasNext()) {
            ClientRequest request = iter.next();
            if (request.destination().equals(node)) {
                responses.add(new ClientResponse(request.makeHeader(), request.callback(), request.destination(),
                        request.createdTimeMs(), now, true, null, null));
                iter.remove();
            }
        }
        ready.remove(node);
    }

    @Override
    public void send(ClientRequest request, long now) {
        Iterator<FutureResponse> iterator = futureResponses.iterator();
        while (iterator.hasNext()) {
            FutureResponse futureResp = iterator.next();
            if (futureResp.node != null && !request.destination().equals(futureResp.node.idString()))
                continue;
            request.requestBuilder().setVersion(nodeApiVersions.usableVersion(
                    request.requestBuilder().apiKey()));
            AbstractRequest abstractRequest = request.requestBuilder().build();
            if (!futureResp.requestMatcher.matches(abstractRequest))
                throw new IllegalStateException("Next in line response did not match expected request");

            ClientResponse resp = new ClientResponse(request.makeHeader(), request.callback(), request.destination(),
                    request.createdTimeMs(), time.milliseconds(), futureResp.disconnected, null, futureResp.responseBody);
            responses.add(resp);
            iterator.remove();
            return;
        }

        this.requests.add(request);
    }

    @Override
    public List<ClientResponse> poll(long timeoutMs, long now) {
        List<ClientResponse> copy = new ArrayList<>(this.responses);

        if (metadata != null && metadata.updateRequested()) {
<<<<<<< HEAD
            Cluster cluster = metadataUpdates.poll();
            if (cluster == null)
                metadata.update(metadata.fetch(), time.milliseconds());
            else
                metadata.update(cluster, time.milliseconds());
=======
            MetadataUpdate metadataUpdate = metadataUpdates.poll();
            if (metadataUpdate == null)
                metadata.update(metadata.fetch(), this.unavailableTopics, time.milliseconds());
            else {
                this.unavailableTopics = metadataUpdate.unavailableTopics;
                metadata.update(metadataUpdate.cluster, metadataUpdate.unavailableTopics, time.milliseconds());
            }
>>>>>>> d7850a40
        }

        while (!this.responses.isEmpty()) {
            ClientResponse response = this.responses.poll();
            response.onComplete();
        }

        return copy;
    }

    public Queue<ClientRequest> requests() {
        return this.requests;
    }

    public void respond(AbstractResponse response) {
        respond(response, false);
    }

    public void respond(AbstractResponse response, boolean disconnected) {
        ClientRequest request = requests.remove();
        responses.add(new ClientResponse(request.makeHeader(), request.callback(), request.destination(),
                request.createdTimeMs(), time.milliseconds(), disconnected, null, response));
    }

    public void respondFrom(AbstractResponse response, Node node) {
        respondFrom(response, node, false);
    }

    public void respondFrom(AbstractResponse response, Node node, boolean disconnected) {
        Iterator<ClientRequest> iterator = requests.iterator();
        while (iterator.hasNext()) {
            ClientRequest request = iterator.next();
            if (request.destination().equals(node.idString())) {
                iterator.remove();
                responses.add(new ClientResponse(request.makeHeader(), request.callback(), request.destination(),
                        request.createdTimeMs(), time.milliseconds(), disconnected, null, response));
                return;
            }
        }
        throw new IllegalArgumentException("No requests available to node " + node);
    }

    public void prepareResponse(AbstractResponse response) {
        prepareResponse(ALWAYS_TRUE, response, false);
    }

    public void prepareResponseFrom(AbstractResponse response, Node node) {
        prepareResponseFrom(ALWAYS_TRUE, response, node, false);
    }

    /**
     * Prepare a response for a request matching the provided matcher. If the matcher does not
     * match, {@link KafkaClient#send(ClientRequest, long)} will throw IllegalStateException
     * @param matcher The matcher to apply
     * @param response The response body
     */
    public void prepareResponse(RequestMatcher matcher, AbstractResponse response) {
        prepareResponse(matcher, response, false);
    }

    public void prepareResponseFrom(RequestMatcher matcher, AbstractResponse response, Node node) {
        prepareResponseFrom(matcher, response, node, false);
    }

    public void prepareResponse(AbstractResponse response, boolean disconnected) {
        prepareResponse(ALWAYS_TRUE, response, disconnected);
    }

    public void prepareResponseFrom(AbstractResponse response, Node node, boolean disconnected) {
        prepareResponseFrom(ALWAYS_TRUE, response, node, disconnected);
    }

    /**
     * Prepare a response for a request matching the provided matcher. If the matcher does not
     * match, {@link KafkaClient#send(ClientRequest, long)} will throw IllegalStateException
     * @param matcher The matcher to apply
     * @param response The response body
     * @param disconnected Whether the request was disconnected
     */
    public void prepareResponse(RequestMatcher matcher, AbstractResponse response, boolean disconnected) {
        prepareResponseFrom(matcher, response, null, disconnected);
    }

    public void prepareResponseFrom(RequestMatcher matcher, AbstractResponse response, Node node, boolean disconnected) {
        futureResponses.add(new FutureResponse(response, disconnected, matcher, node));
    }

    public void waitForRequests(final int minRequests, long maxWaitMs) throws InterruptedException {
        TestUtils.waitForCondition(new TestCondition() {
            @Override
            public boolean conditionMet() {
                return requests.size() >= minRequests;
            }
        }, maxWaitMs, "Expected requests have not been sent");
    }

    public void reset() {
        ready.clear();
        blackedOut.clear();
        requests.clear();
        responses.clear();
        futureResponses.clear();
        metadataUpdates.clear();
    }

    public void prepareMetadataUpdate(Cluster cluster, Set<String> unavailableTopics) {
        metadataUpdates.add(new MetadataUpdate(cluster, unavailableTopics));
    }

    public void reset() {
        ready.clear();
        blackedOut.clear();
        requests.clear();
        responses.clear();
        futureResponses.clear();
        metadataUpdates.clear();
    }

    public void prepareMetadataUpdate(Cluster cluster) {
        metadataUpdates.add(cluster);
    }

    public void setNode(Node node) {
        this.node = node;
    }

    @Override
    public int inFlightRequestCount() {
        return requests.size();
    }

    @Override
    public int inFlightRequestCount(String node) {
        return requests.size();
    }

    @Override
    public ClientRequest newClientRequest(String nodeId, AbstractRequest.Builder<?> requestBuilder, long createdTimeMs,
                                          boolean expectResponse) {
        return newClientRequest(nodeId, requestBuilder, createdTimeMs, expectResponse, null);
    }

    @Override
    public ClientRequest newClientRequest(String nodeId, AbstractRequest.Builder<?> requestBuilder, long createdTimeMs,
                                          boolean expectResponse, RequestCompletionHandler callback) {
        return new ClientRequest(nodeId, requestBuilder, 0, "mockClientId", createdTimeMs,
                expectResponse, callback);
    }

    @Override
    public void wakeup() {
    }

    @Override
    public void close() {
    }

    @Override
    public void close(String node) {
        ready.remove(node);
    }

    @Override
    public Node leastLoadedNode(long now) {
        return this.node;
    }

    /**
     * The RequestMatcher provides a way to match a particular request to a response prepared
     * through {@link #prepareResponse(RequestMatcher, AbstractResponse)}. Basically this allows testers
     * to inspect the request body for the type of the request or for specific fields that should be set,
     * and to fail the test if it doesn't match.
     */
    public interface RequestMatcher {
        boolean matches(AbstractRequest body);
    }

    public void setNodeApiVersions(NodeApiVersions nodeApiVersions) {
        this.nodeApiVersions = nodeApiVersions;
    }

    private static class MetadataUpdate {
        final Cluster cluster;
        final Set<String> unavailableTopics;
        MetadataUpdate(Cluster cluster, Set<String> unavailableTopics) {
            this.cluster = cluster;
            this.unavailableTopics = unavailableTopics;
        }
    }
}<|MERGE_RESOLUTION|>--- conflicted
+++ resolved
@@ -34,17 +34,7 @@
 import java.util.Map;
 import java.util.Queue;
 import java.util.Set;
-<<<<<<< HEAD
-
-import org.apache.kafka.common.Cluster;
-import org.apache.kafka.common.Node;
-import org.apache.kafka.common.protocol.ApiKeys;
-import org.apache.kafka.common.protocol.types.Struct;
-import org.apache.kafka.common.requests.RequestHeader;
-import org.apache.kafka.common.utils.Time;
-=======
 import java.util.concurrent.ConcurrentLinkedDeque;
->>>>>>> d7850a40
 
 /**
  * A mock network client for use testing code
@@ -74,10 +64,7 @@
 
     private final Time time;
     private final Metadata metadata;
-<<<<<<< HEAD
-=======
     private Set<String> unavailableTopics;
->>>>>>> d7850a40
     private int correlation = 0;
     private Node node = null;
     private final Set<String> ready = new HashSet<>();
@@ -87,30 +74,17 @@
     // Use concurrent queue for responses so that responses may be updated during poll() from a different thread.
     private final Queue<ClientResponse> responses = new ConcurrentLinkedDeque<>();
     private final Queue<FutureResponse> futureResponses = new ArrayDeque<>();
-<<<<<<< HEAD
-    private final Queue<Cluster> metadataUpdates = new ArrayDeque<>();
-=======
     private final Queue<MetadataUpdate> metadataUpdates = new ArrayDeque<>();
     private volatile NodeApiVersions nodeApiVersions = NodeApiVersions.create();
->>>>>>> d7850a40
 
     public MockClient(Time time) {
         this(time, null);
-    }
-
-    public MockClient(Time time, Metadata metadata) {
-        this.time = time;
-<<<<<<< HEAD
-        this.metadata = null;
     }
 
     public MockClient(Time time, Metadata metadata) {
         this.time = time;
         this.metadata = metadata;
-=======
-        this.metadata = metadata;
         this.unavailableTopics = Collections.emptySet();
->>>>>>> d7850a40
     }
 
     @Override
@@ -195,13 +169,6 @@
         List<ClientResponse> copy = new ArrayList<>(this.responses);
 
         if (metadata != null && metadata.updateRequested()) {
-<<<<<<< HEAD
-            Cluster cluster = metadataUpdates.poll();
-            if (cluster == null)
-                metadata.update(metadata.fetch(), time.milliseconds());
-            else
-                metadata.update(cluster, time.milliseconds());
-=======
             MetadataUpdate metadataUpdate = metadataUpdates.poll();
             if (metadataUpdate == null)
                 metadata.update(metadata.fetch(), this.unavailableTopics, time.milliseconds());
@@ -209,7 +176,6 @@
                 this.unavailableTopics = metadataUpdate.unavailableTopics;
                 metadata.update(metadataUpdate.cluster, metadataUpdate.unavailableTopics, time.milliseconds());
             }
->>>>>>> d7850a40
         }
 
         while (!this.responses.isEmpty()) {
@@ -319,19 +285,6 @@
         metadataUpdates.add(new MetadataUpdate(cluster, unavailableTopics));
     }
 
-    public void reset() {
-        ready.clear();
-        blackedOut.clear();
-        requests.clear();
-        responses.clear();
-        futureResponses.clear();
-        metadataUpdates.clear();
-    }
-
-    public void prepareMetadataUpdate(Cluster cluster) {
-        metadataUpdates.add(cluster);
-    }
-
     public void setNode(Node node) {
         this.node = node;
     }
