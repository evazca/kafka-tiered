/**
 * Licensed to the Apache Software Foundation (ASF) under one or more
 * contributor license agreements.  See the NOTICE file distributed with
 * this work for additional information regarding copyright ownership.
 * The ASF licenses this file to You under the Apache License, Version 2.0
 * (the "License"); you may not use this file except in compliance with
 * the License.  You may obtain a copy of the License at
 *
 *    http://www.apache.org/licenses/LICENSE-2.0
 *
 * Unless required by applicable law or agreed to in writing, software
 * distributed under the License is distributed on an "AS IS" BASIS,
 * WITHOUT WARRANTIES OR CONDITIONS OF ANY KIND, either express or implied.
 * See the License for the specific language governing permissions and
 * limitations under the License.
 */
package org.apache.kafka.clients.consumer.internals;

import org.apache.kafka.clients.ClientRequest;
import org.apache.kafka.clients.Metadata;
import org.apache.kafka.clients.MockClient;
import org.apache.kafka.clients.consumer.ConsumerRebalanceListener;
import org.apache.kafka.clients.consumer.ConsumerRecord;
import org.apache.kafka.clients.consumer.OffsetAndMetadata;
import org.apache.kafka.clients.consumer.OffsetOutOfRangeException;
import org.apache.kafka.clients.consumer.OffsetResetStrategy;
import org.apache.kafka.common.Cluster;
import org.apache.kafka.common.KafkaException;
import org.apache.kafka.common.MetricName;
import org.apache.kafka.common.Node;
import org.apache.kafka.common.PartitionInfo;
import org.apache.kafka.common.TopicPartition;
import org.apache.kafka.common.errors.InvalidTopicException;
<<<<<<< HEAD
import org.apache.kafka.common.errors.RecordTooLargeException;
=======
>>>>>>> 850ceb74
import org.apache.kafka.common.errors.SerializationException;
import org.apache.kafka.common.errors.TimeoutException;
import org.apache.kafka.common.errors.TopicAuthorizationException;
import org.apache.kafka.common.metrics.KafkaMetric;
import org.apache.kafka.common.metrics.Metrics;
import org.apache.kafka.common.protocol.Errors;
import org.apache.kafka.common.protocol.types.Struct;
import org.apache.kafka.common.record.CompressionType;
import org.apache.kafka.common.record.Compressor;
import org.apache.kafka.common.record.MemoryRecords;
import org.apache.kafka.clients.consumer.OffsetAndTimestamp;
import org.apache.kafka.common.record.Record;
import org.apache.kafka.common.requests.FetchRequest;
import org.apache.kafka.common.requests.FetchResponse;
import org.apache.kafka.common.requests.ListOffsetRequest;
import org.apache.kafka.common.requests.ListOffsetResponse;
import org.apache.kafka.common.requests.MetadataRequest;
import org.apache.kafka.common.requests.MetadataResponse;
import org.apache.kafka.common.serialization.ByteArrayDeserializer;
import org.apache.kafka.common.serialization.Deserializer;
import org.apache.kafka.common.utils.MockTime;
import org.apache.kafka.test.TestUtils;
import org.junit.After;
import org.junit.Before;
import org.junit.Test;

import java.nio.ByteBuffer;
import java.util.ArrayList;
import java.util.Arrays;
import java.util.Collections;
import java.util.HashMap;
import java.util.List;
import java.util.Map;

import static java.util.Collections.singleton;
import static org.junit.Assert.assertEquals;
import static org.junit.Assert.assertFalse;
import static org.junit.Assert.assertNull;
import static org.junit.Assert.assertTrue;
import static org.junit.Assert.fail;

public class FetcherTest {
    private ConsumerRebalanceListener listener = new NoOpConsumerRebalanceListener();
    private String topicName = "test";
    private String groupId = "test-group";
    private final String metricGroup = "consumer" + groupId + "-fetch-manager-metrics";
    private TopicPartition tp = new TopicPartition(topicName, 0);
    private int minBytes = 1;
    private int maxBytes = Integer.MAX_VALUE;
    private int maxWaitMs = 0;
    private int fetchSize = 1000;
    private long retryBackoffMs = 100;
    private MockTime time = new MockTime(1);
    private Metadata metadata = new Metadata(0, Long.MAX_VALUE);
    private MockClient client = new MockClient(time, metadata);
    private Cluster cluster = TestUtils.singletonCluster(topicName, 1);
    private Node node = cluster.nodes().get(0);
    private SubscriptionState subscriptions = new SubscriptionState(OffsetResetStrategy.EARLIEST);
    private SubscriptionState subscriptionsNoAutoReset = new SubscriptionState(OffsetResetStrategy.NONE);
    private Metrics metrics = new Metrics(time);
    private static final double EPSILON = 0.0001;
    private ConsumerNetworkClient consumerClient = new ConsumerNetworkClient(client, metadata, time, 100, 1000);

    private MemoryRecords records = MemoryRecords.emptyRecords(ByteBuffer.allocate(1024), CompressionType.NONE);
    private MemoryRecords nextRecords = MemoryRecords.emptyRecords(ByteBuffer.allocate(1024), CompressionType.NONE);
    private Fetcher<byte[], byte[]> fetcher = createFetcher(subscriptions, metrics);
    private Metrics fetcherMetrics = new Metrics(time);
    private Fetcher<byte[], byte[]> fetcherNoAutoReset = createFetcher(subscriptionsNoAutoReset, fetcherMetrics);

    @Before
    public void setup() throws Exception {
        metadata.update(cluster, time.milliseconds());
        client.setNode(node);

        records.append(1L, 0L, "key".getBytes(), "value-1".getBytes());
        records.append(2L, 0L, "key".getBytes(), "value-2".getBytes());
        records.append(3L, 0L, "key".getBytes(), "value-3".getBytes());
        records.close();

        nextRecords.append(4L, 0L, "key".getBytes(), "value-4".getBytes());
        nextRecords.append(5L, 0L, "key".getBytes(), "value-5".getBytes());
        nextRecords.close();
    }

    @After
    public void teardown() {
        this.metrics.close();
        this.fetcherMetrics.close();
    }

    @Test
    public void testFetchNormal() {
        subscriptions.assignFromUser(singleton(tp));
        subscriptions.seek(tp, 0);

        // normal fetch
        fetcher.sendFetches();
<<<<<<< HEAD
=======
        assertFalse(fetcher.hasCompletedFetches());

>>>>>>> 850ceb74
        client.prepareResponse(fetchResponse(this.records.buffer(), Errors.NONE.code(), 100L, 0));
        consumerClient.poll(0);
        assertTrue(fetcher.hasCompletedFetches());

        Map<TopicPartition, List<ConsumerRecord<byte[], byte[]>>> partitionRecords = fetcher.fetchedRecords();
        assertTrue(partitionRecords.containsKey(tp));

        List<ConsumerRecord<byte[], byte[]>> records = partitionRecords.get(tp);
        assertEquals(3, records.size());
        assertEquals(4L, subscriptions.position(tp).longValue()); // this is the next fetching position
        long offset = 1;
        for (ConsumerRecord<byte[], byte[]> record : records) {
            assertEquals(offset, record.offset());
            offset += 1;
        }
    }

    @Test
    public void testFetchError() {
        subscriptions.assignFromUser(singleton(tp));
        subscriptions.seek(tp, 0);

        fetcher.sendFetches();
        assertFalse(fetcher.hasCompletedFetches());

        client.prepareResponse(fetchResponse(this.records.buffer(), Errors.NOT_LEADER_FOR_PARTITION.code(), 100L, 0));
        consumerClient.poll(0);
        assertTrue(fetcher.hasCompletedFetches());

        Map<TopicPartition, List<ConsumerRecord<byte[], byte[]>>> partitionRecords = fetcher.fetchedRecords();
        assertFalse(partitionRecords.containsKey(tp));
    }

    private MockClient.RequestMatcher matchesOffset(final TopicPartition tp, final long offset) {
        return new MockClient.RequestMatcher() {
            @Override
            public boolean matches(ClientRequest request) {
                FetchRequest fetch = new FetchRequest(request.request().body());
                return fetch.fetchData().containsKey(tp) &&
                        fetch.fetchData().get(tp).offset == offset;
            }
        };
    }

    @Test
    public void testFetchedRecordsRaisesOnSerializationErrors() {
        // raise an exception from somewhere in the middle of the fetch response
        // so that we can verify that our position does not advance after raising
        ByteArrayDeserializer deserializer = new ByteArrayDeserializer() {
            int i = 0;
            @Override
            public byte[] deserialize(String topic, byte[] data) {
                if (i++ == 1)
                    throw new SerializationException();
                return data;
            }
        };

        Fetcher<byte[], byte[]> fetcher = createFetcher(subscriptions, new Metrics(time), deserializer, deserializer);

<<<<<<< HEAD
        subscriptions.assignFromUser(Collections.singleton(tp));
=======
        subscriptions.assignFromUser(singleton(tp));
>>>>>>> 850ceb74
        subscriptions.seek(tp, 1);

        client.prepareResponse(matchesOffset(tp, 1), fetchResponse(this.records.buffer(), Errors.NONE.code(), 100L, 0));

        fetcher.sendFetches();
        consumerClient.poll(0);
        try {
            fetcher.fetchedRecords();
            fail("fetchedRecords should have raised");
        } catch (SerializationException e) {
            // the position should not advance since no data has been returned
            assertEquals(1, subscriptions.position(tp).longValue());
        }
    }

    @Test
    public void testParseInvalidRecord() {
        ByteBuffer buffer = ByteBuffer.allocate(1024);
        Compressor compressor = new Compressor(buffer, CompressionType.NONE);

        byte[] key = "foo".getBytes();
        byte[] value = "baz".getBytes();
        long offset = 0;
        long timestamp = 500L;

        int size = Record.recordSize(key, value);
        long crc = Record.computeChecksum(timestamp, key, value, CompressionType.NONE, 0, -1);

        // write one valid record
        compressor.putLong(offset);
        compressor.putInt(size);
        Record.write(compressor, crc, Record.computeAttributes(CompressionType.NONE), timestamp, key, value, 0, -1);

        // and one invalid record (note the crc)
        compressor.putLong(offset);
        compressor.putInt(size);
        Record.write(compressor, crc + 1, Record.computeAttributes(CompressionType.NONE), timestamp, key, value, 0, -1);

        compressor.close();
        buffer.flip();

<<<<<<< HEAD
        subscriptions.assignFromUser(Arrays.asList(tp));
=======
        subscriptions.assignFromUser(singleton(tp));
>>>>>>> 850ceb74
        subscriptions.seek(tp, 0);

        // normal fetch
        fetcher.sendFetches();
        client.prepareResponse(fetchResponse(buffer, Errors.NONE.code(), 100L, 0));
        consumerClient.poll(0);
        try {
            fetcher.fetchedRecords();
            fail("fetchedRecords should have raised");
        } catch (KafkaException e) {
            // the position should not advance since no data has been returned
            assertEquals(0, subscriptions.position(tp).longValue());
        }
    }

    @Test
    public void testFetchMaxPollRecords() {
        Fetcher<byte[], byte[]> fetcher = createFetcher(subscriptions, new Metrics(time), 2);

        List<ConsumerRecord<byte[], byte[]>> records;
        subscriptions.assignFromUser(singleton(tp));
        subscriptions.seek(tp, 1);

        client.prepareResponse(matchesOffset(tp, 1), fetchResponse(this.records.buffer(), Errors.NONE.code(), 100L, 0));
        client.prepareResponse(matchesOffset(tp, 4), fetchResponse(this.nextRecords.buffer(), Errors.NONE.code(), 100L, 0));

        fetcher.sendFetches();
        consumerClient.poll(0);
        records = fetcher.fetchedRecords().get(tp);
        assertEquals(2, records.size());
        assertEquals(3L, subscriptions.position(tp).longValue());
        assertEquals(1, records.get(0).offset());
        assertEquals(2, records.get(1).offset());

        fetcher.sendFetches();
        consumerClient.poll(0);
        records = fetcher.fetchedRecords().get(tp);
        assertEquals(1, records.size());
        assertEquals(4L, subscriptions.position(tp).longValue());
        assertEquals(3, records.get(0).offset());

        fetcher.sendFetches();
        consumerClient.poll(0);
        records = fetcher.fetchedRecords().get(tp);
        assertEquals(2, records.size());
        assertEquals(6L, subscriptions.position(tp).longValue());
        assertEquals(4, records.get(0).offset());
        assertEquals(5, records.get(1).offset());
    }

    @Test
    public void testFetchNonContinuousRecords() {
        // if we are fetching from a compacted topic, there may be gaps in the returned records
        // this test verifies the fetcher updates the current fetched/consumed positions correctly for this case

        MemoryRecords records = MemoryRecords.emptyRecords(ByteBuffer.allocate(1024), CompressionType.NONE);
        records.append(15L, 0L, "key".getBytes(), "value-1".getBytes());
        records.append(20L, 0L, "key".getBytes(), "value-2".getBytes());
        records.append(30L, 0L, "key".getBytes(), "value-3".getBytes());
        records.close();

        List<ConsumerRecord<byte[], byte[]>> consumerRecords;
        subscriptions.assignFromUser(singleton(tp));
        subscriptions.seek(tp, 0);

        // normal fetch
        fetcher.sendFetches();
        client.prepareResponse(fetchResponse(records.buffer(), Errors.NONE.code(), 100L, 0));
        consumerClient.poll(0);
        consumerRecords = fetcher.fetchedRecords().get(tp);
        assertEquals(3, consumerRecords.size());
        assertEquals(31L, subscriptions.position(tp).longValue()); // this is the next fetching position

        assertEquals(15L, consumerRecords.get(0).offset());
        assertEquals(20L, consumerRecords.get(1).offset());
        assertEquals(30L, consumerRecords.get(2).offset());
    }

<<<<<<< HEAD
    @Test(expected = RecordTooLargeException.class)
    public void testFetchRecordTooLarge() {
        subscriptions.assignFromUser(Arrays.asList(tp));
        subscriptions.seek(tp, 0);

        // prepare large record
        MemoryRecords records = MemoryRecords.emptyRecords(ByteBuffer.allocate(1024), CompressionType.NONE);
        byte[] bytes = new byte[this.fetchSize];
        new Random().nextBytes(bytes);
        records.append(1L, 0L, null, bytes);
        records.close();

        // resize the limit of the buffer to pretend it is only fetch-size large
        fetcher.sendFetches();
        client.prepareResponse(fetchResponse((ByteBuffer) records.buffer().limit(this.fetchSize), Errors.NONE.code(), 100L, 0));
        consumerClient.poll(0);
        fetcher.fetchedRecords();
    }

=======
>>>>>>> 850ceb74
    @Test
    public void testUnauthorizedTopic() {
        subscriptions.assignFromUser(singleton(tp));
        subscriptions.seek(tp, 0);

        // resize the limit of the buffer to pretend it is only fetch-size large
        fetcher.sendFetches();
        client.prepareResponse(fetchResponse(this.records.buffer(), Errors.TOPIC_AUTHORIZATION_FAILED.code(), 100L, 0));
        consumerClient.poll(0);
        try {
            fetcher.fetchedRecords();
            fail("fetchedRecords should have thrown");
        } catch (TopicAuthorizationException e) {
            assertEquals(singleton(topicName), e.unauthorizedTopics());
        }
    }

    @Test
    public void testFetchDuringRebalance() {
        subscriptions.subscribe(singleton(topicName), listener);
        subscriptions.assignFromSubscribed(singleton(tp));
        subscriptions.seek(tp, 0);

        fetcher.sendFetches();

        // Now the rebalance happens and fetch positions are cleared
        subscriptions.assignFromSubscribed(singleton(tp));
        client.prepareResponse(fetchResponse(this.records.buffer(), Errors.NONE.code(), 100L, 0));
        consumerClient.poll(0);

        // The active fetch should be ignored since its position is no longer valid
        assertTrue(fetcher.fetchedRecords().isEmpty());
    }

    @Test
    public void testInFlightFetchOnPausedPartition() {
        subscriptions.assignFromUser(singleton(tp));
        subscriptions.seek(tp, 0);

        fetcher.sendFetches();
        subscriptions.pause(tp);

        client.prepareResponse(fetchResponse(this.records.buffer(), Errors.NONE.code(), 100L, 0));
        consumerClient.poll(0);
        assertNull(fetcher.fetchedRecords().get(tp));
    }

    @Test
    public void testFetchOnPausedPartition() {
        subscriptions.assignFromUser(singleton(tp));
        subscriptions.seek(tp, 0);

        subscriptions.pause(tp);
        fetcher.sendFetches();
        assertTrue(client.requests().isEmpty());
    }

    @Test
    public void testFetchNotLeaderForPartition() {
        subscriptions.assignFromUser(singleton(tp));
        subscriptions.seek(tp, 0);

        fetcher.sendFetches();
        client.prepareResponse(fetchResponse(this.records.buffer(), Errors.NOT_LEADER_FOR_PARTITION.code(), 100L, 0));
        consumerClient.poll(0);
        assertEquals(0, fetcher.fetchedRecords().size());
        assertEquals(0L, metadata.timeToNextUpdate(time.milliseconds()));
    }

    @Test
    public void testFetchUnknownTopicOrPartition() {
        subscriptions.assignFromUser(singleton(tp));
        subscriptions.seek(tp, 0);

        fetcher.sendFetches();
        client.prepareResponse(fetchResponse(this.records.buffer(), Errors.UNKNOWN_TOPIC_OR_PARTITION.code(), 100L, 0));
        consumerClient.poll(0);
        assertEquals(0, fetcher.fetchedRecords().size());
        assertEquals(0L, metadata.timeToNextUpdate(time.milliseconds()));
    }

    @Test
    public void testFetchOffsetOutOfRange() {
        subscriptions.assignFromUser(singleton(tp));
        subscriptions.seek(tp, 0);

        fetcher.sendFetches();
        client.prepareResponse(fetchResponse(this.records.buffer(), Errors.OFFSET_OUT_OF_RANGE.code(), 100L, 0));
        consumerClient.poll(0);
        assertEquals(0, fetcher.fetchedRecords().size());
        assertTrue(subscriptions.isOffsetResetNeeded(tp));
        assertEquals(null, subscriptions.position(tp));
    }

    @Test
    public void testStaleOutOfRangeError() {
        // verify that an out of range error which arrives after a seek
        // does not cause us to reset our position or throw an exception
<<<<<<< HEAD
        subscriptions.assignFromUser(Arrays.asList(tp));
=======
        subscriptions.assignFromUser(singleton(tp));
>>>>>>> 850ceb74
        subscriptions.seek(tp, 0);

        fetcher.sendFetches();
        client.prepareResponse(fetchResponse(this.records.buffer(), Errors.OFFSET_OUT_OF_RANGE.code(), 100L, 0));
        subscriptions.seek(tp, 1);
        consumerClient.poll(0);
        assertEquals(0, fetcher.fetchedRecords().size());
        assertFalse(subscriptions.isOffsetResetNeeded(tp));
        assertEquals(1, subscriptions.position(tp).longValue());
    }

    @Test
    public void testFetchedRecordsAfterSeek() {
        subscriptionsNoAutoReset.assignFromUser(singleton(tp));
        subscriptionsNoAutoReset.seek(tp, 0);

        fetcherNoAutoReset.sendFetches();
        client.prepareResponse(fetchResponse(this.records.buffer(), Errors.OFFSET_OUT_OF_RANGE.code(), 100L, 0));
        consumerClient.poll(0);
        assertFalse(subscriptionsNoAutoReset.isOffsetResetNeeded(tp));
        subscriptionsNoAutoReset.seek(tp, 2);
        assertEquals(0, fetcherNoAutoReset.fetchedRecords().size());
    }

    @Test
    public void testFetchOffsetOutOfRangeException() {
        subscriptionsNoAutoReset.assignFromUser(singleton(tp));
        subscriptionsNoAutoReset.seek(tp, 0);

        fetcherNoAutoReset.sendFetches();
        client.prepareResponse(fetchResponse(this.records.buffer(), Errors.OFFSET_OUT_OF_RANGE.code(), 100L, 0));
        consumerClient.poll(0);

        assertFalse(subscriptionsNoAutoReset.isOffsetResetNeeded(tp));
        try {
            fetcherNoAutoReset.fetchedRecords();
            fail("Should have thrown OffsetOutOfRangeException");
        } catch (OffsetOutOfRangeException e) {
            assertTrue(e.offsetOutOfRangePartitions().containsKey(tp));
            assertEquals(e.offsetOutOfRangePartitions().size(), 1);
        }
        assertEquals(0, fetcherNoAutoReset.fetchedRecords().size());
    }

    @Test
    public void testFetchDisconnected() {
        subscriptions.assignFromUser(singleton(tp));
        subscriptions.seek(tp, 0);

        fetcher.sendFetches();
        client.prepareResponse(fetchResponse(this.records.buffer(), Errors.NONE.code(), 100L, 0), true);
        consumerClient.poll(0);
        assertEquals(0, fetcher.fetchedRecords().size());

        // disconnects should have no affect on subscription state
        assertFalse(subscriptions.isOffsetResetNeeded(tp));
        assertTrue(subscriptions.isFetchable(tp));
        assertEquals(0, subscriptions.position(tp).longValue());
    }

    @Test
    public void testUpdateFetchPositionToCommitted() {
        // unless a specific reset is expected, the default behavior is to reset to the committed
        // position if one is present
        subscriptions.assignFromUser(singleton(tp));
        subscriptions.committed(tp, new OffsetAndMetadata(5));

        fetcher.updateFetchPositions(singleton(tp));
        assertTrue(subscriptions.isFetchable(tp));
        assertEquals(5, subscriptions.position(tp).longValue());
    }

    @Test
    public void testUpdateFetchPositionResetToDefaultOffset() {
        subscriptions.assignFromUser(singleton(tp));
        // with no commit position, we should reset using the default strategy defined above (EARLIEST)

        client.prepareResponse(listOffsetRequestMatcher(ListOffsetRequest.EARLIEST_TIMESTAMP),
                               listOffsetResponse(Errors.NONE, 1L, 5L));
        fetcher.updateFetchPositions(singleton(tp));
        assertFalse(subscriptions.isOffsetResetNeeded(tp));
        assertTrue(subscriptions.isFetchable(tp));
        assertEquals(5, subscriptions.position(tp).longValue());
    }

    @Test
    public void testUpdateFetchPositionResetToLatestOffset() {
        subscriptions.assignFromUser(singleton(tp));
        subscriptions.needOffsetReset(tp, OffsetResetStrategy.LATEST);

        client.prepareResponse(listOffsetRequestMatcher(ListOffsetRequest.LATEST_TIMESTAMP),
                               listOffsetResponse(Errors.NONE, 1L, 5L));
        fetcher.updateFetchPositions(singleton(tp));
        assertFalse(subscriptions.isOffsetResetNeeded(tp));
        assertTrue(subscriptions.isFetchable(tp));
        assertEquals(5, subscriptions.position(tp).longValue());
    }

    @Test
    public void testUpdateFetchPositionResetToEarliestOffset() {
        subscriptions.assignFromUser(singleton(tp));
        subscriptions.needOffsetReset(tp, OffsetResetStrategy.EARLIEST);

        client.prepareResponse(listOffsetRequestMatcher(ListOffsetRequest.EARLIEST_TIMESTAMP),
                               listOffsetResponse(Errors.NONE, 1L, 5L));
        fetcher.updateFetchPositions(singleton(tp));
        assertFalse(subscriptions.isOffsetResetNeeded(tp));
        assertTrue(subscriptions.isFetchable(tp));
        assertEquals(5, subscriptions.position(tp).longValue());
    }

    @Test
    public void testUpdateFetchPositionDisconnect() {
        subscriptions.assignFromUser(singleton(tp));
        subscriptions.needOffsetReset(tp, OffsetResetStrategy.LATEST);

        // First request gets a disconnect
        client.prepareResponse(listOffsetRequestMatcher(ListOffsetRequest.LATEST_TIMESTAMP),
                               listOffsetResponse(Errors.NONE, 1L, 5L), true);

        // Next one succeeds
        client.prepareResponse(listOffsetRequestMatcher(ListOffsetRequest.LATEST_TIMESTAMP),
                               listOffsetResponse(Errors.NONE, 1L, 5L));
        fetcher.updateFetchPositions(singleton(tp));
        assertFalse(subscriptions.isOffsetResetNeeded(tp));
        assertTrue(subscriptions.isFetchable(tp));
        assertEquals(5, subscriptions.position(tp).longValue());
<<<<<<< HEAD
=======
    }

    @Test
    public void testUpdateFetchPositionOfPausedPartitionsRequiringOffsetReset() {
        subscriptions.assignFromUser(singleton(tp));
        subscriptions.committed(tp, new OffsetAndMetadata(0));
        subscriptions.pause(tp); // paused partition does not have a valid position
        subscriptions.needOffsetReset(tp, OffsetResetStrategy.LATEST);

        client.prepareResponse(listOffsetRequestMatcher(ListOffsetRequest.LATEST_TIMESTAMP),
                               listOffsetResponse(Errors.NONE, 1L, 10L));
        fetcher.updateFetchPositions(singleton(tp));

        assertFalse(subscriptions.isOffsetResetNeeded(tp));
        assertFalse(subscriptions.isFetchable(tp)); // because tp is paused
        assertTrue(subscriptions.hasValidPosition(tp));
        assertEquals(10, subscriptions.position(tp).longValue());
    }

    @Test
    public void testUpdateFetchPositionOfPausedPartitionsWithoutACommittedOffset() {
        subscriptions.assignFromUser(singleton(tp));
        subscriptions.pause(tp); // paused partition does not have a valid position

        client.prepareResponse(listOffsetRequestMatcher(ListOffsetRequest.EARLIEST_TIMESTAMP),
                               listOffsetResponse(Errors.NONE, 1L, 0L));
        fetcher.updateFetchPositions(singleton(tp));

        assertFalse(subscriptions.isOffsetResetNeeded(tp));
        assertFalse(subscriptions.isFetchable(tp)); // because tp is paused
        assertTrue(subscriptions.hasValidPosition(tp));
        assertEquals(0, subscriptions.position(tp).longValue());
    }

    @Test
    public void testUpdateFetchPositionOfPausedPartitionsWithoutAValidPosition() {
        subscriptions.assignFromUser(singleton(tp));
        subscriptions.committed(tp, new OffsetAndMetadata(0));
        subscriptions.pause(tp); // paused partition does not have a valid position
        subscriptions.seek(tp, 10);

        fetcher.updateFetchPositions(singleton(tp));

        assertFalse(subscriptions.isOffsetResetNeeded(tp));
        assertFalse(subscriptions.isFetchable(tp)); // because tp is paused
        assertTrue(subscriptions.hasValidPosition(tp));
        assertEquals(10, subscriptions.position(tp).longValue());
    }

    @Test
    public void testUpdateFetchPositionOfPausedPartitionsWithAValidPosition() {
        subscriptions.assignFromUser(singleton(tp));
        subscriptions.committed(tp, new OffsetAndMetadata(0));
        subscriptions.seek(tp, 10);
        subscriptions.pause(tp); // paused partition already has a valid position

        fetcher.updateFetchPositions(singleton(tp));

        assertFalse(subscriptions.isOffsetResetNeeded(tp));
        assertFalse(subscriptions.isFetchable(tp)); // because tp is paused
        assertTrue(subscriptions.hasValidPosition(tp));
        assertEquals(10, subscriptions.position(tp).longValue());
>>>>>>> 850ceb74
    }

    @Test
    public void testGetAllTopics() {
        // sending response before request, as getTopicMetadata is a blocking call
        client.prepareResponse(newMetadataResponse(topicName, Errors.NONE).toStruct());

        Map<String, List<PartitionInfo>> allTopics = fetcher.getAllTopicMetadata(5000L);

        assertEquals(cluster.topics().size(), allTopics.size());
    }

    @Test
    public void testGetAllTopicsDisconnect() {
        // first try gets a disconnect, next succeeds
        client.prepareResponse(null, true);
        client.prepareResponse(newMetadataResponse(topicName, Errors.NONE).toStruct());
        Map<String, List<PartitionInfo>> allTopics = fetcher.getAllTopicMetadata(5000L);
        assertEquals(cluster.topics().size(), allTopics.size());
    }

    @Test(expected = TimeoutException.class)
    public void testGetAllTopicsTimeout() {
        // since no response is prepared, the request should timeout
        fetcher.getAllTopicMetadata(50L);
    }

    @Test
    public void testGetAllTopicsUnauthorized() {
        client.prepareResponse(newMetadataResponse(topicName, Errors.TOPIC_AUTHORIZATION_FAILED).toStruct());
        try {
            fetcher.getAllTopicMetadata(10L);
            fail();
        } catch (TopicAuthorizationException e) {
            assertEquals(singleton(topicName), e.unauthorizedTopics());
        }
    }

    @Test(expected = InvalidTopicException.class)
    public void testGetTopicMetadataInvalidTopic() {
        client.prepareResponse(newMetadataResponse(topicName, Errors.INVALID_TOPIC_EXCEPTION).toStruct());
        fetcher.getTopicMetadata(new MetadataRequest(Collections.singletonList(topicName)), 5000L);
    }

    @Test
    public void testGetTopicMetadataUnknownTopic() {
        client.prepareResponse(newMetadataResponse(topicName, Errors.UNKNOWN_TOPIC_OR_PARTITION).toStruct());

        Map<String, List<PartitionInfo>> topicMetadata = fetcher.getTopicMetadata(new MetadataRequest(Collections.singletonList(topicName)), 5000L);
        assertNull(topicMetadata.get(topicName));
    }

    @Test
    public void testGetTopicMetadataLeaderNotAvailable() {
        client.prepareResponse(newMetadataResponse(topicName, Errors.LEADER_NOT_AVAILABLE).toStruct());
        client.prepareResponse(newMetadataResponse(topicName, Errors.NONE).toStruct());

        Map<String, List<PartitionInfo>> topicMetadata = fetcher.getTopicMetadata(new MetadataRequest(Collections.singletonList(topicName)), 5000L);
        assertTrue(topicMetadata.containsKey(topicName));
    }

    /*
     * Send multiple requests. Verify that the client side quota metrics have the right values
     */
    @Test
    public void testQuotaMetrics() throws Exception {
        List<ConsumerRecord<byte[], byte[]>> records;
        subscriptions.assignFromUser(singleton(tp));
        subscriptions.seek(tp, 0);

        // normal fetch
        for (int i = 1; i < 4; i++) {
            // We need to make sure the message offset grows. Otherwise they will be considered as already consumed
            // and filtered out by consumer.
            if (i > 1) {
                this.records = MemoryRecords.emptyRecords(ByteBuffer.allocate(1024), CompressionType.NONE);
                for (int v = 0; v < 3; v++) {
                    this.records.append((long) i * 3 + v, Record.NO_TIMESTAMP, "key".getBytes(), String.format("value-%d", v).getBytes());
                }
                this.records.close();
            }
            fetcher.sendFetches();
            client.prepareResponse(fetchResponse(this.records.buffer(), Errors.NONE.code(), 100L, 100 * i));
            consumerClient.poll(0);
            records = fetcher.fetchedRecords().get(tp);
            assertEquals(3, records.size());
        }

        Map<MetricName, KafkaMetric> allMetrics = metrics.metrics();
        KafkaMetric avgMetric = allMetrics.get(metrics.metricName("fetch-throttle-time-avg", metricGroup, ""));
        KafkaMetric maxMetric = allMetrics.get(metrics.metricName("fetch-throttle-time-max", metricGroup, ""));
        assertEquals(200, avgMetric.value(), EPSILON);
        assertEquals(300, maxMetric.value(), EPSILON);
    }

    @Test
    public void testGetOffsetsForTimesTimeout() {
        try {
            fetcher.getOffsetsByTimes(Collections.singletonMap(new TopicPartition(topicName, 2), 1000L), 100L);
            fail("Should throw timeout exception.");
        } catch (TimeoutException e) {
            // let it go.
        }
    }

    @Test
    public void testGetOffsetsForTimes() {
        // Empty map
        assertTrue(fetcher.getOffsetsByTimes(new HashMap<TopicPartition, Long>(), 100L).isEmpty());
        // Error code none with unknown offset
        testGetOffsetsForTimesWithError(Errors.NONE, Errors.NONE, -1L, 100L, null, 100L);
        // Error code none with known offset
        testGetOffsetsForTimesWithError(Errors.NONE, Errors.NONE, 10L, 100L, 10L, 100L);
        // Test both of partition has error.
        testGetOffsetsForTimesWithError(Errors.NOT_LEADER_FOR_PARTITION, Errors.INVALID_REQUEST, 10L, 100L, 10L, 100L);
        // Test the second partition has error.
        testGetOffsetsForTimesWithError(Errors.NONE, Errors.NOT_LEADER_FOR_PARTITION, 10L, 100L, 10L, 100L);
        // Test different errors.
        testGetOffsetsForTimesWithError(Errors.NOT_LEADER_FOR_PARTITION, Errors.NONE, 10L, 100L, 10L, 100L);
        testGetOffsetsForTimesWithError(Errors.UNKNOWN_TOPIC_OR_PARTITION, Errors.NONE, 10L, 100L, 10L, 100L);
        testGetOffsetsForTimesWithError(Errors.UNSUPPORTED_FOR_MESSAGE_FORMAT, Errors.NONE, 10L, 100L, null, 100L);
        testGetOffsetsForTimesWithError(Errors.BROKER_NOT_AVAILABLE, Errors.NONE, 10L, 100L, 10L, 100L);
    }

    private void testGetOffsetsForTimesWithError(Errors errorForTp0,
                                                 Errors errorForTp1,
                                                 long offsetForTp0,
                                                 long offsetForTp1,
                                                 Long expectedOffsetForTp0,
                                                 Long expectedOffsetForTp1) {
        client.reset();
        TopicPartition tp0 = tp;
        TopicPartition tp1 = new TopicPartition(topicName, 1);
        // Ensure metadata has both partition.
        Cluster cluster = TestUtils.clusterWith(2, topicName, 2);
        metadata.update(cluster, time.milliseconds());

        // First try should fail due to metadata error.
        client.prepareResponseFrom(listOffsetResponse(tp0, errorForTp0, offsetForTp0, offsetForTp0), cluster.leaderFor(tp0));
        client.prepareResponseFrom(listOffsetResponse(tp1, errorForTp1, offsetForTp1, offsetForTp1), cluster.leaderFor(tp1));
        // Second try should succeed.
        client.prepareResponseFrom(listOffsetResponse(tp0, Errors.NONE, offsetForTp0, offsetForTp0), cluster.leaderFor(tp0));
        client.prepareResponseFrom(listOffsetResponse(tp1, Errors.NONE, offsetForTp1, offsetForTp1), cluster.leaderFor(tp1));

        Map<TopicPartition, Long> timestampToSearch = new HashMap<>();
        timestampToSearch.put(tp0, 0L);
        timestampToSearch.put(tp1, 0L);
        Map<TopicPartition, OffsetAndTimestamp> offsetAndTimestampMap = fetcher.getOffsetsByTimes(timestampToSearch, Long.MAX_VALUE);

        if (expectedOffsetForTp0 == null)
            assertNull(offsetAndTimestampMap.get(tp0));
        else {
            assertEquals(expectedOffsetForTp0.longValue(), offsetAndTimestampMap.get(tp0).timestamp());
            assertEquals(expectedOffsetForTp0.longValue(), offsetAndTimestampMap.get(tp0).offset());
        }

        if (expectedOffsetForTp1 == null)
            assertNull(offsetAndTimestampMap.get(tp1));
        else {
            assertEquals(expectedOffsetForTp1.longValue(), offsetAndTimestampMap.get(tp1).timestamp());
            assertEquals(expectedOffsetForTp1.longValue(), offsetAndTimestampMap.get(tp1).offset());
        }
    }

    private MockClient.RequestMatcher listOffsetRequestMatcher(final long timestamp) {
        // matches any list offset request with the provided timestamp
        return new MockClient.RequestMatcher() {
            @Override
            public boolean matches(ClientRequest request) {
                ListOffsetRequest req = new ListOffsetRequest(request.request().body());
                return timestamp == req.partitionTimestamps().get(tp);
            }
        };
    }

    private Struct listOffsetResponse(Errors error, long timestamp, long offset) {
        return listOffsetResponse(tp, error, timestamp, offset);
    }

    private Struct listOffsetResponse(TopicPartition tp, Errors error, long timestamp, long offset) {
        ListOffsetResponse.PartitionData partitionData = new ListOffsetResponse.PartitionData(error.code(), timestamp, offset);
        Map<TopicPartition, ListOffsetResponse.PartitionData> allPartitionData = new HashMap<>();
        allPartitionData.put(tp, partitionData);
        ListOffsetResponse response = new ListOffsetResponse(allPartitionData, 1);
        return response.toStruct();
    }

    private Struct fetchResponse(ByteBuffer buffer, short error, long hw, int throttleTime) {
        FetchResponse response = new FetchResponse(Collections.singletonMap(tp, new FetchResponse.PartitionData(error, hw, buffer)), throttleTime);
        return response.toStruct();
    }

    private MetadataResponse newMetadataResponse(String topic, Errors error) {
        List<MetadataResponse.PartitionMetadata> partitionsMetadata = new ArrayList<>();
        if (error == Errors.NONE) {
            for (PartitionInfo partitionInfo : cluster.partitionsForTopic(topic)) {
                partitionsMetadata.add(new MetadataResponse.PartitionMetadata(
                        Errors.NONE,
                        partitionInfo.partition(),
                        partitionInfo.leader(),
                        Arrays.asList(partitionInfo.replicas()),
                        Arrays.asList(partitionInfo.inSyncReplicas())));
            }
        }

        MetadataResponse.TopicMetadata topicMetadata = new MetadataResponse.TopicMetadata(error, topic, false, partitionsMetadata);
        return new MetadataResponse(cluster.nodes(), null, MetadataResponse.NO_CONTROLLER_ID, Arrays.asList(topicMetadata));
    }

    private Fetcher<byte[], byte[]> createFetcher(SubscriptionState subscriptions,
                                                  Metrics metrics,
                                                  int maxPollRecords) {
        return createFetcher(subscriptions, metrics, new ByteArrayDeserializer(), new ByteArrayDeserializer(), maxPollRecords);
    }

    private Fetcher<byte[], byte[]> createFetcher(SubscriptionState subscriptions, Metrics metrics) {
        return createFetcher(subscriptions, metrics, Integer.MAX_VALUE);
    }

<<<<<<< HEAD
    private Fetcher<byte[], byte[]> createFetcher(SubscriptionState subscriptions,
                                                  Metrics metrics,
                                                  int maxPollRecords) {
        return createFetcher(subscriptions, metrics, new ByteArrayDeserializer(), new ByteArrayDeserializer(), maxPollRecords);
    }

    private Fetcher<byte[], byte[]> createFetcher(SubscriptionState subscriptions, Metrics metrics) {
        return createFetcher(subscriptions, metrics, Integer.MAX_VALUE);
    }

=======
>>>>>>> 850ceb74
    private <K, V> Fetcher<K, V> createFetcher(SubscriptionState subscriptions,
                                               Metrics metrics,
                                               Deserializer<K> keyDeserializer,
                                               Deserializer<V> valueDeserializer) {
        return createFetcher(subscriptions, metrics, keyDeserializer, valueDeserializer, Integer.MAX_VALUE);
    }

    private <K, V> Fetcher<K, V> createFetcher(SubscriptionState subscriptions,
                                               Metrics metrics,
                                               Deserializer<K> keyDeserializer,
                                               Deserializer<V> valueDeserializer,
                                               int maxPollRecords) {
        return new Fetcher<>(consumerClient,
                minBytes,
                maxBytes,
                maxWaitMs,
                fetchSize,
                maxPollRecords,
                true, // check crc
                keyDeserializer,
                valueDeserializer,
                metadata,
                subscriptions,
                metrics,
                "consumer" + groupId,
                time,
                retryBackoffMs);
    }

}<|MERGE_RESOLUTION|>--- conflicted
+++ resolved
@@ -31,10 +31,6 @@
 import org.apache.kafka.common.PartitionInfo;
 import org.apache.kafka.common.TopicPartition;
 import org.apache.kafka.common.errors.InvalidTopicException;
-<<<<<<< HEAD
-import org.apache.kafka.common.errors.RecordTooLargeException;
-=======
->>>>>>> 850ceb74
 import org.apache.kafka.common.errors.SerializationException;
 import org.apache.kafka.common.errors.TimeoutException;
 import org.apache.kafka.common.errors.TopicAuthorizationException;
@@ -132,11 +128,8 @@
 
         // normal fetch
         fetcher.sendFetches();
-<<<<<<< HEAD
-=======
         assertFalse(fetcher.hasCompletedFetches());
 
->>>>>>> 850ceb74
         client.prepareResponse(fetchResponse(this.records.buffer(), Errors.NONE.code(), 100L, 0));
         consumerClient.poll(0);
         assertTrue(fetcher.hasCompletedFetches());
@@ -197,11 +190,7 @@
 
         Fetcher<byte[], byte[]> fetcher = createFetcher(subscriptions, new Metrics(time), deserializer, deserializer);
 
-<<<<<<< HEAD
-        subscriptions.assignFromUser(Collections.singleton(tp));
-=======
-        subscriptions.assignFromUser(singleton(tp));
->>>>>>> 850ceb74
+        subscriptions.assignFromUser(singleton(tp));
         subscriptions.seek(tp, 1);
 
         client.prepareResponse(matchesOffset(tp, 1), fetchResponse(this.records.buffer(), Errors.NONE.code(), 100L, 0));
@@ -243,11 +232,7 @@
         compressor.close();
         buffer.flip();
 
-<<<<<<< HEAD
-        subscriptions.assignFromUser(Arrays.asList(tp));
-=======
-        subscriptions.assignFromUser(singleton(tp));
->>>>>>> 850ceb74
+        subscriptions.assignFromUser(singleton(tp));
         subscriptions.seek(tp, 0);
 
         // normal fetch
@@ -326,28 +311,6 @@
         assertEquals(30L, consumerRecords.get(2).offset());
     }
 
-<<<<<<< HEAD
-    @Test(expected = RecordTooLargeException.class)
-    public void testFetchRecordTooLarge() {
-        subscriptions.assignFromUser(Arrays.asList(tp));
-        subscriptions.seek(tp, 0);
-
-        // prepare large record
-        MemoryRecords records = MemoryRecords.emptyRecords(ByteBuffer.allocate(1024), CompressionType.NONE);
-        byte[] bytes = new byte[this.fetchSize];
-        new Random().nextBytes(bytes);
-        records.append(1L, 0L, null, bytes);
-        records.close();
-
-        // resize the limit of the buffer to pretend it is only fetch-size large
-        fetcher.sendFetches();
-        client.prepareResponse(fetchResponse((ByteBuffer) records.buffer().limit(this.fetchSize), Errors.NONE.code(), 100L, 0));
-        consumerClient.poll(0);
-        fetcher.fetchedRecords();
-    }
-
-=======
->>>>>>> 850ceb74
     @Test
     public void testUnauthorizedTopic() {
         subscriptions.assignFromUser(singleton(tp));
@@ -446,11 +409,7 @@
     public void testStaleOutOfRangeError() {
         // verify that an out of range error which arrives after a seek
         // does not cause us to reset our position or throw an exception
-<<<<<<< HEAD
-        subscriptions.assignFromUser(Arrays.asList(tp));
-=======
-        subscriptions.assignFromUser(singleton(tp));
->>>>>>> 850ceb74
+        subscriptions.assignFromUser(singleton(tp));
         subscriptions.seek(tp, 0);
 
         fetcher.sendFetches();
@@ -578,8 +537,6 @@
         assertFalse(subscriptions.isOffsetResetNeeded(tp));
         assertTrue(subscriptions.isFetchable(tp));
         assertEquals(5, subscriptions.position(tp).longValue());
-<<<<<<< HEAD
-=======
     }
 
     @Test
@@ -642,7 +599,6 @@
         assertFalse(subscriptions.isFetchable(tp)); // because tp is paused
         assertTrue(subscriptions.hasValidPosition(tp));
         assertEquals(10, subscriptions.position(tp).longValue());
->>>>>>> 850ceb74
     }
 
     @Test
@@ -862,19 +818,6 @@
         return createFetcher(subscriptions, metrics, Integer.MAX_VALUE);
     }
 
-<<<<<<< HEAD
-    private Fetcher<byte[], byte[]> createFetcher(SubscriptionState subscriptions,
-                                                  Metrics metrics,
-                                                  int maxPollRecords) {
-        return createFetcher(subscriptions, metrics, new ByteArrayDeserializer(), new ByteArrayDeserializer(), maxPollRecords);
-    }
-
-    private Fetcher<byte[], byte[]> createFetcher(SubscriptionState subscriptions, Metrics metrics) {
-        return createFetcher(subscriptions, metrics, Integer.MAX_VALUE);
-    }
-
-=======
->>>>>>> 850ceb74
     private <K, V> Fetcher<K, V> createFetcher(SubscriptionState subscriptions,
                                                Metrics metrics,
                                                Deserializer<K> keyDeserializer,
@@ -903,5 +846,4 @@
                 time,
                 retryBackoffMs);
     }
-
 }