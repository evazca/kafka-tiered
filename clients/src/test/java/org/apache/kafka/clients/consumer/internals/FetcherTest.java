/**
 * Licensed to the Apache Software Foundation (ASF) under one or more
 * contributor license agreements.  See the NOTICE file distributed with
 * this work for additional information regarding copyright ownership.
 * The ASF licenses this file to You under the Apache License, Version 2.0
 * (the "License"); you may not use this file except in compliance with
 * the License.  You may obtain a copy of the License at
 *
 *    http://www.apache.org/licenses/LICENSE-2.0
 *
 * Unless required by applicable law or agreed to in writing, software
 * distributed under the License is distributed on an "AS IS" BASIS,
 * WITHOUT WARRANTIES OR CONDITIONS OF ANY KIND, either express or implied.
 * See the License for the specific language governing permissions and
 * limitations under the License.
 */
package org.apache.kafka.clients.consumer.internals;

import org.apache.kafka.clients.Metadata;
import org.apache.kafka.clients.MockClient;
import org.apache.kafka.clients.NodeApiVersions;
import org.apache.kafka.clients.consumer.ConsumerRebalanceListener;
import org.apache.kafka.clients.consumer.ConsumerRecord;
import org.apache.kafka.clients.consumer.OffsetAndMetadata;
import org.apache.kafka.clients.consumer.OffsetAndTimestamp;
import org.apache.kafka.clients.consumer.OffsetOutOfRangeException;
import org.apache.kafka.clients.consumer.OffsetResetStrategy;
import org.apache.kafka.common.Cluster;
import org.apache.kafka.common.KafkaException;
import org.apache.kafka.common.MetricName;
import org.apache.kafka.common.Node;
import org.apache.kafka.common.PartitionInfo;
import org.apache.kafka.common.TopicPartition;
import org.apache.kafka.common.errors.InvalidTopicException;
import org.apache.kafka.common.errors.RecordTooLargeException;
import org.apache.kafka.common.errors.SerializationException;
import org.apache.kafka.common.errors.TimeoutException;
import org.apache.kafka.common.errors.TopicAuthorizationException;
import org.apache.kafka.common.metrics.KafkaMetric;
import org.apache.kafka.common.metrics.Metrics;
import org.apache.kafka.common.protocol.ApiKeys;
import org.apache.kafka.common.protocol.Errors;
import org.apache.kafka.common.record.ByteBufferOutputStream;
import org.apache.kafka.common.record.CompressionType;
import org.apache.kafka.common.record.MemoryRecords;
<<<<<<< HEAD
import org.apache.kafka.clients.consumer.OffsetAndTimestamp;
=======
import org.apache.kafka.common.record.MemoryRecordsBuilder;
>>>>>>> d7850a40
import org.apache.kafka.common.record.Record;
import org.apache.kafka.common.record.TimestampType;
import org.apache.kafka.common.requests.AbstractRequest;
import org.apache.kafka.common.requests.ApiVersionsResponse;
import org.apache.kafka.common.requests.FetchRequest;
import org.apache.kafka.common.requests.FetchResponse;
import org.apache.kafka.common.requests.ListOffsetRequest;
import org.apache.kafka.common.requests.ListOffsetResponse;
import org.apache.kafka.common.requests.MetadataRequest;
import org.apache.kafka.common.requests.MetadataResponse;
import org.apache.kafka.common.serialization.ByteArrayDeserializer;
import org.apache.kafka.common.serialization.Deserializer;
import org.apache.kafka.common.utils.MockTime;
import org.apache.kafka.common.utils.Utils;
import org.apache.kafka.test.TestUtils;
import org.junit.After;
import org.junit.Before;
import org.junit.Test;

import java.nio.ByteBuffer;
import java.util.ArrayList;
import java.util.Arrays;
import java.util.Collections;
import java.util.HashMap;
import java.util.LinkedHashMap;
import java.util.List;
import java.util.Map;

import static java.util.Collections.singleton;
import static org.junit.Assert.assertEquals;
import static org.junit.Assert.assertFalse;
import static org.junit.Assert.assertNull;
import static org.junit.Assert.assertTrue;
import static org.junit.Assert.fail;

public class FetcherTest {
    private ConsumerRebalanceListener listener = new NoOpConsumerRebalanceListener();
    private String topicName = "test";
    private String groupId = "test-group";
    private final String metricGroup = "consumer" + groupId + "-fetch-manager-metrics";
    private TopicPartition tp = new TopicPartition(topicName, 0);
    private TopicPartition tp1 = new TopicPartition(topicName, 1);
    private int minBytes = 1;
    private int maxBytes = Integer.MAX_VALUE;
    private int maxWaitMs = 0;
    private int fetchSize = 1000;
    private long retryBackoffMs = 100;
    private MockTime time = new MockTime(1);
    private Metadata metadata = new Metadata(0, Long.MAX_VALUE);
    private MockClient client = new MockClient(time, metadata);
<<<<<<< HEAD
    private Cluster cluster = TestUtils.singletonCluster(topicName, 1);
=======
    private Cluster cluster = TestUtils.singletonCluster(topicName, 2);
>>>>>>> d7850a40
    private Node node = cluster.nodes().get(0);
    private Metrics metrics = new Metrics(time);
    private SubscriptionState subscriptions = new SubscriptionState(OffsetResetStrategy.EARLIEST);
    private SubscriptionState subscriptionsNoAutoReset = new SubscriptionState(OffsetResetStrategy.NONE);
    private static final double EPSILON = 0.0001;
    private ConsumerNetworkClient consumerClient = new ConsumerNetworkClient(client, metadata, time, 100, 1000);

    private MemoryRecords records;
    private MemoryRecords nextRecords;
    private Fetcher<byte[], byte[]> fetcher = createFetcher(subscriptions, metrics);
    private Metrics fetcherMetrics = new Metrics(time);
    private Fetcher<byte[], byte[]> fetcherNoAutoReset = createFetcher(subscriptionsNoAutoReset, fetcherMetrics);

    @Before
    public void setup() throws Exception {
        metadata.update(cluster, Collections.<String>emptySet(), time.milliseconds());
        client.setNode(node);

        MemoryRecordsBuilder builder = MemoryRecords.builder(ByteBuffer.allocate(1024), CompressionType.NONE, TimestampType.CREATE_TIME, 1L);
        builder.append(0L, "key".getBytes(), "value-1".getBytes());
        builder.append(0L, "key".getBytes(), "value-2".getBytes());
        builder.append(0L, "key".getBytes(), "value-3".getBytes());
        records = builder.build();

        builder = MemoryRecords.builder(ByteBuffer.allocate(1024), CompressionType.NONE, TimestampType.CREATE_TIME, 4L);
        builder.append(0L, "key".getBytes(), "value-4".getBytes());
        builder.append(0L, "key".getBytes(), "value-5".getBytes());
        nextRecords = builder.build();
    }

    @After
    public void teardown() {
        this.metrics.close();
        this.fetcherMetrics.close();
    }

    @Test
    public void testFetchNormal() {
        subscriptions.assignFromUser(singleton(tp));
        subscriptions.seek(tp, 0);

        // normal fetch
<<<<<<< HEAD
        fetcher.sendFetches();
=======
        assertEquals(1, fetcher.sendFetches());
>>>>>>> d7850a40
        assertFalse(fetcher.hasCompletedFetches());

        client.prepareResponse(fetchResponse(this.records, Errors.NONE.code(), 100L, 0));
        consumerClient.poll(0);
        assertTrue(fetcher.hasCompletedFetches());

        Map<TopicPartition, List<ConsumerRecord<byte[], byte[]>>> partitionRecords = fetcher.fetchedRecords();
        assertTrue(partitionRecords.containsKey(tp));

        List<ConsumerRecord<byte[], byte[]>> records = partitionRecords.get(tp);
        assertEquals(3, records.size());
        assertEquals(4L, subscriptions.position(tp).longValue()); // this is the next fetching position
        long offset = 1;
        for (ConsumerRecord<byte[], byte[]> record : records) {
            assertEquals(offset, record.offset());
            offset += 1;
        }
    }

    @Test
    public void testFetchError() {
        subscriptions.assignFromUser(singleton(tp));
        subscriptions.seek(tp, 0);

<<<<<<< HEAD
        fetcher.sendFetches();
=======
        assertEquals(1, fetcher.sendFetches());
>>>>>>> d7850a40
        assertFalse(fetcher.hasCompletedFetches());

        client.prepareResponse(fetchResponse(this.records, Errors.NOT_LEADER_FOR_PARTITION.code(), 100L, 0));
        consumerClient.poll(0);
        assertTrue(fetcher.hasCompletedFetches());

        Map<TopicPartition, List<ConsumerRecord<byte[], byte[]>>> partitionRecords = fetcher.fetchedRecords();
        assertFalse(partitionRecords.containsKey(tp));
    }

    private MockClient.RequestMatcher matchesOffset(final TopicPartition tp, final long offset) {
        return new MockClient.RequestMatcher() {
            @Override
            public boolean matches(AbstractRequest body) {
                FetchRequest fetch = (FetchRequest) body;
                return fetch.fetchData().containsKey(tp) &&
                        fetch.fetchData().get(tp).offset == offset;
            }
        };
    }

    @Test
    public void testFetchedRecordsRaisesOnSerializationErrors() {
        // raise an exception from somewhere in the middle of the fetch response
        // so that we can verify that our position does not advance after raising
        ByteArrayDeserializer deserializer = new ByteArrayDeserializer() {
            int i = 0;
            @Override
            public byte[] deserialize(String topic, byte[] data) {
                if (i++ == 1)
                    throw new SerializationException();
                return data;
            }
        };

        Fetcher<byte[], byte[]> fetcher = createFetcher(subscriptions, new Metrics(time), deserializer, deserializer);

        subscriptions.assignFromUser(singleton(tp));
        subscriptions.seek(tp, 1);

        client.prepareResponse(matchesOffset(tp, 1), fetchResponse(this.records, Errors.NONE.code(), 100L, 0));

        assertEquals(1, fetcher.sendFetches());
        consumerClient.poll(0);
        try {
            fetcher.fetchedRecords();
            fail("fetchedRecords should have raised");
        } catch (SerializationException e) {
            // the position should not advance since no data has been returned
            assertEquals(1, subscriptions.position(tp).longValue());
        }
    }

    @Test
    public void testParseInvalidRecord() throws Exception {
        ByteBuffer buffer = ByteBuffer.allocate(1024);
        ByteBufferOutputStream out = new ByteBufferOutputStream(buffer);

        byte magic = Record.CURRENT_MAGIC_VALUE;
        byte[] key = "foo".getBytes();
        byte[] value = "baz".getBytes();
        long offset = 0;
        long timestamp = 500L;

        int size = Record.recordSize(key, value);
        byte attributes = Record.computeAttributes(magic, CompressionType.NONE, TimestampType.CREATE_TIME);
        long crc = Record.computeChecksum(magic, attributes, timestamp, key, value);

        // write one valid record
        out.writeLong(offset);
        out.writeInt(size);
        Record.write(out, magic, crc, Record.computeAttributes(magic, CompressionType.NONE, TimestampType.CREATE_TIME), timestamp, key, value);

        // and one invalid record (note the crc)
        out.writeLong(offset);
        out.writeInt(size);
        Record.write(out, magic, crc + 1, Record.computeAttributes(magic, CompressionType.NONE, TimestampType.CREATE_TIME), timestamp, key, value);

        buffer.flip();

        subscriptions.assignFromUser(singleton(tp));
        subscriptions.seek(tp, 0);

        // normal fetch
        assertEquals(1, fetcher.sendFetches());
        client.prepareResponse(fetchResponse(MemoryRecords.readableRecords(buffer), Errors.NONE.code(), 100L, 0));
        consumerClient.poll(0);
        try {
            fetcher.fetchedRecords();
            fail("fetchedRecords should have raised");
        } catch (KafkaException e) {
            // the position should not advance since no data has been returned
            assertEquals(0, subscriptions.position(tp).longValue());
        }
    }

    @Test
    public void testFetchMaxPollRecords() {
        Fetcher<byte[], byte[]> fetcher = createFetcher(subscriptions, new Metrics(time), 2);

        List<ConsumerRecord<byte[], byte[]>> records;
        subscriptions.assignFromUser(singleton(tp));
        subscriptions.seek(tp, 1);

        client.prepareResponse(matchesOffset(tp, 1), fetchResponse(this.records, Errors.NONE.code(), 100L, 0));
        client.prepareResponse(matchesOffset(tp, 4), fetchResponse(this.nextRecords, Errors.NONE.code(), 100L, 0));

        assertEquals(1, fetcher.sendFetches());
        consumerClient.poll(0);
        records = fetcher.fetchedRecords().get(tp);
        assertEquals(2, records.size());
        assertEquals(3L, subscriptions.position(tp).longValue());
        assertEquals(1, records.get(0).offset());
        assertEquals(2, records.get(1).offset());

        assertEquals(0, fetcher.sendFetches());
        consumerClient.poll(0);
        records = fetcher.fetchedRecords().get(tp);
        assertEquals(1, records.size());
        assertEquals(4L, subscriptions.position(tp).longValue());
        assertEquals(3, records.get(0).offset());

        assertTrue(fetcher.sendFetches() > 0);
        consumerClient.poll(0);
        records = fetcher.fetchedRecords().get(tp);
        assertEquals(2, records.size());
        assertEquals(6L, subscriptions.position(tp).longValue());
        assertEquals(4, records.get(0).offset());
        assertEquals(5, records.get(1).offset());
    }

    @Test
    public void testFetchNonContinuousRecords() {
        // if we are fetching from a compacted topic, there may be gaps in the returned records
        // this test verifies the fetcher updates the current fetched/consumed positions correctly for this case

        MemoryRecordsBuilder builder = MemoryRecords.builder(ByteBuffer.allocate(1024), CompressionType.NONE, TimestampType.CREATE_TIME);
        builder.appendWithOffset(15L, 0L, "key".getBytes(), "value-1".getBytes());
        builder.appendWithOffset(20L, 0L, "key".getBytes(), "value-2".getBytes());
        builder.appendWithOffset(30L, 0L, "key".getBytes(), "value-3".getBytes());
        MemoryRecords records = builder.build();

        List<ConsumerRecord<byte[], byte[]>> consumerRecords;
        subscriptions.assignFromUser(singleton(tp));
        subscriptions.seek(tp, 0);

        // normal fetch
        assertEquals(1, fetcher.sendFetches());
        client.prepareResponse(fetchResponse(records, Errors.NONE.code(), 100L, 0));
        consumerClient.poll(0);
        consumerRecords = fetcher.fetchedRecords().get(tp);
        assertEquals(3, consumerRecords.size());
        assertEquals(31L, subscriptions.position(tp).longValue()); // this is the next fetching position

        assertEquals(15L, consumerRecords.get(0).offset());
        assertEquals(20L, consumerRecords.get(1).offset());
        assertEquals(30L, consumerRecords.get(2).offset());
    }

    /**
     * Test the case where the client makes a pre-v3 FetchRequest, but the server replies with only a partial
     * request. This happens when a single message is larger than the per-partition limit.
     */
    @Test
    public void testFetchRequestWhenRecordTooLarge() {
        try {
            client.setNodeApiVersions(NodeApiVersions.create(Collections.singletonList(
                new ApiVersionsResponse.ApiVersion(ApiKeys.FETCH.id, (short) 2, (short) 2))));
            makeFetchRequestWithIncompleteRecord();
            try {
                fetcher.fetchedRecords();
                fail("RecordTooLargeException should have been raised");
            } catch (RecordTooLargeException e) {
                assertTrue(e.getMessage().startsWith("There are some messages at [Partition=Offset]: "));
                // the position should not advance since no data has been returned
                assertEquals(0, subscriptions.position(tp).longValue());
            }
        } finally {
            client.setNodeApiVersions(NodeApiVersions.create());
        }
    }

    /**
     * Test the case where the client makes a post KIP-74 FetchRequest, but the server replies with only a
     * partial request. For v3 and later FetchRequests, the implementation of KIP-74 changed the behavior
     * so that at least one message is always returned. Therefore, this case should not happen, and it indicates
     * that an internal error has taken place.
     */
    @Test
    public void testFetchRequestInternalError() {
        makeFetchRequestWithIncompleteRecord();
        try {
            fetcher.fetchedRecords();
            fail("RecordTooLargeException should have been raised");
        } catch (KafkaException e) {
            assertTrue(e.getMessage().startsWith("Failed to make progress reading messages"));
            // the position should not advance since no data has been returned
            assertEquals(0, subscriptions.position(tp).longValue());
        }
    }

    private void makeFetchRequestWithIncompleteRecord() {
        subscriptions.assignFromUser(singleton(tp));
        subscriptions.seek(tp, 0);
        assertEquals(1, fetcher.sendFetches());
        assertFalse(fetcher.hasCompletedFetches());
        MemoryRecords partialRecord = MemoryRecords.readableRecords(
            ByteBuffer.wrap(new byte[]{0, 0, 0, 0, 0, 0, 0, 0}));
        client.prepareResponse(fetchResponse(partialRecord, Errors.NONE.code(), 100L, 0));
        consumerClient.poll(0);
        assertTrue(fetcher.hasCompletedFetches());
    }

    @Test
    public void testUnauthorizedTopic() {
        subscriptions.assignFromUser(singleton(tp));
        subscriptions.seek(tp, 0);

        // resize the limit of the buffer to pretend it is only fetch-size large
        assertEquals(1, fetcher.sendFetches());
        client.prepareResponse(fetchResponse(this.records, Errors.TOPIC_AUTHORIZATION_FAILED.code(), 100L, 0));
        consumerClient.poll(0);
        try {
            fetcher.fetchedRecords();
            fail("fetchedRecords should have thrown");
        } catch (TopicAuthorizationException e) {
            assertEquals(singleton(topicName), e.unauthorizedTopics());
        }
    }

    @Test
    public void testFetchDuringRebalance() {
        subscriptions.subscribe(singleton(topicName), listener);
        subscriptions.assignFromSubscribed(singleton(tp));
        subscriptions.seek(tp, 0);

        assertEquals(1, fetcher.sendFetches());

        // Now the rebalance happens and fetch positions are cleared
        subscriptions.assignFromSubscribed(singleton(tp));
        client.prepareResponse(fetchResponse(this.records, Errors.NONE.code(), 100L, 0));
        consumerClient.poll(0);

        // The active fetch should be ignored since its position is no longer valid
        assertTrue(fetcher.fetchedRecords().isEmpty());
    }

    @Test
    public void testInFlightFetchOnPausedPartition() {
        subscriptions.assignFromUser(singleton(tp));
        subscriptions.seek(tp, 0);

        assertEquals(1, fetcher.sendFetches());
        subscriptions.pause(tp);

        client.prepareResponse(fetchResponse(this.records, Errors.NONE.code(), 100L, 0));
        consumerClient.poll(0);
        assertNull(fetcher.fetchedRecords().get(tp));
    }

    @Test
    public void testFetchOnPausedPartition() {
        subscriptions.assignFromUser(singleton(tp));
        subscriptions.seek(tp, 0);

        subscriptions.pause(tp);
        assertFalse(fetcher.sendFetches() > 0);
        assertTrue(client.requests().isEmpty());
    }

    @Test
    public void testFetchNotLeaderForPartition() {
        subscriptions.assignFromUser(singleton(tp));
        subscriptions.seek(tp, 0);

        assertEquals(1, fetcher.sendFetches());
        client.prepareResponse(fetchResponse(this.records, Errors.NOT_LEADER_FOR_PARTITION.code(), 100L, 0));
        consumerClient.poll(0);
        assertEquals(0, fetcher.fetchedRecords().size());
        assertEquals(0L, metadata.timeToNextUpdate(time.milliseconds()));
    }

    @Test
    public void testFetchUnknownTopicOrPartition() {
        subscriptions.assignFromUser(singleton(tp));
        subscriptions.seek(tp, 0);

        assertEquals(1, fetcher.sendFetches());
        client.prepareResponse(fetchResponse(this.records, Errors.UNKNOWN_TOPIC_OR_PARTITION.code(), 100L, 0));
        consumerClient.poll(0);
        assertEquals(0, fetcher.fetchedRecords().size());
        assertEquals(0L, metadata.timeToNextUpdate(time.milliseconds()));
    }

    @Test
    public void testFetchOffsetOutOfRange() {
        subscriptions.assignFromUser(singleton(tp));
        subscriptions.seek(tp, 0);

        assertEquals(1, fetcher.sendFetches());
        client.prepareResponse(fetchResponse(this.records, Errors.OFFSET_OUT_OF_RANGE.code(), 100L, 0));
        consumerClient.poll(0);
        assertEquals(0, fetcher.fetchedRecords().size());
        assertTrue(subscriptions.isOffsetResetNeeded(tp));
        assertEquals(null, subscriptions.position(tp));
    }

    @Test
    public void testStaleOutOfRangeError() {
        // verify that an out of range error which arrives after a seek
        // does not cause us to reset our position or throw an exception
        subscriptions.assignFromUser(singleton(tp));
        subscriptions.seek(tp, 0);

        assertEquals(1, fetcher.sendFetches());
        client.prepareResponse(fetchResponse(this.records, Errors.OFFSET_OUT_OF_RANGE.code(), 100L, 0));
        subscriptions.seek(tp, 1);
        consumerClient.poll(0);
        assertEquals(0, fetcher.fetchedRecords().size());
        assertFalse(subscriptions.isOffsetResetNeeded(tp));
        assertEquals(1, subscriptions.position(tp).longValue());
    }

    @Test
    public void testFetchedRecordsAfterSeek() {
        subscriptionsNoAutoReset.assignFromUser(singleton(tp));
        subscriptionsNoAutoReset.seek(tp, 0);

        assertTrue(fetcherNoAutoReset.sendFetches() > 0);
        client.prepareResponse(fetchResponse(this.records, Errors.OFFSET_OUT_OF_RANGE.code(), 100L, 0));
        consumerClient.poll(0);
        assertFalse(subscriptionsNoAutoReset.isOffsetResetNeeded(tp));
        subscriptionsNoAutoReset.seek(tp, 2);
        assertEquals(0, fetcherNoAutoReset.fetchedRecords().size());
    }

    @Test
    public void testFetchOffsetOutOfRangeException() {
        subscriptionsNoAutoReset.assignFromUser(singleton(tp));
        subscriptionsNoAutoReset.seek(tp, 0);

        fetcherNoAutoReset.sendFetches();
        client.prepareResponse(fetchResponse(this.records, Errors.OFFSET_OUT_OF_RANGE.code(), 100L, 0));
        consumerClient.poll(0);

        assertFalse(subscriptionsNoAutoReset.isOffsetResetNeeded(tp));
        try {
            fetcherNoAutoReset.fetchedRecords();
            fail("Should have thrown OffsetOutOfRangeException");
        } catch (OffsetOutOfRangeException e) {
            assertTrue(e.offsetOutOfRangePartitions().containsKey(tp));
            assertEquals(e.offsetOutOfRangePartitions().size(), 1);
        }
        assertEquals(0, fetcherNoAutoReset.fetchedRecords().size());
    }

    @Test
    public void testFetchDisconnected() {
        subscriptions.assignFromUser(singleton(tp));
        subscriptions.seek(tp, 0);

        assertEquals(1, fetcher.sendFetches());
        client.prepareResponse(fetchResponse(this.records, Errors.NONE.code(), 100L, 0), true);
        consumerClient.poll(0);
        assertEquals(0, fetcher.fetchedRecords().size());

        // disconnects should have no affect on subscription state
        assertFalse(subscriptions.isOffsetResetNeeded(tp));
        assertTrue(subscriptions.isFetchable(tp));
        assertEquals(0, subscriptions.position(tp).longValue());
    }

    @Test
    public void testUpdateFetchPositionToCommitted() {
        // unless a specific reset is expected, the default behavior is to reset to the committed
        // position if one is present
        subscriptions.assignFromUser(singleton(tp));
        subscriptions.committed(tp, new OffsetAndMetadata(5));

        fetcher.updateFetchPositions(singleton(tp));
        assertTrue(subscriptions.isFetchable(tp));
        assertEquals(5, subscriptions.position(tp).longValue());
    }

    @Test
    public void testUpdateFetchPositionResetToDefaultOffset() {
        subscriptions.assignFromUser(singleton(tp));
        // with no commit position, we should reset using the default strategy defined above (EARLIEST)

        client.prepareResponse(listOffsetRequestMatcher(ListOffsetRequest.EARLIEST_TIMESTAMP),
                               listOffsetResponse(Errors.NONE, 1L, 5L));
        fetcher.updateFetchPositions(singleton(tp));
        assertFalse(subscriptions.isOffsetResetNeeded(tp));
        assertTrue(subscriptions.isFetchable(tp));
        assertEquals(5, subscriptions.position(tp).longValue());
    }

    @Test
    public void testUpdateFetchPositionResetToLatestOffset() {
        subscriptions.assignFromUser(singleton(tp));
        subscriptions.needOffsetReset(tp, OffsetResetStrategy.LATEST);

        client.prepareResponse(listOffsetRequestMatcher(ListOffsetRequest.LATEST_TIMESTAMP),
                               listOffsetResponse(Errors.NONE, 1L, 5L));
        fetcher.updateFetchPositions(singleton(tp));
        assertFalse(subscriptions.isOffsetResetNeeded(tp));
        assertTrue(subscriptions.isFetchable(tp));
        assertEquals(5, subscriptions.position(tp).longValue());
    }

    @Test
    public void testUpdateFetchPositionResetToEarliestOffset() {
        subscriptions.assignFromUser(singleton(tp));
        subscriptions.needOffsetReset(tp, OffsetResetStrategy.EARLIEST);

        client.prepareResponse(listOffsetRequestMatcher(ListOffsetRequest.EARLIEST_TIMESTAMP),
                               listOffsetResponse(Errors.NONE, 1L, 5L));
        fetcher.updateFetchPositions(singleton(tp));
        assertFalse(subscriptions.isOffsetResetNeeded(tp));
        assertTrue(subscriptions.isFetchable(tp));
        assertEquals(5, subscriptions.position(tp).longValue());
    }

    @Test
    public void testUpdateFetchPositionDisconnect() {
        subscriptions.assignFromUser(singleton(tp));
        subscriptions.needOffsetReset(tp, OffsetResetStrategy.LATEST);

        // First request gets a disconnect
        client.prepareResponse(listOffsetRequestMatcher(ListOffsetRequest.LATEST_TIMESTAMP),
                               listOffsetResponse(Errors.NONE, 1L, 5L), true);

        // Next one succeeds
        client.prepareResponse(listOffsetRequestMatcher(ListOffsetRequest.LATEST_TIMESTAMP),
                               listOffsetResponse(Errors.NONE, 1L, 5L));
        fetcher.updateFetchPositions(singleton(tp));
        assertFalse(subscriptions.isOffsetResetNeeded(tp));
        assertTrue(subscriptions.isFetchable(tp));
        assertEquals(5, subscriptions.position(tp).longValue());
    }

    @Test
    public void testUpdateFetchPositionOfPausedPartitionsRequiringOffsetReset() {
        subscriptions.assignFromUser(singleton(tp));
        subscriptions.committed(tp, new OffsetAndMetadata(0));
        subscriptions.pause(tp); // paused partition does not have a valid position
        subscriptions.needOffsetReset(tp, OffsetResetStrategy.LATEST);

        client.prepareResponse(listOffsetRequestMatcher(ListOffsetRequest.LATEST_TIMESTAMP),
                               listOffsetResponse(Errors.NONE, 1L, 10L));
        fetcher.updateFetchPositions(singleton(tp));

        assertFalse(subscriptions.isOffsetResetNeeded(tp));
        assertFalse(subscriptions.isFetchable(tp)); // because tp is paused
        assertTrue(subscriptions.hasValidPosition(tp));
        assertEquals(10, subscriptions.position(tp).longValue());
    }

    @Test
    public void testUpdateFetchPositionOfPausedPartitionsWithoutACommittedOffset() {
        subscriptions.assignFromUser(singleton(tp));
        subscriptions.pause(tp); // paused partition does not have a valid position

        client.prepareResponse(listOffsetRequestMatcher(ListOffsetRequest.EARLIEST_TIMESTAMP),
                               listOffsetResponse(Errors.NONE, 1L, 0L));
        fetcher.updateFetchPositions(singleton(tp));

        assertFalse(subscriptions.isOffsetResetNeeded(tp));
        assertFalse(subscriptions.isFetchable(tp)); // because tp is paused
        assertTrue(subscriptions.hasValidPosition(tp));
        assertEquals(0, subscriptions.position(tp).longValue());
    }

    @Test
    public void testUpdateFetchPositionOfPausedPartitionsWithoutAValidPosition() {
        subscriptions.assignFromUser(singleton(tp));
        subscriptions.committed(tp, new OffsetAndMetadata(0));
        subscriptions.pause(tp); // paused partition does not have a valid position
        subscriptions.seek(tp, 10);

        fetcher.updateFetchPositions(singleton(tp));

        assertFalse(subscriptions.isOffsetResetNeeded(tp));
        assertFalse(subscriptions.isFetchable(tp)); // because tp is paused
        assertTrue(subscriptions.hasValidPosition(tp));
        assertEquals(10, subscriptions.position(tp).longValue());
    }

    @Test
    public void testUpdateFetchPositionOfPausedPartitionsWithAValidPosition() {
        subscriptions.assignFromUser(singleton(tp));
        subscriptions.committed(tp, new OffsetAndMetadata(0));
        subscriptions.seek(tp, 10);
        subscriptions.pause(tp); // paused partition already has a valid position

        fetcher.updateFetchPositions(singleton(tp));

        assertFalse(subscriptions.isOffsetResetNeeded(tp));
        assertFalse(subscriptions.isFetchable(tp)); // because tp is paused
        assertTrue(subscriptions.hasValidPosition(tp));
        assertEquals(10, subscriptions.position(tp).longValue());
    }

    @Test
    public void testGetAllTopics() {
        // sending response before request, as getTopicMetadata is a blocking call
        client.prepareResponse(newMetadataResponse(topicName, Errors.NONE));

        Map<String, List<PartitionInfo>> allTopics = fetcher.getAllTopicMetadata(5000L);

        assertEquals(cluster.topics().size(), allTopics.size());
    }

    @Test
    public void testGetAllTopicsDisconnect() {
        // first try gets a disconnect, next succeeds
        client.prepareResponse(null, true);
        client.prepareResponse(newMetadataResponse(topicName, Errors.NONE));
        Map<String, List<PartitionInfo>> allTopics = fetcher.getAllTopicMetadata(5000L);
        assertEquals(cluster.topics().size(), allTopics.size());
    }

    @Test(expected = TimeoutException.class)
    public void testGetAllTopicsTimeout() {
        // since no response is prepared, the request should timeout
        fetcher.getAllTopicMetadata(50L);
    }

    @Test
    public void testGetAllTopicsUnauthorized() {
        client.prepareResponse(newMetadataResponse(topicName, Errors.TOPIC_AUTHORIZATION_FAILED));
        try {
            fetcher.getAllTopicMetadata(10L);
            fail();
        } catch (TopicAuthorizationException e) {
            assertEquals(singleton(topicName), e.unauthorizedTopics());
        }
    }

    @Test(expected = InvalidTopicException.class)
    public void testGetTopicMetadataInvalidTopic() {
        client.prepareResponse(newMetadataResponse(topicName, Errors.INVALID_TOPIC_EXCEPTION));
        fetcher.getTopicMetadata(
            new MetadataRequest.Builder(Collections.singletonList(topicName)), 5000L);
    }

    @Test
    public void testGetTopicMetadataUnknownTopic() {
        client.prepareResponse(newMetadataResponse(topicName, Errors.UNKNOWN_TOPIC_OR_PARTITION));

        Map<String, List<PartitionInfo>> topicMetadata =
                fetcher.getTopicMetadata(
                        new MetadataRequest.Builder(Collections.singletonList(topicName)), 5000L);
        assertNull(topicMetadata.get(topicName));
    }

    @Test
    public void testGetTopicMetadataLeaderNotAvailable() {
        client.prepareResponse(newMetadataResponse(topicName, Errors.LEADER_NOT_AVAILABLE));
        client.prepareResponse(newMetadataResponse(topicName, Errors.NONE));

        Map<String, List<PartitionInfo>> topicMetadata =
                fetcher.getTopicMetadata(
                        new MetadataRequest.Builder(Collections.singletonList(topicName)), 5000L);
        assertTrue(topicMetadata.containsKey(topicName));
    }

    /*
     * Send multiple requests. Verify that the client side quota metrics have the right values
     */
    @Test
    public void testQuotaMetrics() throws Exception {
        subscriptions.assignFromUser(singleton(tp));
        subscriptions.seek(tp, 0);

        // normal fetch
        for (int i = 1; i < 4; i++) {
            // We need to make sure the message offset grows. Otherwise they will be considered as already consumed
            // and filtered out by consumer.
            MemoryRecordsBuilder builder = MemoryRecords.builder(ByteBuffer.allocate(1024), CompressionType.NONE, TimestampType.CREATE_TIME);
            for (int v = 0; v < 3; v++)
                builder.appendWithOffset((long) i * 3 + v, Record.NO_TIMESTAMP, "key".getBytes(), String.format("value-%d", v).getBytes());
            List<ConsumerRecord<byte[], byte[]>> records = fetchRecords(builder.build(), Errors.NONE.code(), 100L, 100 * i).get(tp);
            assertEquals(3, records.size());
        }

        Map<MetricName, KafkaMetric> allMetrics = metrics.metrics();
        KafkaMetric avgMetric = allMetrics.get(metrics.metricName("fetch-throttle-time-avg", metricGroup, ""));
        KafkaMetric maxMetric = allMetrics.get(metrics.metricName("fetch-throttle-time-max", metricGroup, ""));
        assertEquals(200, avgMetric.value(), EPSILON);
        assertEquals(300, maxMetric.value(), EPSILON);
    }

    /*
     * Send multiple requests. Verify that the client side quota metrics have the right values
     */
    @Test
<<<<<<< HEAD
    public void testGetOffsetsForTimesTimeout() {
        try {
            fetcher.getOffsetsByTimes(Collections.singletonMap(new TopicPartition(topicName, 2), 1000L), 100L);
            fail("Should throw timeout exception.");
        } catch (TimeoutException e) {
            // let it go.
        }
    }

    @Test
    public void testGetOffsetsForTimes() {
        // Empty map
        assertTrue(fetcher.getOffsetsByTimes(new HashMap<TopicPartition, Long>(), 100L).isEmpty());
        // Error code none with unknown offset
        testGetOffsetsForTimesWithError(Errors.NONE, Errors.NONE, -1L, 100L, null, 100L);
        // Error code none with known offset
        testGetOffsetsForTimesWithError(Errors.NONE, Errors.NONE, 10L, 100L, 10L, 100L);
        // Test both of partition has error.
        testGetOffsetsForTimesWithError(Errors.NOT_LEADER_FOR_PARTITION, Errors.INVALID_REQUEST, 10L, 100L, 10L, 100L);
        // Test the second partition has error.
        testGetOffsetsForTimesWithError(Errors.NONE, Errors.NOT_LEADER_FOR_PARTITION, 10L, 100L, 10L, 100L);
        // Test different errors.
        testGetOffsetsForTimesWithError(Errors.NOT_LEADER_FOR_PARTITION, Errors.NONE, 10L, 100L, 10L, 100L);
        testGetOffsetsForTimesWithError(Errors.UNKNOWN_TOPIC_OR_PARTITION, Errors.NONE, 10L, 100L, 10L, 100L);
        testGetOffsetsForTimesWithError(Errors.UNSUPPORTED_FOR_MESSAGE_FORMAT, Errors.NONE, 10L, 100L, null, 100L);
        testGetOffsetsForTimesWithError(Errors.BROKER_NOT_AVAILABLE, Errors.NONE, 10L, 100L, 10L, 100L);
    }

    private void testGetOffsetsForTimesWithError(Errors errorForTp0,
                                                 Errors errorForTp1,
                                                 long offsetForTp0,
                                                 long offsetForTp1,
                                                 Long expectedOffsetForTp0,
                                                 Long expectedOffsetForTp1) {
        client.reset();
        TopicPartition tp0 = tp;
        TopicPartition tp1 = new TopicPartition(topicName, 1);
        // Ensure metadata has both partition.
        Cluster cluster = TestUtils.clusterWith(2, topicName, 2);
        metadata.update(cluster, time.milliseconds());

        // First try should fail due to metadata error.
        client.prepareResponseFrom(listOffsetResponse(tp0, errorForTp0, offsetForTp0, offsetForTp0), cluster.leaderFor(tp0));
        client.prepareResponseFrom(listOffsetResponse(tp1, errorForTp1, offsetForTp1, offsetForTp1), cluster.leaderFor(tp1));
        // Second try should succeed.
        client.prepareResponseFrom(listOffsetResponse(tp0, Errors.NONE, offsetForTp0, offsetForTp0), cluster.leaderFor(tp0));
        client.prepareResponseFrom(listOffsetResponse(tp1, Errors.NONE, offsetForTp1, offsetForTp1), cluster.leaderFor(tp1));

        Map<TopicPartition, Long> timestampToSearch = new HashMap<>();
        timestampToSearch.put(tp0, 0L);
        timestampToSearch.put(tp1, 0L);
=======
    public void testFetcherMetrics() {
        subscriptions.assignFromUser(singleton(tp));
        subscriptions.seek(tp, 0);

        MetricName maxLagMetric = metrics.metricName("records-lag-max", metricGroup, "");
        MetricName partitionLagMetric = metrics.metricName(tp + ".records-lag", metricGroup, "");

        Map<MetricName, KafkaMetric> allMetrics = metrics.metrics();
        KafkaMetric recordsFetchLagMax = allMetrics.get(maxLagMetric);

        // recordsFetchLagMax should be initialized to negative infinity
        assertEquals(Double.NEGATIVE_INFINITY, recordsFetchLagMax.value(), EPSILON);

        // recordsFetchLagMax should be hw - fetchOffset after receiving an empty FetchResponse
        fetchRecords(MemoryRecords.EMPTY, Errors.NONE.code(), 100L, 0);
        assertEquals(100, recordsFetchLagMax.value(), EPSILON);

        KafkaMetric partitionLag = allMetrics.get(partitionLagMetric);
        assertEquals(100, partitionLag.value(), EPSILON);

        // recordsFetchLagMax should be hw - offset of the last message after receiving a non-empty FetchResponse
        MemoryRecordsBuilder builder = MemoryRecords.builder(ByteBuffer.allocate(1024), CompressionType.NONE, TimestampType.CREATE_TIME);
        for (int v = 0; v < 3; v++)
            builder.appendWithOffset((long) v, Record.NO_TIMESTAMP, "key".getBytes(), String.format("value-%d", v).getBytes());
        fetchRecords(builder.build(), Errors.NONE.code(), 200L, 0);
        assertEquals(197, recordsFetchLagMax.value(), EPSILON);

        // verify de-registration of partition lag
        subscriptions.unsubscribe();
        assertFalse(allMetrics.containsKey(partitionLagMetric));
    }

    private Map<TopicPartition, List<ConsumerRecord<byte[], byte[]>>> fetchRecords(MemoryRecords records, short error, long hw, int throttleTime) {
        assertEquals(1, fetcher.sendFetches());
        client.prepareResponse(fetchResponse(records, error, hw, throttleTime));
        consumerClient.poll(0);
        return fetcher.fetchedRecords();
    }

    @Test
    public void testGetOffsetsForTimesTimeout() {
        try {
            fetcher.getOffsetsByTimes(Collections.singletonMap(new TopicPartition(topicName, 2), 1000L), 100L);
            fail("Should throw timeout exception.");
        } catch (TimeoutException e) {
            // let it go.
        }
    }

    @Test
    public void testGetOffsetsForTimes() {
        // Empty map
        assertTrue(fetcher.getOffsetsByTimes(new HashMap<TopicPartition, Long>(), 100L).isEmpty());
        // Error code none with unknown offset
        testGetOffsetsForTimesWithError(Errors.NONE, Errors.NONE, -1L, 100L, null, 100L);
        // Error code none with known offset
        testGetOffsetsForTimesWithError(Errors.NONE, Errors.NONE, 10L, 100L, 10L, 100L);
        // Test both of partition has error.
        testGetOffsetsForTimesWithError(Errors.NOT_LEADER_FOR_PARTITION, Errors.INVALID_REQUEST, 10L, 100L, 10L, 100L);
        // Test the second partition has error.
        testGetOffsetsForTimesWithError(Errors.NONE, Errors.NOT_LEADER_FOR_PARTITION, 10L, 100L, 10L, 100L);
        // Test different errors.
        testGetOffsetsForTimesWithError(Errors.NOT_LEADER_FOR_PARTITION, Errors.NONE, 10L, 100L, 10L, 100L);
        testGetOffsetsForTimesWithError(Errors.UNKNOWN_TOPIC_OR_PARTITION, Errors.NONE, 10L, 100L, 10L, 100L);
        testGetOffsetsForTimesWithError(Errors.UNSUPPORTED_FOR_MESSAGE_FORMAT, Errors.NONE, 10L, 100L, null, 100L);
        testGetOffsetsForTimesWithError(Errors.BROKER_NOT_AVAILABLE, Errors.NONE, 10L, 100L, 10L, 100L);
    }

    private void testGetOffsetsForTimesWithError(Errors errorForTp0,
                                                 Errors errorFortp,
                                                 long offsetForTp0,
                                                 long offsetFortp,
                                                 Long expectedOffsetForTp0,
                                                 Long expectedOffsetFortp) {
        client.reset();
        TopicPartition tp0 = tp;
        TopicPartition tp = new TopicPartition(topicName, 1);
        // Ensure metadata has both partition.
        Cluster cluster = TestUtils.clusterWith(2, topicName, 2);
        metadata.update(cluster, Collections.<String>emptySet(), time.milliseconds());

        // First try should fail due to metadata error.
        client.prepareResponseFrom(listOffsetResponse(tp0, errorForTp0, offsetForTp0, offsetForTp0), cluster.leaderFor(tp0));
        client.prepareResponseFrom(listOffsetResponse(tp, errorFortp, offsetFortp, offsetFortp), cluster.leaderFor(tp));
        // Second try should succeed.
        client.prepareResponseFrom(listOffsetResponse(tp0, Errors.NONE, offsetForTp0, offsetForTp0), cluster.leaderFor(tp0));
        client.prepareResponseFrom(listOffsetResponse(tp, Errors.NONE, offsetFortp, offsetFortp), cluster.leaderFor(tp));

        Map<TopicPartition, Long> timestampToSearch = new HashMap<>();
        timestampToSearch.put(tp0, 0L);
        timestampToSearch.put(tp, 0L);
>>>>>>> d7850a40
        Map<TopicPartition, OffsetAndTimestamp> offsetAndTimestampMap = fetcher.getOffsetsByTimes(timestampToSearch, Long.MAX_VALUE);

        if (expectedOffsetForTp0 == null)
            assertNull(offsetAndTimestampMap.get(tp0));
        else {
            assertEquals(expectedOffsetForTp0.longValue(), offsetAndTimestampMap.get(tp0).timestamp());
            assertEquals(expectedOffsetForTp0.longValue(), offsetAndTimestampMap.get(tp0).offset());
        }

<<<<<<< HEAD
        if (expectedOffsetForTp1 == null)
            assertNull(offsetAndTimestampMap.get(tp1));
        else {
            assertEquals(expectedOffsetForTp1.longValue(), offsetAndTimestampMap.get(tp1).timestamp());
            assertEquals(expectedOffsetForTp1.longValue(), offsetAndTimestampMap.get(tp1).offset());
        }
=======
        if (expectedOffsetFortp == null)
            assertNull(offsetAndTimestampMap.get(tp));
        else {
            assertEquals(expectedOffsetFortp.longValue(), offsetAndTimestampMap.get(tp).timestamp());
            assertEquals(expectedOffsetFortp.longValue(), offsetAndTimestampMap.get(tp).offset());
        }
    }

    @Test
    public void testFetchPositionAfterException() {
    // verify the advancement in the next fetch offset equals the number of fetched records when
        // some fetched partitions cause Exception. This ensures that consumer won't lose record upon exception
        subscriptionsNoAutoReset.assignFromUser(Utils.mkSet(tp, tp1));
        subscriptionsNoAutoReset.seek(tp, 1);
        subscriptionsNoAutoReset.seek(tp1, 1);

        assertEquals(1, fetcherNoAutoReset.sendFetches());

        Map<TopicPartition, FetchResponse.PartitionData> partitions = new HashMap<>();
        partitions.put(tp, new FetchResponse.PartitionData(Errors.OFFSET_OUT_OF_RANGE.code(), 100, MemoryRecords.EMPTY));
        partitions.put(tp1, new FetchResponse.PartitionData(Errors.NONE.code(), 100, records));
        client.prepareResponse(new FetchResponse(new LinkedHashMap<>(partitions), 0));
        consumerClient.poll(0);

        List<ConsumerRecord<byte[], byte[]>> fetchedRecords = new ArrayList<>();
        List<OffsetOutOfRangeException> exceptions = new ArrayList<>();

        try {
            for (List<ConsumerRecord<byte[], byte[]>> records: fetcherNoAutoReset.fetchedRecords().values())
                fetchedRecords.addAll(records);
        } catch (OffsetOutOfRangeException e) {
            exceptions.add(e);
        }

        assertEquals(fetchedRecords.size(), subscriptionsNoAutoReset.position(tp1) - 1);

        try {
            for (List<ConsumerRecord<byte[], byte[]>> records: fetcherNoAutoReset.fetchedRecords().values())
                fetchedRecords.addAll(records);
        } catch (OffsetOutOfRangeException e) {
            exceptions.add(e);
        }

        assertEquals(4, subscriptionsNoAutoReset.position(tp1).longValue());
        assertEquals(3, fetchedRecords.size());

        // Should have received one OffsetOutOfRangeException for partition tp
        assertEquals(1, exceptions.size());
        OffsetOutOfRangeException e = exceptions.get(0);
        assertTrue(e.offsetOutOfRangePartitions().containsKey(tp));
        assertEquals(e.offsetOutOfRangePartitions().size(), 1);
    }

    @Test
    public void testSeekBeforeException() {
        Fetcher<byte[], byte[]> fetcher = createFetcher(subscriptionsNoAutoReset, new Metrics(time), 2);

        subscriptionsNoAutoReset.assignFromUser(Utils.mkSet(tp));
        subscriptionsNoAutoReset.seek(tp, 1);
        assertEquals(1, fetcher.sendFetches());
        Map<TopicPartition, FetchResponse.PartitionData> partitions = new HashMap<>();
        partitions.put(tp, new FetchResponse.PartitionData(Errors.NONE.code(), 100, records));
        client.prepareResponse(fetchResponse(this.records, Errors.NONE.code(), 100L, 0));
        consumerClient.poll(0);

        assertEquals(2, fetcher.fetchedRecords().get(tp).size());

        subscriptionsNoAutoReset.assignFromUser(Utils.mkSet(tp, tp1));
        subscriptionsNoAutoReset.seek(tp1, 1);
        assertEquals(1, fetcher.sendFetches());
        partitions = new HashMap<>();
        partitions.put(tp1, new FetchResponse.PartitionData(Errors.OFFSET_OUT_OF_RANGE.code(), 100, MemoryRecords.EMPTY));
        client.prepareResponse(new FetchResponse(new LinkedHashMap<>(partitions), 0));
        consumerClient.poll(0);
        assertEquals(1, fetcher.fetchedRecords().get(tp).size());

        subscriptionsNoAutoReset.seek(tp1, 10);
        // Should not throw OffsetOutOfRangeException after the seek
        assertEquals(0, fetcher.fetchedRecords().size());
>>>>>>> d7850a40
    }

    private MockClient.RequestMatcher listOffsetRequestMatcher(final long timestamp) {
        // matches any list offset request with the provided timestamp
        return new MockClient.RequestMatcher() {
            @Override
            public boolean matches(AbstractRequest body) {
                ListOffsetRequest req = (ListOffsetRequest) body;
                return timestamp == req.partitionTimestamps().get(tp);
            }
        };
    }

<<<<<<< HEAD
    private Struct listOffsetResponse(Errors error, long timestamp, long offset) {
        return listOffsetResponse(tp, error, timestamp, offset);
    }

    private Struct listOffsetResponse(TopicPartition tp, Errors error, long timestamp, long offset) {
=======
    private ListOffsetResponse listOffsetResponse(Errors error, long timestamp, long offset) {
        return listOffsetResponse(tp, error, timestamp, offset);
    }

    private ListOffsetResponse listOffsetResponse(TopicPartition tp, Errors error, long timestamp, long offset) {
>>>>>>> d7850a40
        ListOffsetResponse.PartitionData partitionData = new ListOffsetResponse.PartitionData(error.code(), timestamp, offset);
        Map<TopicPartition, ListOffsetResponse.PartitionData> allPartitionData = new HashMap<>();
        allPartitionData.put(tp, partitionData);
        return new ListOffsetResponse(allPartitionData, 1);
    }

    private FetchResponse fetchResponse(MemoryRecords records, short error, long hw, int throttleTime) {
        return new FetchResponse(
                new LinkedHashMap<>(Collections.singletonMap(tp, new FetchResponse.PartitionData(error, hw, records))),
                throttleTime);
    }

    private MetadataResponse newMetadataResponse(String topic, Errors error) {
        List<MetadataResponse.PartitionMetadata> partitionsMetadata = new ArrayList<>();
        if (error == Errors.NONE) {
            for (PartitionInfo partitionInfo : cluster.partitionsForTopic(topic)) {
                partitionsMetadata.add(new MetadataResponse.PartitionMetadata(
                        Errors.NONE,
                        partitionInfo.partition(),
                        partitionInfo.leader(),
                        Arrays.asList(partitionInfo.replicas()),
                        Arrays.asList(partitionInfo.inSyncReplicas())));
            }
        }

        MetadataResponse.TopicMetadata topicMetadata = new MetadataResponse.TopicMetadata(error, topic, false, partitionsMetadata);
        return new MetadataResponse(cluster.nodes(), null, MetadataResponse.NO_CONTROLLER_ID, Arrays.asList(topicMetadata));
    }

    private Fetcher<byte[], byte[]> createFetcher(SubscriptionState subscriptions,
                                                  Metrics metrics,
                                                  int maxPollRecords) {
        return createFetcher(subscriptions, metrics, new ByteArrayDeserializer(), new ByteArrayDeserializer(), maxPollRecords);
    }

    private Fetcher<byte[], byte[]> createFetcher(SubscriptionState subscriptions, Metrics metrics) {
        return createFetcher(subscriptions, metrics, Integer.MAX_VALUE);
    }

    private <K, V> Fetcher<K, V> createFetcher(SubscriptionState subscriptions,
                                               Metrics metrics,
                                               Deserializer<K> keyDeserializer,
                                               Deserializer<V> valueDeserializer) {
        return createFetcher(subscriptions, metrics, keyDeserializer, valueDeserializer, Integer.MAX_VALUE);
    }

    private <K, V> Fetcher<K, V> createFetcher(SubscriptionState subscriptions,
                                               Metrics metrics,
                                               Deserializer<K> keyDeserializer,
                                               Deserializer<V> valueDeserializer,
                                               int maxPollRecords) {
        return new Fetcher<>(consumerClient,
                minBytes,
                maxBytes,
                maxWaitMs,
                fetchSize,
                maxPollRecords,
                true, // check crc
                keyDeserializer,
                valueDeserializer,
                metadata,
                subscriptions,
                metrics,
                "consumer" + groupId,
                time,
                retryBackoffMs);
    }
}<|MERGE_RESOLUTION|>--- conflicted
+++ resolved
@@ -43,11 +43,7 @@
 import org.apache.kafka.common.record.ByteBufferOutputStream;
 import org.apache.kafka.common.record.CompressionType;
 import org.apache.kafka.common.record.MemoryRecords;
-<<<<<<< HEAD
-import org.apache.kafka.clients.consumer.OffsetAndTimestamp;
-=======
 import org.apache.kafka.common.record.MemoryRecordsBuilder;
->>>>>>> d7850a40
 import org.apache.kafka.common.record.Record;
 import org.apache.kafka.common.record.TimestampType;
 import org.apache.kafka.common.requests.AbstractRequest;
@@ -98,11 +94,7 @@
     private MockTime time = new MockTime(1);
     private Metadata metadata = new Metadata(0, Long.MAX_VALUE);
     private MockClient client = new MockClient(time, metadata);
-<<<<<<< HEAD
-    private Cluster cluster = TestUtils.singletonCluster(topicName, 1);
-=======
     private Cluster cluster = TestUtils.singletonCluster(topicName, 2);
->>>>>>> d7850a40
     private Node node = cluster.nodes().get(0);
     private Metrics metrics = new Metrics(time);
     private SubscriptionState subscriptions = new SubscriptionState(OffsetResetStrategy.EARLIEST);
@@ -145,11 +137,7 @@
         subscriptions.seek(tp, 0);
 
         // normal fetch
-<<<<<<< HEAD
-        fetcher.sendFetches();
-=======
-        assertEquals(1, fetcher.sendFetches());
->>>>>>> d7850a40
+        assertEquals(1, fetcher.sendFetches());
         assertFalse(fetcher.hasCompletedFetches());
 
         client.prepareResponse(fetchResponse(this.records, Errors.NONE.code(), 100L, 0));
@@ -174,11 +162,7 @@
         subscriptions.assignFromUser(singleton(tp));
         subscriptions.seek(tp, 0);
 
-<<<<<<< HEAD
-        fetcher.sendFetches();
-=======
-        assertEquals(1, fetcher.sendFetches());
->>>>>>> d7850a40
+        assertEquals(1, fetcher.sendFetches());
         assertFalse(fetcher.hasCompletedFetches());
 
         client.prepareResponse(fetchResponse(this.records, Errors.NOT_LEADER_FOR_PARTITION.code(), 100L, 0));
@@ -776,7 +760,46 @@
      * Send multiple requests. Verify that the client side quota metrics have the right values
      */
     @Test
-<<<<<<< HEAD
+    public void testFetcherMetrics() {
+        subscriptions.assignFromUser(singleton(tp));
+        subscriptions.seek(tp, 0);
+
+        MetricName maxLagMetric = metrics.metricName("records-lag-max", metricGroup, "");
+        MetricName partitionLagMetric = metrics.metricName(tp + ".records-lag", metricGroup, "");
+
+        Map<MetricName, KafkaMetric> allMetrics = metrics.metrics();
+        KafkaMetric recordsFetchLagMax = allMetrics.get(maxLagMetric);
+
+        // recordsFetchLagMax should be initialized to negative infinity
+        assertEquals(Double.NEGATIVE_INFINITY, recordsFetchLagMax.value(), EPSILON);
+
+        // recordsFetchLagMax should be hw - fetchOffset after receiving an empty FetchResponse
+        fetchRecords(MemoryRecords.EMPTY, Errors.NONE.code(), 100L, 0);
+        assertEquals(100, recordsFetchLagMax.value(), EPSILON);
+
+        KafkaMetric partitionLag = allMetrics.get(partitionLagMetric);
+        assertEquals(100, partitionLag.value(), EPSILON);
+
+        // recordsFetchLagMax should be hw - offset of the last message after receiving a non-empty FetchResponse
+        MemoryRecordsBuilder builder = MemoryRecords.builder(ByteBuffer.allocate(1024), CompressionType.NONE, TimestampType.CREATE_TIME);
+        for (int v = 0; v < 3; v++)
+            builder.appendWithOffset((long) v, Record.NO_TIMESTAMP, "key".getBytes(), String.format("value-%d", v).getBytes());
+        fetchRecords(builder.build(), Errors.NONE.code(), 200L, 0);
+        assertEquals(197, recordsFetchLagMax.value(), EPSILON);
+
+        // verify de-registration of partition lag
+        subscriptions.unsubscribe();
+        assertFalse(allMetrics.containsKey(partitionLagMetric));
+    }
+
+    private Map<TopicPartition, List<ConsumerRecord<byte[], byte[]>>> fetchRecords(MemoryRecords records, short error, long hw, int throttleTime) {
+        assertEquals(1, fetcher.sendFetches());
+        client.prepareResponse(fetchResponse(records, error, hw, throttleTime));
+        consumerClient.poll(0);
+        return fetcher.fetchedRecords();
+    }
+
+    @Test
     public void testGetOffsetsForTimesTimeout() {
         try {
             fetcher.getOffsetsByTimes(Collections.singletonMap(new TopicPartition(topicName, 2), 1000L), 100L);
@@ -806,98 +829,6 @@
     }
 
     private void testGetOffsetsForTimesWithError(Errors errorForTp0,
-                                                 Errors errorForTp1,
-                                                 long offsetForTp0,
-                                                 long offsetForTp1,
-                                                 Long expectedOffsetForTp0,
-                                                 Long expectedOffsetForTp1) {
-        client.reset();
-        TopicPartition tp0 = tp;
-        TopicPartition tp1 = new TopicPartition(topicName, 1);
-        // Ensure metadata has both partition.
-        Cluster cluster = TestUtils.clusterWith(2, topicName, 2);
-        metadata.update(cluster, time.milliseconds());
-
-        // First try should fail due to metadata error.
-        client.prepareResponseFrom(listOffsetResponse(tp0, errorForTp0, offsetForTp0, offsetForTp0), cluster.leaderFor(tp0));
-        client.prepareResponseFrom(listOffsetResponse(tp1, errorForTp1, offsetForTp1, offsetForTp1), cluster.leaderFor(tp1));
-        // Second try should succeed.
-        client.prepareResponseFrom(listOffsetResponse(tp0, Errors.NONE, offsetForTp0, offsetForTp0), cluster.leaderFor(tp0));
-        client.prepareResponseFrom(listOffsetResponse(tp1, Errors.NONE, offsetForTp1, offsetForTp1), cluster.leaderFor(tp1));
-
-        Map<TopicPartition, Long> timestampToSearch = new HashMap<>();
-        timestampToSearch.put(tp0, 0L);
-        timestampToSearch.put(tp1, 0L);
-=======
-    public void testFetcherMetrics() {
-        subscriptions.assignFromUser(singleton(tp));
-        subscriptions.seek(tp, 0);
-
-        MetricName maxLagMetric = metrics.metricName("records-lag-max", metricGroup, "");
-        MetricName partitionLagMetric = metrics.metricName(tp + ".records-lag", metricGroup, "");
-
-        Map<MetricName, KafkaMetric> allMetrics = metrics.metrics();
-        KafkaMetric recordsFetchLagMax = allMetrics.get(maxLagMetric);
-
-        // recordsFetchLagMax should be initialized to negative infinity
-        assertEquals(Double.NEGATIVE_INFINITY, recordsFetchLagMax.value(), EPSILON);
-
-        // recordsFetchLagMax should be hw - fetchOffset after receiving an empty FetchResponse
-        fetchRecords(MemoryRecords.EMPTY, Errors.NONE.code(), 100L, 0);
-        assertEquals(100, recordsFetchLagMax.value(), EPSILON);
-
-        KafkaMetric partitionLag = allMetrics.get(partitionLagMetric);
-        assertEquals(100, partitionLag.value(), EPSILON);
-
-        // recordsFetchLagMax should be hw - offset of the last message after receiving a non-empty FetchResponse
-        MemoryRecordsBuilder builder = MemoryRecords.builder(ByteBuffer.allocate(1024), CompressionType.NONE, TimestampType.CREATE_TIME);
-        for (int v = 0; v < 3; v++)
-            builder.appendWithOffset((long) v, Record.NO_TIMESTAMP, "key".getBytes(), String.format("value-%d", v).getBytes());
-        fetchRecords(builder.build(), Errors.NONE.code(), 200L, 0);
-        assertEquals(197, recordsFetchLagMax.value(), EPSILON);
-
-        // verify de-registration of partition lag
-        subscriptions.unsubscribe();
-        assertFalse(allMetrics.containsKey(partitionLagMetric));
-    }
-
-    private Map<TopicPartition, List<ConsumerRecord<byte[], byte[]>>> fetchRecords(MemoryRecords records, short error, long hw, int throttleTime) {
-        assertEquals(1, fetcher.sendFetches());
-        client.prepareResponse(fetchResponse(records, error, hw, throttleTime));
-        consumerClient.poll(0);
-        return fetcher.fetchedRecords();
-    }
-
-    @Test
-    public void testGetOffsetsForTimesTimeout() {
-        try {
-            fetcher.getOffsetsByTimes(Collections.singletonMap(new TopicPartition(topicName, 2), 1000L), 100L);
-            fail("Should throw timeout exception.");
-        } catch (TimeoutException e) {
-            // let it go.
-        }
-    }
-
-    @Test
-    public void testGetOffsetsForTimes() {
-        // Empty map
-        assertTrue(fetcher.getOffsetsByTimes(new HashMap<TopicPartition, Long>(), 100L).isEmpty());
-        // Error code none with unknown offset
-        testGetOffsetsForTimesWithError(Errors.NONE, Errors.NONE, -1L, 100L, null, 100L);
-        // Error code none with known offset
-        testGetOffsetsForTimesWithError(Errors.NONE, Errors.NONE, 10L, 100L, 10L, 100L);
-        // Test both of partition has error.
-        testGetOffsetsForTimesWithError(Errors.NOT_LEADER_FOR_PARTITION, Errors.INVALID_REQUEST, 10L, 100L, 10L, 100L);
-        // Test the second partition has error.
-        testGetOffsetsForTimesWithError(Errors.NONE, Errors.NOT_LEADER_FOR_PARTITION, 10L, 100L, 10L, 100L);
-        // Test different errors.
-        testGetOffsetsForTimesWithError(Errors.NOT_LEADER_FOR_PARTITION, Errors.NONE, 10L, 100L, 10L, 100L);
-        testGetOffsetsForTimesWithError(Errors.UNKNOWN_TOPIC_OR_PARTITION, Errors.NONE, 10L, 100L, 10L, 100L);
-        testGetOffsetsForTimesWithError(Errors.UNSUPPORTED_FOR_MESSAGE_FORMAT, Errors.NONE, 10L, 100L, null, 100L);
-        testGetOffsetsForTimesWithError(Errors.BROKER_NOT_AVAILABLE, Errors.NONE, 10L, 100L, 10L, 100L);
-    }
-
-    private void testGetOffsetsForTimesWithError(Errors errorForTp0,
                                                  Errors errorFortp,
                                                  long offsetForTp0,
                                                  long offsetFortp,
@@ -920,7 +851,6 @@
         Map<TopicPartition, Long> timestampToSearch = new HashMap<>();
         timestampToSearch.put(tp0, 0L);
         timestampToSearch.put(tp, 0L);
->>>>>>> d7850a40
         Map<TopicPartition, OffsetAndTimestamp> offsetAndTimestampMap = fetcher.getOffsetsByTimes(timestampToSearch, Long.MAX_VALUE);
 
         if (expectedOffsetForTp0 == null)
@@ -930,14 +860,6 @@
             assertEquals(expectedOffsetForTp0.longValue(), offsetAndTimestampMap.get(tp0).offset());
         }
 
-<<<<<<< HEAD
-        if (expectedOffsetForTp1 == null)
-            assertNull(offsetAndTimestampMap.get(tp1));
-        else {
-            assertEquals(expectedOffsetForTp1.longValue(), offsetAndTimestampMap.get(tp1).timestamp());
-            assertEquals(expectedOffsetForTp1.longValue(), offsetAndTimestampMap.get(tp1).offset());
-        }
-=======
         if (expectedOffsetFortp == null)
             assertNull(offsetAndTimestampMap.get(tp));
         else {
@@ -1017,7 +939,6 @@
         subscriptionsNoAutoReset.seek(tp1, 10);
         // Should not throw OffsetOutOfRangeException after the seek
         assertEquals(0, fetcher.fetchedRecords().size());
->>>>>>> d7850a40
     }
 
     private MockClient.RequestMatcher listOffsetRequestMatcher(final long timestamp) {
@@ -1031,19 +952,11 @@
         };
     }
 
-<<<<<<< HEAD
-    private Struct listOffsetResponse(Errors error, long timestamp, long offset) {
-        return listOffsetResponse(tp, error, timestamp, offset);
-    }
-
-    private Struct listOffsetResponse(TopicPartition tp, Errors error, long timestamp, long offset) {
-=======
     private ListOffsetResponse listOffsetResponse(Errors error, long timestamp, long offset) {
         return listOffsetResponse(tp, error, timestamp, offset);
     }
 
     private ListOffsetResponse listOffsetResponse(TopicPartition tp, Errors error, long timestamp, long offset) {
->>>>>>> d7850a40
         ListOffsetResponse.PartitionData partitionData = new ListOffsetResponse.PartitionData(error.code(), timestamp, offset);
         Map<TopicPartition, ListOffsetResponse.PartitionData> allPartitionData = new HashMap<>();
         allPartitionData.put(tp, partitionData);
@@ -1111,4 +1024,5 @@
                 time,
                 retryBackoffMs);
     }
+
 }