// Licensed to the Apache Software Foundation (ASF) under one or more
// contributor license agreements.  See the NOTICE file distributed with
// this work for additional information regarding copyright ownership.
// The ASF licenses this file to You under the Apache License, Version 2.0
// (the "License"); you may not use this file except in compliance with
// the License.  You may obtain a copy of the License at
//
//    http://www.apache.org/licenses/LICENSE-2.0
//
// Unless required by applicable law or agreed to in writing, software
// distributed under the License is distributed on an "AS IS" BASIS,
// WITHOUT WARRANTIES OR CONDITIONS OF ANY KIND, either express or implied.
// See the License for the specific language governing permissions and
// limitations under the License.

{
  "apiKey": 1,
  "type": "request",
  "name": "FetchRequest",
  //
  // Version 1 is the same as version 0.
  //
  // Starting in Version 2, the requestor must be able to handle Kafka Log
  // Message format version 1.
  //
  // Version 3 adds MaxBytes.  Starting in version 3, the partition ordering in
  // the request is now relevant.  Partitions will be processed in the order
  // they appear in the request.
  //
  // Version 4 adds IsolationLevel.  Starting in version 4, the reqestor must be
  // able to handle Kafka log message format version 2.
  //
  // Version 5 adds LogStartOffset to indicate the earliest available offset of
  // partition data that can be consumed.
  //
  // Version 6 is the same as version 5.
  //
  // Version 7 adds incremental fetch request support.
  //
  // Version 8 is the same as version 7.
  //
  // Version 9 adds CurrentLeaderEpoch, as described in KIP-320.
  //
  // Version 10 indicates that we can use the ZStd compression algorithm, as
  // described in KIP-110.
  //
<<<<<<< HEAD
  "validVersions": "0-12",
=======
  "validVersions": "0-11",
  "flexibleVersions": "none",
>>>>>>> ed078bd7
  "fields": [
    { "name": "ReplicaId", "type": "int32", "versions": "0+",
      "about": "The broker ID of the follower, of -1 if this request is from a consumer." },
    { "name": "MaxWait", "type": "int32", "versions": "0+",
      "about": "The maximum time in milliseconds to wait for the response." },
    { "name": "MinBytes", "type": "int32", "versions": "0+",
      "about": "The minimum bytes to accumulate in the response." },
    { "name": "MaxBytes", "type": "int32", "versions": "3+", "default": "0x7fffffff", "ignorable": true,
      "about": "The maximum bytes to fetch.  See KIP-74 for cases where this limit may not be honored." },
    { "name": "IsolationLevel", "type": "int8", "versions": "4+", "default": "0", "ignorable": false,
      "about": "This setting controls the visibility of transactional records. Using READ_UNCOMMITTED (isolation_level = 0) makes all records visible. With READ_COMMITTED (isolation_level = 1), non-transactional and COMMITTED transactional records are visible. To be more concrete, READ_COMMITTED returns all data from offsets smaller than the current LSO (last stable offset), and enables the inclusion of the list of aborted transactions in the result, which allows consumers to discard ABORTED transactional records" },
    { "name": "SessionId", "type": "int32", "versions": "7+", "default": "0", "ignorable": false,
      "about": "The fetch session ID." },
    { "name": "Epoch", "type": "int32", "versions": "7+", "default": "-1", "ignorable": false,
      "about": "The fetch session ID." },
    { "name": "Topics", "type": "[]FetchableTopic", "versions": "0+",
      "about": "The topics to fetch.", "fields": [
      { "name": "Name", "type": "string", "versions": "0+", "entityType": "topicName",
        "about": "The name of the topic to fetch." },
      { "name": "FetchPartitions", "type": "[]FetchPartition", "versions": "0+",
        "about": "The partitions to fetch.", "fields": [
        { "name": "PartitionIndex", "type": "int32", "versions": "0+",
          "about": "The partition index." },
        { "name": "CurrentLeaderEpoch", "type": "int32", "versions": "9+", "default": "-1", "ignorable": true,
          "about": "The current leader epoch of the partition." },
        { "name": "FetchOffset", "type": "int64", "versions": "0+",
          "about": "The message offset." },
        { "name": "LogStartOffset", "type": "int64", "versions": "5+", "default": "-1", "ignorable": false,
          "about": "The earliest available offset of the follower replica.  The field is only used when the request is sent by the follower."},
        { "name": "MaxBytes", "type": "int32", "versions": "0+",
          "about": "The maximum bytes to fetch from this partition.  See KIP-74 for cases where this limit may not be honored." }
      ]}
    ]},
    { "name": "Forgotten", "type": "[]ForgottenTopic", "versions": "7+", "ignorable": false,
      "about": "In an incremental fetch request, the partitions to remove.", "fields": [
      { "name": "Name", "type": "string", "versions": "7+", "entityType": "topicName",
        "about": "The partition name." },
      { "name": "ForgottenPartitionIndexes", "type": "[]int32", "versions": "7+",
        "about": "The partitions indexes to forget." }
    ]},
    { "name": "RackId", "type":  "string", "versions": "11+", "default": "", "ignorable": true,
      "about": "Rack ID of the consumer making this request"}
  ]
}<|MERGE_RESOLUTION|>--- conflicted
+++ resolved
@@ -44,12 +44,8 @@
   // Version 10 indicates that we can use the ZStd compression algorithm, as
   // described in KIP-110.
   //
-<<<<<<< HEAD
   "validVersions": "0-12",
-=======
-  "validVersions": "0-11",
   "flexibleVersions": "none",
->>>>>>> ed078bd7
   "fields": [
     { "name": "ReplicaId", "type": "int32", "versions": "0+",
       "about": "The broker ID of the follower, of -1 if this request is from a consumer." },
