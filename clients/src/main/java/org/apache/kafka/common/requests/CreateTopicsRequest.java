--- conflicted
+++ resolved
@@ -160,19 +160,11 @@
         }
 
         @Override
-<<<<<<< HEAD
-        public CreateTopicsRequest build() {
-            if (validateOnly && version() == 0)
-                throw new UnsupportedVersionException("validateOnly is not supported in version 0 of " +
-                        "CreateTopicsRequest");
-            return new CreateTopicsRequest(topics, timeout, validateOnly, version());
-=======
         public CreateTopicsRequest build(short version) {
             if (validateOnly && version == 0)
                 throw new UnsupportedVersionException("validateOnly is not supported in version 0 of " +
                         "CreateTopicsRequest");
             return new CreateTopicsRequest(topics, timeout, validateOnly, version);
->>>>>>> 8ee7b906
         }
 
         @Override
