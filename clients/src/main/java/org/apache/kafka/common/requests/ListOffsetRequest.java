--- conflicted
+++ resolved
@@ -155,21 +155,6 @@
             this.maxNumOffsets = maxNumOffsets;
         }
 
-<<<<<<< HEAD
-    /**
-     * Constructor for ListOffsetRequest v0
-     */
-    @Deprecated
-    public ListOffsetRequest(int replicaId, Map<TopicPartition, PartitionData> offsetData) {
-        this(replicaId, offsetData, 0);
-    }
-
-    /**
-     * Constructor for ListOffsetRequest v1.
-     */
-    public ListOffsetRequest(Map<TopicPartition, Long> targetTimes, int replicaId) {
-        this(replicaId, targetTimes, 1);
-=======
         @Override
         public String toString() {
             StringBuilder bld = new StringBuilder();
@@ -178,7 +163,6 @@
                 append("}");
             return bld.toString();
         }
->>>>>>> d7850a40
     }
 
     /**
@@ -251,11 +235,7 @@
 
     @Override
     @SuppressWarnings("deprecation")
-<<<<<<< HEAD
-    public AbstractRequestResponse getErrorResponse(int versionId, Throwable e) {
-=======
     public AbstractResponse getErrorResponse(Throwable e) {
->>>>>>> d7850a40
         Map<TopicPartition, ListOffsetResponse.PartitionData> responseData = new HashMap<TopicPartition, ListOffsetResponse.PartitionData>();
 
         short versionId = version();
