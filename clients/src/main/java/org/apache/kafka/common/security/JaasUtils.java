/*
 * Licensed to the Apache Software Foundation (ASF) under one or more
 * contributor license agreements. See the NOTICE file distributed with
 * this work for additional information regarding copyright ownership.
 * The ASF licenses this file to You under the Apache License, Version 2.0
 * (the "License"); you may not use this file except in compliance with
 * the License. You may obtain a copy of the License at
 *
 *    http://www.apache.org/licenses/LICENSE-2.0
 *
 * Unless required by applicable law or agreed to in writing, software
 * distributed under the License is distributed on an "AS IS" BASIS,
 * WITHOUT WARRANTIES OR CONDITIONS OF ANY KIND, either express or implied.
 * See the License for the specific language governing permissions and
 * limitations under the License.
 */
package org.apache.kafka.common.security;
import javax.security.auth.login.Configuration;

import org.apache.kafka.common.KafkaException;
import org.slf4j.Logger;
import org.slf4j.LoggerFactory;

public class JaasUtils {
    private static final Logger LOG = LoggerFactory.getLogger(JaasUtils.class);
    public static final String JAVA_LOGIN_CONFIG_PARAM = "java.security.auth.login.config";

    public static final String SERVICE_NAME = "serviceName";

    public static final String ZK_SASL_CLIENT = "zookeeper.sasl.client";
    public static final String ZK_LOGIN_CONTEXT_NAME_KEY = "zookeeper.sasl.clientconfig";

<<<<<<< HEAD
    /**
     * Returns a JAAS Configuration object. For loginType SERVER, default Configuration
     * is returned. For loginType CLIENT, if JAAS configuration property
     * {@link SaslConfigs#SASL_JAAS_CONFIG} is specified, the configuration object
     * is created by parsing the property value. Otherwise, the default Configuration
     * is returned.
     * @throws IllegalArgumentException if JAAS configuration property is specified
     * for loginType SERVER
     */
    public static Configuration jaasConfig(LoginType loginType, Map<String, ?> configs) {
        Password jaasConfigArgs = (Password) configs.get(SaslConfigs.SASL_JAAS_CONFIG);
        if (jaasConfigArgs != null) {
            if (loginType == LoginType.SERVER)
                throw new IllegalArgumentException("JAAS config property not supported for server");
            else {
                JaasConfig jaasConfig = new JaasConfig(loginType, jaasConfigArgs.value());
                AppConfigurationEntry[] clientModules = jaasConfig.getAppConfigurationEntry(LoginType.CLIENT.contextName());
                int numModules = clientModules == null ? 0 : clientModules.length;
                if (numModules != 1)
                    throw new IllegalArgumentException("JAAS config property contains " + numModules + " login modules, should be one module");
                return jaasConfig;
            }
        } else
            return defaultJaasConfig(loginType);
    }

    /**
     * Construct a JAAS configuration object per kafka jaas configuration file
     * @param loginContextName
     * @param key
     * @return JAAS configuration object
     */
    public static String jaasConfig(String loginContextName, String key) throws IOException {
        AppConfigurationEntry[] configurationEntries = Configuration.getConfiguration().getAppConfigurationEntry(loginContextName);
        if (configurationEntries == null) {
            String errorMessage = "Could not find a '" + loginContextName + "' entry in this configuration.";
            throw new IOException(errorMessage);
        }

        for (AppConfigurationEntry entry: configurationEntries) {
            Object val = entry.getOptions().get(key);
            if (val != null)
                return (String) val;
        }
        return null;
    }

    public static Configuration defaultJaasConfig(LoginType loginType) {
        String jaasConfigFile = System.getProperty(JaasUtils.JAVA_LOGIN_CONFIG_PARAM);
        if (jaasConfigFile == null) {
            LOG.debug("System property '" + JaasUtils.JAVA_LOGIN_CONFIG_PARAM + "' and Kafka SASL property '" +
                      SaslConfigs.SASL_JAAS_CONFIG + "' are not set, using default JAAS configuration.");
        }

        Configuration jaasConfig = Configuration.getConfiguration();

        String loginContextName = loginType.contextName();
        AppConfigurationEntry[] configEntries = jaasConfig.getAppConfigurationEntry(loginContextName);
        if (configEntries == null) {
            String errorMessage;
            errorMessage = "Could not find a '" + loginContextName + "' entry in the JAAS configuration. System property '" +
                    JaasUtils.JAVA_LOGIN_CONFIG_PARAM + "' is " + (jaasConfigFile == null ? "not set" : jaasConfigFile);
            throw new IllegalArgumentException(errorMessage);
        }
        return jaasConfig;
    }

    /**
     * Returns the configuration option for <code>key</code> from the server login context
     * of the default JAAS configuration. If login module name is specified, return option value
     * only from that module.
     */
    public static String defaultServerJaasConfigOption(String key, String loginModuleName) throws IOException {
        return jaasConfigOption(Configuration.getConfiguration(), LoginType.SERVER.contextName(), key, loginModuleName);
    }

    /**
     * Returns the configuration option for <code>key</code> from the login context
     * <code>loginContextName</code> of the specified JAAS configuration.
     * If login module name is specified, return option value only from that module.
     */
    public static String jaasConfigOption(Configuration jaasConfig, String loginContextName, String key, String loginModuleName) throws IOException {
        AppConfigurationEntry[] configurationEntries = jaasConfig.getAppConfigurationEntry(loginContextName);
        if (configurationEntries == null) {
            String errorMessage = "Could not find a '" + loginContextName + "' entry in this JAAS configuration.";
            throw new IOException(errorMessage);
        }

        for (AppConfigurationEntry entry: configurationEntries) {
            if (loginModuleName != null && !loginModuleName.equals(entry.getLoginModuleName()))
                continue;
            Object val = entry.getOptions().get(key);
            if (val != null)
                return (String) val;
        }
        return null;
    }

    public static String defaultKerberosRealm()
        throws ClassNotFoundException, NoSuchMethodException,
               IllegalArgumentException, IllegalAccessException,
               InvocationTargetException {

        //TODO Find a way to avoid using these proprietary classes as access to Java 9 will block access by default
        //due to the Jigsaw module system

        Object kerbConf;
        Class<?> classRef;
        Method getInstanceMethod;
        Method getDefaultRealmMethod;
        if (System.getProperty("java.vendor").contains("IBM")) {
            classRef = Class.forName("com.ibm.security.krb5.internal.Config");
        } else {
            classRef = Class.forName("sun.security.krb5.Config");
        }
        getInstanceMethod = classRef.getMethod("getInstance", new Class[0]);
        kerbConf = getInstanceMethod.invoke(classRef, new Object[0]);
        getDefaultRealmMethod = classRef.getDeclaredMethod("getDefaultRealm",
                                                           new Class[0]);
        return (String) getDefaultRealmMethod.invoke(kerbConf, new Object[0]);
    }

=======
>>>>>>> 8ee7b906
    public static boolean isZkSecurityEnabled() {
        boolean zkSaslEnabled = Boolean.parseBoolean(System.getProperty(ZK_SASL_CLIENT, "true"));
        String zkLoginContextName = System.getProperty(ZK_LOGIN_CONTEXT_NAME_KEY, "Client");

        boolean isSecurityEnabled;
        try {
            Configuration loginConf = Configuration.getConfiguration();
            isSecurityEnabled = loginConf.getAppConfigurationEntry(zkLoginContextName) != null;
        } catch (Exception e) {
            throw new KafkaException("Exception while loading Zookeeper JAAS login context '" + zkLoginContextName + "'", e);
        }
        if (isSecurityEnabled && !zkSaslEnabled) {
            LOG.error("JAAS configuration is present, but system property " +
                        ZK_SASL_CLIENT + " is set to false, which disables " +
                        "SASL in the ZooKeeper client");
            throw new KafkaException("Exception while determining if ZooKeeper is secure");
        }

        return isSecurityEnabled;
    }
}
<|MERGE_RESOLUTION|>--- conflicted
+++ resolved
@@ -16,6 +16,8 @@
  */
 package org.apache.kafka.common.security;
 import javax.security.auth.login.Configuration;
+import javax.security.auth.login.AppConfigurationEntry;
+import java.io.IOException;
 
 import org.apache.kafka.common.KafkaException;
 import org.slf4j.Logger;
@@ -25,37 +27,12 @@
     private static final Logger LOG = LoggerFactory.getLogger(JaasUtils.class);
     public static final String JAVA_LOGIN_CONFIG_PARAM = "java.security.auth.login.config";
 
+    public static final String LOGIN_CONTEXT_SERVER = "KafkaServer";
+    public static final String LOGIN_CONTEXT_CLIENT = "KafkaClient";
     public static final String SERVICE_NAME = "serviceName";
 
     public static final String ZK_SASL_CLIENT = "zookeeper.sasl.client";
     public static final String ZK_LOGIN_CONTEXT_NAME_KEY = "zookeeper.sasl.clientconfig";
-
-<<<<<<< HEAD
-    /**
-     * Returns a JAAS Configuration object. For loginType SERVER, default Configuration
-     * is returned. For loginType CLIENT, if JAAS configuration property
-     * {@link SaslConfigs#SASL_JAAS_CONFIG} is specified, the configuration object
-     * is created by parsing the property value. Otherwise, the default Configuration
-     * is returned.
-     * @throws IllegalArgumentException if JAAS configuration property is specified
-     * for loginType SERVER
-     */
-    public static Configuration jaasConfig(LoginType loginType, Map<String, ?> configs) {
-        Password jaasConfigArgs = (Password) configs.get(SaslConfigs.SASL_JAAS_CONFIG);
-        if (jaasConfigArgs != null) {
-            if (loginType == LoginType.SERVER)
-                throw new IllegalArgumentException("JAAS config property not supported for server");
-            else {
-                JaasConfig jaasConfig = new JaasConfig(loginType, jaasConfigArgs.value());
-                AppConfigurationEntry[] clientModules = jaasConfig.getAppConfigurationEntry(LoginType.CLIENT.contextName());
-                int numModules = clientModules == null ? 0 : clientModules.length;
-                if (numModules != 1)
-                    throw new IllegalArgumentException("JAAS config property contains " + numModules + " login modules, should be one module");
-                return jaasConfig;
-            }
-        } else
-            return defaultJaasConfig(loginType);
-    }
 
     /**
      * Construct a JAAS configuration object per kafka jaas configuration file
@@ -78,83 +55,6 @@
         return null;
     }
 
-    public static Configuration defaultJaasConfig(LoginType loginType) {
-        String jaasConfigFile = System.getProperty(JaasUtils.JAVA_LOGIN_CONFIG_PARAM);
-        if (jaasConfigFile == null) {
-            LOG.debug("System property '" + JaasUtils.JAVA_LOGIN_CONFIG_PARAM + "' and Kafka SASL property '" +
-                      SaslConfigs.SASL_JAAS_CONFIG + "' are not set, using default JAAS configuration.");
-        }
-
-        Configuration jaasConfig = Configuration.getConfiguration();
-
-        String loginContextName = loginType.contextName();
-        AppConfigurationEntry[] configEntries = jaasConfig.getAppConfigurationEntry(loginContextName);
-        if (configEntries == null) {
-            String errorMessage;
-            errorMessage = "Could not find a '" + loginContextName + "' entry in the JAAS configuration. System property '" +
-                    JaasUtils.JAVA_LOGIN_CONFIG_PARAM + "' is " + (jaasConfigFile == null ? "not set" : jaasConfigFile);
-            throw new IllegalArgumentException(errorMessage);
-        }
-        return jaasConfig;
-    }
-
-    /**
-     * Returns the configuration option for <code>key</code> from the server login context
-     * of the default JAAS configuration. If login module name is specified, return option value
-     * only from that module.
-     */
-    public static String defaultServerJaasConfigOption(String key, String loginModuleName) throws IOException {
-        return jaasConfigOption(Configuration.getConfiguration(), LoginType.SERVER.contextName(), key, loginModuleName);
-    }
-
-    /**
-     * Returns the configuration option for <code>key</code> from the login context
-     * <code>loginContextName</code> of the specified JAAS configuration.
-     * If login module name is specified, return option value only from that module.
-     */
-    public static String jaasConfigOption(Configuration jaasConfig, String loginContextName, String key, String loginModuleName) throws IOException {
-        AppConfigurationEntry[] configurationEntries = jaasConfig.getAppConfigurationEntry(loginContextName);
-        if (configurationEntries == null) {
-            String errorMessage = "Could not find a '" + loginContextName + "' entry in this JAAS configuration.";
-            throw new IOException(errorMessage);
-        }
-
-        for (AppConfigurationEntry entry: configurationEntries) {
-            if (loginModuleName != null && !loginModuleName.equals(entry.getLoginModuleName()))
-                continue;
-            Object val = entry.getOptions().get(key);
-            if (val != null)
-                return (String) val;
-        }
-        return null;
-    }
-
-    public static String defaultKerberosRealm()
-        throws ClassNotFoundException, NoSuchMethodException,
-               IllegalArgumentException, IllegalAccessException,
-               InvocationTargetException {
-
-        //TODO Find a way to avoid using these proprietary classes as access to Java 9 will block access by default
-        //due to the Jigsaw module system
-
-        Object kerbConf;
-        Class<?> classRef;
-        Method getInstanceMethod;
-        Method getDefaultRealmMethod;
-        if (System.getProperty("java.vendor").contains("IBM")) {
-            classRef = Class.forName("com.ibm.security.krb5.internal.Config");
-        } else {
-            classRef = Class.forName("sun.security.krb5.Config");
-        }
-        getInstanceMethod = classRef.getMethod("getInstance", new Class[0]);
-        kerbConf = getInstanceMethod.invoke(classRef, new Object[0]);
-        getDefaultRealmMethod = classRef.getDeclaredMethod("getDefaultRealm",
-                                                           new Class[0]);
-        return (String) getDefaultRealmMethod.invoke(kerbConf, new Object[0]);
-    }
-
-=======
->>>>>>> 8ee7b906
     public static boolean isZkSecurityEnabled() {
         boolean zkSaslEnabled = Boolean.parseBoolean(System.getProperty(ZK_SASL_CLIENT, "true"));
         String zkLoginContextName = System.getProperty(ZK_LOGIN_CONTEXT_NAME_KEY, "Client");
