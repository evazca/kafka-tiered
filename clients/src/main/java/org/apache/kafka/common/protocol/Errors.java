--- conflicted
+++ resolved
@@ -354,13 +354,10 @@
         99,
         "Requested position is not greater than or equal to zero, and less than the size of the snapshot.",
         PositionOutOfRangeException::new),
-<<<<<<< HEAD
-    OFFSET_MOVED_TO_TIERED_STORAGE(100, "The requested offset is moved to tiered storage.",
+    UNKNOWN_TOPIC_ID(100, "This server does not host this topic ID.", UnknownTopicIdException::new),
+    DUPLICATE_BROKER_REGISTRATION_EXCEPTION(101, "This broker ID is already in use.", DuplicateBrokerRegistrationException::new),
+    OFFSET_MOVED_TO_TIERED_STORAGE(102, "The requested offset is moved to tiered storage.",
                                    OffsetMovedToTieredStorageException::new);
-=======
-    UNKNOWN_TOPIC_ID(100, "This server does not host this topic ID.", UnknownTopicIdException::new),
-    DUPLICATE_BROKER_REGISTRATION_EXCEPTION(101, "This broker ID is already in use.", DuplicateBrokerRegistrationException::new);
->>>>>>> 42a9355e
 
     private static final Logger log = LoggerFactory.getLogger(Errors.class);
 
