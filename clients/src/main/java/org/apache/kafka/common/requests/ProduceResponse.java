--- conflicted
+++ resolved
@@ -19,18 +19,11 @@
 import org.apache.kafka.common.TopicPartition;
 import org.apache.kafka.common.protocol.ApiKeys;
 import org.apache.kafka.common.protocol.Errors;
-<<<<<<< HEAD
-import org.apache.kafka.common.protocol.ProtoUtils;
-import org.apache.kafka.common.protocol.types.Schema;
-import org.apache.kafka.common.protocol.types.Struct;
-import org.apache.kafka.common.record.Record;
-=======
 import org.apache.kafka.common.protocol.types.ArrayOf;
 import org.apache.kafka.common.protocol.types.Field;
 import org.apache.kafka.common.protocol.types.Schema;
 import org.apache.kafka.common.protocol.types.Struct;
 import org.apache.kafka.common.record.RecordBatch;
->>>>>>> 8ee7b906
 import org.apache.kafka.common.utils.CollectionUtils;
 
 import java.nio.ByteBuffer;
@@ -70,19 +63,14 @@
      * NOT_ENOUGH_REPLICAS_AFTER_APPEND (20)
      * INVALID_REQUIRED_ACKS (21)
      * TOPIC_AUTHORIZATION_FAILED (29)
-<<<<<<< HEAD
-=======
      * UNSUPPORTED_FOR_MESSAGE_FORMAT (43)
      * INVALID_PRODUCER_EPOCH (47)
      * CLUSTER_AUTHORIZATION_FAILED (31)
      * TRANSACTIONAL_ID_AUTHORIZATION_FAILED (53)
->>>>>>> 8ee7b906
      */
 
     private static final String BASE_OFFSET_KEY_NAME = "base_offset";
     private static final String LOG_APPEND_TIME_KEY_NAME = "log_append_time";
-<<<<<<< HEAD
-=======
     private static final String LOG_START_OFFSET_KEY_NAME = "log_start_offset";
 
     private static final Field.Int64 LOG_START_OFFSET_FIELD = new Field.Int64(LOG_START_OFFSET_KEY_NAME,
@@ -156,7 +144,6 @@
         return new Schema[]{PRODUCE_RESPONSE_V0, PRODUCE_RESPONSE_V1, PRODUCE_RESPONSE_V2, PRODUCE_RESPONSE_V3,
             PRODUCE_RESPONSE_V4, PRODUCE_RESPONSE_V5};
     }
->>>>>>> 8ee7b906
 
     private final Map<TopicPartition, PartitionResponse> responses;
     private final int throttleTime;
@@ -189,14 +176,6 @@
             String topic = topicRespStruct.get(TOPIC_NAME);
             for (Object partResponse : topicRespStruct.getArray(PARTITION_RESPONSES_KEY_NAME)) {
                 Struct partRespStruct = (Struct) partResponse;
-<<<<<<< HEAD
-                int partition = partRespStruct.getInt(PARTITION_KEY_NAME);
-                Errors error = Errors.forCode(partRespStruct.getShort(ERROR_CODE_KEY_NAME));
-                long offset = partRespStruct.getLong(BASE_OFFSET_KEY_NAME);
-                long logAppendTime = partRespStruct.getLong(LOG_APPEND_TIME_KEY_NAME);
-                TopicPartition tp = new TopicPartition(topic, partition);
-                responses.put(tp, new PartitionResponse(error, offset, logAppendTime));
-=======
                 int partition = partRespStruct.get(PARTITION_ID);
                 Errors error = Errors.forCode(partRespStruct.get(ERROR_CODE));
                 long offset = partRespStruct.getLong(BASE_OFFSET_KEY_NAME);
@@ -204,7 +183,6 @@
                 long logStartOffset = partRespStruct.getOrElse(LOG_START_OFFSET_FIELD, INVALID_OFFSET);
                 TopicPartition tp = new TopicPartition(topic, partition);
                 responses.put(tp, new PartitionResponse(error, offset, logAppendTime, logStartOffset));
->>>>>>> 8ee7b906
             }
         }
         this.throttleTime = struct.getOrElse(THROTTLE_TIME_MS, DEFAULT_THROTTLE_TIME);
@@ -230,20 +208,12 @@
                 if (errorCode == Errors.KAFKA_STORAGE_ERROR.code() && version <= 3)
                     errorCode = Errors.NOT_LEADER_FOR_PARTITION.code();
                 Struct partStruct = topicData.instance(PARTITION_RESPONSES_KEY_NAME)
-<<<<<<< HEAD
-                        .set(PARTITION_KEY_NAME, partitionEntry.getKey())
-                        .set(ERROR_CODE_KEY_NAME, part.error.code())
-                        .set(BASE_OFFSET_KEY_NAME, part.baseOffset);
-                if (partStruct.hasField(LOG_APPEND_TIME_KEY_NAME))
-                        partStruct.set(LOG_APPEND_TIME_KEY_NAME, part.logAppendTime);
-=======
                         .set(PARTITION_ID, partitionEntry.getKey())
                         .set(ERROR_CODE, errorCode)
                         .set(BASE_OFFSET_KEY_NAME, part.baseOffset);
                 if (partStruct.hasField(LOG_APPEND_TIME_KEY_NAME))
                     partStruct.set(LOG_APPEND_TIME_KEY_NAME, part.logAppendTime);
                 partStruct.setIfExists(LOG_START_OFFSET_FIELD, part.logStartOffset);
->>>>>>> 8ee7b906
                 partitionArray.add(partStruct);
             }
             topicData.set(PARTITION_RESPONSES_KEY_NAME, partitionArray.toArray());
@@ -275,17 +245,6 @@
         public Errors error;
         public long baseOffset;
         public long logAppendTime;
-<<<<<<< HEAD
-
-        public PartitionResponse(Errors error) {
-            this(error, INVALID_OFFSET, Record.NO_TIMESTAMP);
-        }
-
-        public PartitionResponse(Errors error, long baseOffset, long logAppendTime) {
-            this.error = error;
-            this.baseOffset = baseOffset;
-            this.logAppendTime = logAppendTime;
-=======
         public long logStartOffset;
 
         public PartitionResponse(Errors error) {
@@ -297,7 +256,6 @@
             this.baseOffset = baseOffset;
             this.logAppendTime = logAppendTime;
             this.logStartOffset = logStartOffset;
->>>>>>> 8ee7b906
         }
 
         @Override
@@ -310,11 +268,8 @@
             b.append(baseOffset);
             b.append(",logAppendTime: ");
             b.append(logAppendTime);
-<<<<<<< HEAD
-=======
             b.append(", logStartOffset: ");
             b.append(logStartOffset);
->>>>>>> 8ee7b906
             b.append('}');
             return b.toString();
         }
