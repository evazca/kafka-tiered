--- conflicted
+++ resolved
@@ -76,25 +76,7 @@
     private MemoryRecords builtRecords;
     private boolean aborted = false;
 
-<<<<<<< HEAD
-    /**
-     * Construct a new builder.
-     *
-     * @param buffer The underlying buffer to use (note that this class will allocate a new buffer if necessary
-     *               to fit the records appended)
-     * @param magic The magic value to use
-     * @param compressionType The compression codec to use
-     * @param timestampType The desired timestamp type. For magic > 0, this cannot be {@link TimestampType#NO_TIMESTAMP_TYPE}.
-     * @param baseOffset The initial offset to use for
-     * @param logAppendTime The log append time of this record set. Can be set to NO_TIMESTAMP if CREATE_TIME is used.
-     * @param writeLimit The desired limit on the total bytes for this record set (note that this can be exceeded
-     *                   when compression is used since size estimates are rough, and in the case that the first
-     *                   record added exceeds the size).
-     */
-    public MemoryRecordsBuilder(ByteBuffer buffer,
-=======
     public MemoryRecordsBuilder(ByteBufferOutputStream bufferStream,
->>>>>>> 8ee7b906
                                 byte magic,
                                 CompressionType compressionType,
                                 TimestampType timestampType,
@@ -756,11 +738,7 @@
     public boolean isFull() {
         // note that the write limit is respected only after the first record is added which ensures we can always
         // create non-empty batches (this is used to disable batching when the producer's batch size is set to 0).
-<<<<<<< HEAD
-        return isClosed() || (this.numRecords > 0 && this.writeLimit <= estimatedBytesWritten());
-=======
         return appendStreamIsClosed || (this.numRecords > 0 && this.writeLimit <= estimatedBytesWritten());
->>>>>>> 8ee7b906
     }
 
     /**
