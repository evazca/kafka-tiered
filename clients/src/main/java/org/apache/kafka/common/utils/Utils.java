--- conflicted
+++ resolved
@@ -16,16 +16,10 @@
  */
 package org.apache.kafka.common.utils;
 
-<<<<<<< HEAD
-import java.io.EOFException;
-import java.io.IOException;
-import java.io.InputStream;
-=======
 import org.apache.kafka.common.KafkaException;
 import org.slf4j.Logger;
 import org.slf4j.LoggerFactory;
 
->>>>>>> 8ee7b906
 import java.io.Closeable;
 import java.io.DataOutput;
 import java.io.EOFException;
@@ -614,29 +608,6 @@
         return Arrays.asList(elems);
     }
 
-<<<<<<< HEAD
-
-    /*
-     * Create a string from a collection
-     * @param coll the collection
-     * @param separator the separator
-     */
-    public static <T> CharSequence mkString(Collection<T> coll, String separator) {
-        StringBuilder sb = new StringBuilder();
-        Iterator<T> iter = coll.iterator();
-        if (iter.hasNext()) {
-            sb.append(iter.next().toString());
-
-            while (iter.hasNext()) {
-                sb.append(separator);
-                sb.append(iter.next().toString());
-            }
-        }
-        return sb;
-    }
-
-=======
->>>>>>> 8ee7b906
     /**
      * Recursively delete the given file/directory and any subfiles (if any exist)
      *
@@ -902,55 +873,4 @@
         return res;
     }
 
-    /**
-     * Read data from the channel to the given byte buffer until there are no bytes remaining in the buffer. If the end
-     * of the file is reached while there are bytes remaining in the buffer, an EOFException is thrown.
-     *
-     * @param channel File channel containing the data to read from
-     * @param destinationBuffer The buffer into which bytes are to be transferred
-     * @param position The file position at which the transfer is to begin; it must be non-negative
-     * @param description A description of what is being read, this will be included in the EOFException if it is thrown
-     *
-     * @throws IllegalArgumentException If position is negative
-     * @throws EOFException If the end of the file is reached while there are remaining bytes in the destination buffer
-     * @throws IOException If an I/O error occurs, see {@link FileChannel#read(ByteBuffer, long)} for details on the
-     * possible exceptions
-     */
-    public static void readFullyOrFail(FileChannel channel, ByteBuffer destinationBuffer, long position,
-                                       String description) throws IOException {
-        if (position < 0) {
-            throw new IllegalArgumentException("The file channel position cannot be negative, but it is " + position);
-        }
-        int expectedReadBytes = destinationBuffer.remaining();
-        readFully(channel, destinationBuffer, position);
-        if (destinationBuffer.hasRemaining()) {
-            throw new EOFException(String.format("Failed to read `%s` from file channel `%s`. Expected to read %d bytes, " +
-                    "but reached end of file after reading %d bytes. Started read from position %d.",
-                    description, channel, expectedReadBytes, expectedReadBytes - destinationBuffer.remaining(), position));
-        }
-    }
-
-    /**
-     * Read data from the channel to the given byte buffer until there are no bytes remaining in the buffer or the end
-     * of the file has been reached.
-     *
-     * @param channel File channel containing the data to read from
-     * @param destinationBuffer The buffer into which bytes are to be transferred
-     * @param position The file position at which the transfer is to begin; it must be non-negative
-     *
-     * @throws IllegalArgumentException If position is negative
-     * @throws IOException If an I/O error occurs, see {@link FileChannel#read(ByteBuffer, long)} for details on the
-     * possible exceptions
-     */
-    public static void readFully(FileChannel channel, ByteBuffer destinationBuffer, long position) throws IOException {
-        if (position < 0) {
-            throw new IllegalArgumentException("The file channel position cannot be negative, but it is " + position);
-        }
-        long currentPosition = position;
-        int bytesRead;
-        do {
-            bytesRead = channel.read(destinationBuffer, currentPosition);
-            currentPosition += bytesRead;
-        } while (bytesRead != -1 && destinationBuffer.hasRemaining());
-    }
 }