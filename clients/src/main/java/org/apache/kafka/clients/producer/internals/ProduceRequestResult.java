--- conflicted
+++ resolved
@@ -23,13 +23,6 @@
 import java.util.concurrent.CountDownLatch;
 import java.util.concurrent.TimeUnit;
 
-<<<<<<< HEAD
-import org.apache.kafka.clients.producer.RecordMetadata;
-import org.apache.kafka.common.TopicPartition;
-import org.apache.kafka.common.record.Record;
-
-=======
->>>>>>> 8ee7b906
 
 /**
  * A class that models the future completion of a produce request for a single partition. There is one of these per
@@ -42,11 +35,7 @@
     private final TopicPartition topicPartition;
 
     private volatile Long baseOffset = null;
-<<<<<<< HEAD
-    private volatile long logAppendTime = Record.NO_TIMESTAMP;
-=======
     private volatile long logAppendTime = RecordBatch.NO_TIMESTAMP;
->>>>>>> 8ee7b906
     private volatile RuntimeException error;
 
     /**
@@ -108,11 +97,7 @@
      * Return true if log append time is being used for this topic
      */
     public boolean hasLogAppendTime() {
-<<<<<<< HEAD
-        return logAppendTime != Record.NO_TIMESTAMP;
-=======
         return logAppendTime != RecordBatch.NO_TIMESTAMP;
->>>>>>> 8ee7b906
     }
 
     /**
