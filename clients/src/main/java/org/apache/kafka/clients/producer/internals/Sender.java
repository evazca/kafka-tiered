--- conflicted
+++ resolved
@@ -46,13 +46,10 @@
 import org.apache.kafka.common.metrics.stats.Meter;
 import org.apache.kafka.common.protocol.Errors;
 import org.apache.kafka.common.record.MemoryRecords;
-<<<<<<< HEAD
-=======
 import org.apache.kafka.common.record.RecordBatch;
 import org.apache.kafka.common.requests.AbstractRequest;
 import org.apache.kafka.common.requests.InitProducerIdRequest;
 import org.apache.kafka.common.requests.InitProducerIdResponse;
->>>>>>> 8ee7b906
 import org.apache.kafka.common.requests.ProduceRequest;
 import org.apache.kafka.common.requests.ProduceResponse;
 import org.apache.kafka.common.requests.RequestHeader;
@@ -463,25 +460,15 @@
         RequestHeader requestHeader = response.requestHeader();
         int correlationId = requestHeader.correlationId();
         if (response.wasDisconnected()) {
-<<<<<<< HEAD
-            log.trace("Cancelled request {} due to node {} being disconnected", response, response.destination());
-            for (RecordBatch batch : batches.values())
-=======
             log.trace("Cancelled request with header {} due to node {} being disconnected",
                     requestHeader, response.destination());
             for (ProducerBatch batch : batches.values())
->>>>>>> 8ee7b906
                 completeBatch(batch, new ProduceResponse.PartitionResponse(Errors.NETWORK_EXCEPTION), correlationId, now);
         } else if (response.versionMismatch() != null) {
             log.warn("Cancelled request {} due to a version mismatch with node {}",
                     response, response.destination(), response.versionMismatch());
-<<<<<<< HEAD
-            for (RecordBatch batch : batches.values())
-                completeBatch(batch, new ProduceResponse.PartitionResponse(Errors.INVALID_REQUEST), correlationId, now);
-=======
             for (ProducerBatch batch : batches.values())
                 completeBatch(batch, new ProduceResponse.PartitionResponse(Errors.UNSUPPORTED_VERSION), correlationId, now);
->>>>>>> 8ee7b906
         } else {
             log.trace("Received produce response from node {} with correlation id {}", response.destination(), correlationId);
             // if we have a response, parse it
@@ -490,21 +477,13 @@
                 for (Map.Entry<TopicPartition, ProduceResponse.PartitionResponse> entry : produceResponse.responses().entrySet()) {
                     TopicPartition tp = entry.getKey();
                     ProduceResponse.PartitionResponse partResp = entry.getValue();
-<<<<<<< HEAD
-                    RecordBatch batch = batches.get(tp);
-=======
                     ProducerBatch batch = batches.get(tp);
->>>>>>> 8ee7b906
                     completeBatch(batch, partResp, correlationId, now);
                 }
                 this.sensors.recordLatency(response.destination(), response.requestLatencyMs());
             } else {
                 // this is the acks = 0 case, just complete all requests
-<<<<<<< HEAD
-                for (RecordBatch batch : batches.values()) {
-=======
                 for (ProducerBatch batch : batches.values()) {
->>>>>>> 8ee7b906
                     completeBatch(batch, new ProduceResponse.PartitionResponse(Errors.NONE), correlationId, now);
                 }
             }
@@ -519,14 +498,6 @@
      * @param correlationId The correlation id for the request
      * @param now The current POSIX timestamp in milliseconds
      */
-<<<<<<< HEAD
-    private void completeBatch(RecordBatch batch, ProduceResponse.PartitionResponse response, long correlationId,
-                               long now) {
-        Errors error = response.error;
-        if (error != Errors.NONE && canRetry(batch, error)) {
-            // retry
-            log.warn("Got error produce response with correlation id {} on topic-partition {}, retrying ({} attempts left). Error: {}",
-=======
     private void completeBatch(ProducerBatch batch, ProduceResponse.PartitionResponse response, long correlationId,
                                long now) {
         Errors error = response.error;
@@ -536,27 +507,13 @@
             // If the batch is too large, we split the batch and send the split batches again. We do not decrement
             // the retry attempts in this case.
             log.warn("Got error produce response in correlation id {} on topic-partition {}, splitting and retrying ({} attempts left). Error: {}",
->>>>>>> 8ee7b906
                      correlationId,
                      batch.topicPartition,
                      this.retries - batch.attempts(),
                      error);
-<<<<<<< HEAD
-            this.accumulator.reenqueue(batch, now);
-            this.sensors.recordRetries(batch.topicPartition.topic(), batch.recordCount);
-        } else {
-            RuntimeException exception;
-            if (error == Errors.TOPIC_AUTHORIZATION_FAILED)
-                exception = new TopicAuthorizationException(batch.topicPartition.topic());
-            else
-                exception = error.exception();
-            // tell the user the result of their request
-            batch.done(response.baseOffset, response.logAppendTime, exception);
-=======
             if (transactionManager != null)
                 transactionManager.removeInFlightBatch(batch);
             this.accumulator.splitAndReenqueue(batch);
->>>>>>> 8ee7b906
             this.accumulator.deallocate(batch);
             this.sensors.recordBatchSplit();
         } else if (error != Errors.NONE) {
