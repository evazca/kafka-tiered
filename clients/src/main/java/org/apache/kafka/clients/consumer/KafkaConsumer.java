/**
 * Licensed to the Apache Software Foundation (ASF) under one or more contributor license agreements. See the NOTICE
 * file distributed with this work for additional information regarding copyright ownership. The ASF licenses this file
 * to You under the Apache License, Version 2.0 (the "License"); you may not use this file except in compliance with the
 * License. You may obtain a copy of the License at
 *
 * http://www.apache.org/licenses/LICENSE-2.0
 *
 * Unless required by applicable law or agreed to in writing, software distributed under the License is distributed on
 * an "AS IS" BASIS, WITHOUT WARRANTIES OR CONDITIONS OF ANY KIND, either express or implied. See the License for the
 * specific language governing permissions and limitations under the License.
 */
package org.apache.kafka.clients.consumer;

import org.apache.kafka.clients.ClientUtils;
import org.apache.kafka.clients.Metadata;
import org.apache.kafka.clients.NetworkClient;
import org.apache.kafka.clients.consumer.internals.ConsumerCoordinator;
import org.apache.kafka.clients.consumer.internals.ConsumerInterceptors;
import org.apache.kafka.clients.consumer.internals.ConsumerNetworkClient;
import org.apache.kafka.clients.consumer.internals.ConsumerNetworkClient.PollCondition;
import org.apache.kafka.clients.consumer.internals.Fetcher;
import org.apache.kafka.clients.consumer.internals.NoOpConsumerRebalanceListener;
import org.apache.kafka.clients.consumer.internals.PartitionAssignor;
import org.apache.kafka.clients.consumer.internals.SubscriptionState;
import org.apache.kafka.common.Cluster;
import org.apache.kafka.common.KafkaException;
import org.apache.kafka.common.Metric;
import org.apache.kafka.common.MetricName;
import org.apache.kafka.common.PartitionInfo;
import org.apache.kafka.common.TopicPartition;
import org.apache.kafka.common.config.ConfigException;
import org.apache.kafka.common.errors.InterruptException;
import org.apache.kafka.common.internals.ClusterResourceListeners;
import org.apache.kafka.common.metrics.JmxReporter;
import org.apache.kafka.common.metrics.MetricConfig;
import org.apache.kafka.common.metrics.Metrics;
import org.apache.kafka.common.metrics.MetricsReporter;
import org.apache.kafka.common.network.ChannelBuilder;
import org.apache.kafka.common.network.Selector;
import org.apache.kafka.common.requests.MetadataRequest;
import org.apache.kafka.common.serialization.Deserializer;
import org.apache.kafka.common.utils.AppInfoParser;
import org.apache.kafka.common.utils.Time;
import org.apache.kafka.common.utils.Utils;
import org.slf4j.Logger;
import org.slf4j.LoggerFactory;

import java.net.InetSocketAddress;
import java.util.Collection;
import java.util.Collections;
import java.util.ConcurrentModificationException;
import java.util.HashMap;
import java.util.HashSet;
import java.util.LinkedHashMap;
import java.util.List;
import java.util.Locale;
import java.util.Map;
import java.util.Properties;
import java.util.Set;
import java.util.concurrent.TimeUnit;
import java.util.concurrent.atomic.AtomicInteger;
import java.util.concurrent.atomic.AtomicLong;
import java.util.concurrent.atomic.AtomicReference;
import java.util.regex.Pattern;

/**
 * A client that consumes records from a Kafka cluster.
 * <p>
 * This client transparently handles the failure of Kafka brokers, and transparently adapts as topic partitions
 * it fetches migrate within the cluster. This client also interacts with the broker to allow groups of
 * consumers to load balance consumption using <a href="#consumergroups">consumer groups</a>.
 * <p>
 * The consumer maintains TCP connections to the necessary brokers to fetch data.
 * Failure to close the consumer after use will leak these connections.
 * The consumer is not thread-safe. See <a href="#multithreaded">Multi-threaded Processing</a> for more details.
 *
 * <h3>Cross-Version Compatibility</h3>
 * This client can communicate with brokers that are version 0.10.0 or newer. Older or newer brokers may not support
 * certain features. For example, 0.10.0 brokers do not support offsetsForTimes, because this feature was added
 * in version 0.10.1. You will receive an {@link org.apache.kafka.common.errors.UnsupportedVersionException}
 * when invoking an API that is not available on the running broker version.
 * <p>
 *
 * <h3>Offsets and Consumer Position</h3>
 * Kafka maintains a numerical offset for each record in a partition. This offset acts as a unique identifier of
 * a record within that partition, and also denotes the position of the consumer in the partition. For example, a consumer
 * which is at position 5 has consumed records with offsets 0 through 4 and will next receive the record with offset 5. There
 * are actually two notions of position relevant to the user of the consumer:
 * <p>
 * The {@link #position(TopicPartition) position} of the consumer gives the offset of the next record that will be given
 * out. It will be one larger than the highest offset the consumer has seen in that partition. It automatically advances
 * every time the consumer receives messages in a call to {@link #poll(long)}.
 * <p>
 * The {@link #commitSync() committed position} is the last offset that has been stored securely. Should the
 * process fail and restart, this is the offset that the consumer will recover to. The consumer can either automatically commit
 * offsets periodically; or it can choose to control this committed position manually by calling one of the commit APIs
 * (e.g. {@link #commitSync() commitSync} and {@link #commitAsync(OffsetCommitCallback) commitAsync}).
 * <p>
 * This distinction gives the consumer control over when a record is considered consumed. It is discussed in further
 * detail below.
 *
 * <h3><a name="consumergroups">Consumer Groups and Topic Subscriptions</a></h3>
 *
 * Kafka uses the concept of <i>consumer groups</i> to allow a pool of processes to divide the work of consuming and
 * processing records. These processes can either be running on the same machine or they can be
 * distributed over many machines to provide scalability and fault tolerance for processing. All consumer instances
 * sharing the same <code>group.id</code> will be part of the same consumer group.
 * <p>
 * Each consumer in a group can dynamically set the list of topics it wants to subscribe to through one of the
 * {@link #subscribe(Collection, ConsumerRebalanceListener) subscribe} APIs. Kafka will deliver each message in the
 * subscribed topics to one process in each consumer group. This is achieved by balancing the partitions between all
 * members in the consumer group so that each partition is assigned to exactly one consumer in the group. So if there
 * is a topic with four partitions, and a consumer group with two processes, each process would consume from two partitions.
 * <p>
 * Membership in a consumer group is maintained dynamically: if a process fails, the partitions assigned to it will
 * be reassigned to other consumers in the same group. Similarly, if a new consumer joins the group, partitions will be moved
 * from existing consumers to the new one. This is known as <i>rebalancing</i> the group and is discussed in more
 * detail <a href="#failuredetection">below</a>. Group rebalancing is also used when new partitions are added
 * to one of the subscribed topics or when a new topic matching a {@link #subscribe(Pattern, ConsumerRebalanceListener) subscribed regex}
 * is created. The group will automatically detect the new partitions through periodic metadata refreshes and
 * assign them to members of the group.
 * <p>
 * Conceptually you can think of a consumer group as being a single logical subscriber that happens to be made up of
 * multiple processes. As a multi-subscriber system, Kafka naturally supports having any number of consumer groups for a
 * given topic without duplicating data (additional consumers are actually quite cheap).
 * <p>
 * This is a slight generalization of the functionality that is common in messaging systems. To get semantics similar to
 * a queue in a traditional messaging system all processes would be part of a single consumer group and hence record
 * delivery would be balanced over the group like with a queue. Unlike a traditional messaging system, though, you can
 * have multiple such groups. To get semantics similar to pub-sub in a traditional messaging system each process would
 * have its own consumer group, so each process would subscribe to all the records published to the topic.
 * <p>
 * In addition, when group reassignment happens automatically, consumers can be notified through a {@link ConsumerRebalanceListener},
 * which allows them to finish necessary application-level logic such as state cleanup, manual offset
 * commits, etc. See <a href="#rebalancecallback">Storing Offsets Outside Kafka</a> for more details.
 * <p>
 * It is also possible for the consumer to <a href="#manualassignment">manually assign</a> specific partitions
 * (similar to the older "simple" consumer) using {@link #assign(Collection)}. In this case, dynamic partition
 * assignment and consumer group coordination will be disabled.
 *
 * <h3><a name="failuredetection">Detecting Consumer Failures</a></h3>
 *
 * After subscribing to a set of topics, the consumer will automatically join the group when {@link #poll(long)} is
 * invoked. The poll API is designed to ensure consumer liveness. As long as you continue to call poll, the consumer
 * will stay in the group and continue to receive messages from the partitions it was assigned. Underneath the covers,
 * the consumer sends periodic heartbeats to the server. If the consumer crashes or is unable to send heartbeats for
 * a duration of <code>session.timeout.ms</code>, then the consumer will be considered dead and its partitions will
 * be reassigned.
 * <p>
 * It is also possible that the consumer could encounter a "livelock" situation where it is continuing
 * to send heartbeats, but no progress is being made. To prevent the consumer from holding onto its partitions
 * indefinitely in this case, we provide a liveness detection mechanism using the <code>max.poll.interval.ms</code>
 * setting. Basically if you don't call poll at least as frequently as the configured max interval,
 * then the client will proactively leave the group so that another consumer can take over its partitions. When this happens,
 * you may see an offset commit failure (as indicated by a {@link CommitFailedException} thrown from a call to {@link #commitSync()}).
 * This is a safety mechanism which guarantees that only active members of the group are able to commit offsets.
 * So to stay in the group, you must continue to call poll.
 * <p>
 * The consumer provides two configuration settings to control the behavior of the poll loop:
 * <ol>
 *     <li><code>max.poll.interval.ms</code>: By increasing the interval between expected polls, you can give
 *     the consumer more time to handle a batch of records returned from {@link #poll(long)}. The drawback
 *     is that increasing this value may delay a group rebalance since the consumer will only join the rebalance
 *     inside the call to poll. You can use this setting to bound the time to finish a rebalance, but
 *     you risk slower progress if the consumer cannot actually call {@link #poll(long) poll} often enough.</li>
 *     <li><code>max.poll.records</code>: Use this setting to limit the total records returned from a single
 *     call to poll. This can make it easier to predict the maximum that must be handled within each poll
 *     interval. By tuning this value, you may be able to reduce the poll interval, which will reduce the
 *     impact of group rebalancing.</li>
 * </ol>
 * <p>
 * For use cases where message processing time varies unpredictably, neither of these options may be sufficient.
 * The recommended way to handle these cases is to move message processing to another thread, which allows
 * the consumer to continue calling {@link #poll(long) poll} while the processor is still working. Some care must be taken
 * to ensure that committed offsets do not get ahead of the actual position. Typically, you must disable automatic
 * commits and manually commit processed offsets for records only after the thread has finished handling them
 * (depending on the delivery semantics you need). Note also that you will need to {@link #pause(Collection) pause}
 * the partition so that no new records are received from poll until after thread has finished handling those
 * previously returned.
 *
 * <h3>Usage Examples</h3>
 * The consumer APIs offer flexibility to cover a variety of consumption use cases. Here are some examples to
 * demonstrate how to use them.
 *
 * <h4>Automatic Offset Committing</h4>
 * This example demonstrates a simple usage of Kafka's consumer api that relying on automatic offset committing.
 * <p>
 * <pre>
 *     Properties props = new Properties();
 *     props.put(&quot;bootstrap.servers&quot;, &quot;localhost:9092&quot;);
 *     props.put(&quot;group.id&quot;, &quot;test&quot;);
 *     props.put(&quot;enable.auto.commit&quot;, &quot;true&quot;);
 *     props.put(&quot;auto.commit.interval.ms&quot;, &quot;1000&quot;);
 *     props.put(&quot;key.deserializer&quot;, &quot;org.apache.kafka.common.serialization.StringDeserializer&quot;);
 *     props.put(&quot;value.deserializer&quot;, &quot;org.apache.kafka.common.serialization.StringDeserializer&quot;);
 *     KafkaConsumer&lt;String, String&gt; consumer = new KafkaConsumer&lt;&gt;(props);
 *     consumer.subscribe(Arrays.asList(&quot;foo&quot;, &quot;bar&quot;));
 *     while (true) {
 *         ConsumerRecords&lt;String, String&gt; records = consumer.poll(100);
 *         for (ConsumerRecord&lt;String, String&gt; record : records)
 *             System.out.printf(&quot;offset = %d, key = %s, value = %s%n&quot;, record.offset(), record.key(), record.value());
 *     }
 * </pre>
 *
 * The connection to the cluster is bootstrapped by specifying a list of one or more brokers to contact using the
 * configuration <code>bootstrap.servers</code>. This list is just used to discover the rest of the brokers in the
 * cluster and need not be an exhaustive list of servers in the cluster (though you may want to specify more than one in
 * case there are servers down when the client is connecting).
 * <p>
 * Setting <code>enable.auto.commit</code> means that offsets are committed automatically with a frequency controlled by
 * the config <code>auto.commit.interval.ms</code>.
 * <p>
 * In this example the consumer is subscribing to the topics <i>foo</i> and <i>bar</i> as part of a group of consumers
 * called <i>test</i> as configured with <code>group.id</code>.
 * <p>
 * The deserializer settings specify how to turn bytes into objects. For example, by specifying string deserializers, we
 * are saying that our record's key and value will just be simple strings.
 *
 * <h4>Manual Offset Control</h4>
 *
 * Instead of relying on the consumer to periodically commit consumed offsets, users can also control when records
<<<<<<< HEAD
 * should be considered as consumed and hence commit their offsets. This is useful when the consumption of the
 * are coupled with some processing logic and hence a message should not be considered as consumed until it is completed processing.
=======
 * should be considered as consumed and hence commit their offsets. This is useful when the consumption of the messages
 * is coupled with some processing logic and hence a message should not be considered as consumed until it is completed processing.
>>>>>>> d7850a40

 * <p>
 * <pre>
 *     Properties props = new Properties();
 *     props.put(&quot;bootstrap.servers&quot;, &quot;localhost:9092&quot;);
 *     props.put(&quot;group.id&quot;, &quot;test&quot;);
 *     props.put(&quot;enable.auto.commit&quot;, &quot;false&quot;);
 *     props.put(&quot;key.deserializer&quot;, &quot;org.apache.kafka.common.serialization.StringDeserializer&quot;);
 *     props.put(&quot;value.deserializer&quot;, &quot;org.apache.kafka.common.serialization.StringDeserializer&quot;);
 *     KafkaConsumer&lt;String, String&gt; consumer = new KafkaConsumer&lt;&gt;(props);
 *     consumer.subscribe(Arrays.asList(&quot;foo&quot;, &quot;bar&quot;));
 *     final int minBatchSize = 200;
 *     List&lt;ConsumerRecord&lt;String, String&gt;&gt; buffer = new ArrayList&lt;&gt;();
 *     while (true) {
 *         ConsumerRecords&lt;String, String&gt; records = consumer.poll(100);
 *         for (ConsumerRecord&lt;String, String&gt; record : records) {
 *             buffer.add(record);
 *         }
 *         if (buffer.size() &gt;= minBatchSize) {
 *             insertIntoDb(buffer);
 *             consumer.commitSync();
 *             buffer.clear();
 *         }
 *     }
 * </pre>
 *
 * In this example we will consume a batch of records and batch them up in memory. When we have enough records
 * batched, we will insert them into a database. If we allowed offsets to auto commit as in the previous example, records
 * would be considered consumed after they were returned to the user in {@link #poll(long) poll}. It would then be possible
 * for our process to fail after batching the records, but before they had been inserted into the database.
 * <p>
 * To avoid this, we will manually commit the offsets only after the corresponding records have been inserted into the
 * database. This gives us exact control of when a record is considered consumed. This raises the opposite possibility:
 * the process could fail in the interval after the insert into the database but before the commit (even though this
 * would likely just be a few milliseconds, it is a possibility). In this case the process that took over consumption
 * would consume from last committed offset and would repeat the insert of the last batch of data. Used in this way
 * Kafka provides what is often called "at-least-once" delivery guarantees, as each record will likely be delivered one
 * time but in failure cases could be duplicated.
 * <p>
 * <b>Note: Using automatic offset commits can also give you "at-least-once" delivery, but the requirement is that
 * you must consume all data returned from each call to {@link #poll(long)} before any subsequent calls, or before
 * {@link #close() closing} the consumer. If you fail to do either of these, it is possible for the committed offset
 * to get ahead of the consumed position, which results in missing records. The advantage of using manual offset
 * control is that you have direct control over when a record is considered "consumed."</b>
 * <p>
 * The above example uses {@link #commitSync() commitSync} to mark all received records as committed. In some cases
 * you may wish to have even finer control over which records have been committed by specifying an offset explicitly.
 * In the example below we commit offset after we finish handling the records in each partition.
 * <p>
 * <pre>
 *     try {
 *         while(running) {
 *             ConsumerRecords&lt;String, String&gt; records = consumer.poll(Long.MAX_VALUE);
 *             for (TopicPartition partition : records.partitions()) {
 *                 List&lt;ConsumerRecord&lt;String, String&gt;&gt; partitionRecords = records.records(partition);
 *                 for (ConsumerRecord&lt;String, String&gt; record : partitionRecords) {
 *                     System.out.println(record.offset() + &quot;: &quot; + record.value());
 *                 }
 *                 long lastOffset = partitionRecords.get(partitionRecords.size() - 1).offset();
 *                 consumer.commitSync(Collections.singletonMap(partition, new OffsetAndMetadata(lastOffset + 1)));
 *             }
 *         }
 *     } finally {
 *       consumer.close();
 *     }
 * </pre>
 *
 * <b>Note: The committed offset should always be the offset of the next message that your application will read.</b>
 * Thus, when calling {@link #commitSync(Map) commitSync(offsets)} you should add one to the offset of the last message processed.
 *
 * <h4><a name="manualassignment">Manual Partition Assignment</a></h4>
 *
 * In the previous examples, we subscribed to the topics we were interested in and let Kafka dynamically assign a
 * fair share of the partitions for those topics based on the active consumers in the group. However, in
 * some cases you may need finer control over the specific partitions that are assigned. For example:
 * <p>
 * <ul>
 * <li>If the process is maintaining some kind of local state associated with that partition (like a
 * local on-disk key-value store), then it should only get records for the partition it is maintaining on disk.
 * <li>If the process itself is highly available and will be restarted if it fails (perhaps using a
 * cluster management framework like YARN, Mesos, or AWS facilities, or as part of a stream processing framework). In
 * this case there is no need for Kafka to detect the failure and reassign the partition since the consuming process
 * will be restarted on another machine.
 * </ul>
 * <p>
 * To use this mode, instead of subscribing to the topic using {@link #subscribe(Collection) subscribe}, you just call
 * {@link #assign(Collection)} with the full list of partitions that you want to consume.
 *
 * <pre>
 *     String topic = &quot;foo&quot;;
 *     TopicPartition partition0 = new TopicPartition(topic, 0);
 *     TopicPartition partition1 = new TopicPartition(topic, 1);
 *     consumer.assign(Arrays.asList(partition0, partition1));
 * </pre>
 *
 * Once assigned, you can call {@link #poll(long) poll} in a loop, just as in the preceding examples to consume
 * records. The group that the consumer specifies is still used for committing offsets, but now the set of partitions
 * will only change with another call to {@link #assign(Collection) assign}. Manual partition assignment does
 * not use group coordination, so consumer failures will not cause assigned partitions to be rebalanced. Each consumer
 * acts independently even if it shares a groupId with another consumer. To avoid offset commit conflicts, you should
 * usually ensure that the groupId is unique for each consumer instance.
 * <p>
 * Note that it isn't possible to mix manual partition assignment (i.e. using {@link #assign(Collection) assign})
 * with dynamic partition assignment through topic subscription (i.e. using {@link #subscribe(Collection) subscribe}).
 *
 * <h4><a name="rebalancecallback">Storing Offsets Outside Kafka</h4>
 *
 * The consumer application need not use Kafka's built-in offset storage, it can store offsets in a store of its own
 * choosing. The primary use case for this is allowing the application to store both the offset and the results of the
 * consumption in the same system in a way that both the results and offsets are stored atomically. This is not always
 * possible, but when it is it will make the consumption fully atomic and give "exactly once" semantics that are
 * stronger than the default "at-least once" semantics you get with Kafka's offset commit functionality.
 * <p>
 * Here are a couple of examples of this type of usage:
 * <ul>
 * <li>If the results of the consumption are being stored in a relational database, storing the offset in the database
 * as well can allow committing both the results and offset in a single transaction. Thus either the transaction will
 * succeed and the offset will be updated based on what was consumed or the result will not be stored and the offset
 * won't be updated.
 * <li>If the results are being stored in a local store it may be possible to store the offset there as well. For
 * example a search index could be built by subscribing to a particular partition and storing both the offset and the
 * indexed data together. If this is done in a way that is atomic, it is often possible to have it be the case that even
 * if a crash occurs that causes unsync'd data to be lost, whatever is left has the corresponding offset stored as well.
 * This means that in this case the indexing process that comes back having lost recent updates just resumes indexing
 * from what it has ensuring that no updates are lost.
 * </ul>
 * <p>
 * Each record comes with its own offset, so to manage your own offset you just need to do the following:
 *
 * <ul>
 * <li>Configure <code>enable.auto.commit=false</code>
 * <li>Use the offset provided with each {@link ConsumerRecord} to save your position.
 * <li>On restart restore the position of the consumer using {@link #seek(TopicPartition, long)}.
 * </ul>
 *
 * <p>
 * This type of usage is simplest when the partition assignment is also done manually (this would be likely in the
 * search index use case described above). If the partition assignment is done automatically special care is
 * needed to handle the case where partition assignments change. This can be done by providing a
 * {@link ConsumerRebalanceListener} instance in the call to {@link #subscribe(Collection, ConsumerRebalanceListener)}
 * and {@link #subscribe(Pattern, ConsumerRebalanceListener)}.
 * For example, when partitions are taken from a consumer the consumer will want to commit its offset for those partitions by
 * implementing {@link ConsumerRebalanceListener#onPartitionsRevoked(Collection)}. When partitions are assigned to a
 * consumer, the consumer will want to look up the offset for those new partitions and correctly initialize the consumer
 * to that position by implementing {@link ConsumerRebalanceListener#onPartitionsAssigned(Collection)}.
 * <p>
 * Another common use for {@link ConsumerRebalanceListener} is to flush any caches the application maintains for
 * partitions that are moved elsewhere.
 *
 * <h4>Controlling The Consumer's Position</h4>
 *
 * In most use cases the consumer will simply consume records from beginning to end, periodically committing its
 * position (either automatically or manually). However Kafka allows the consumer to manually control its position,
 * moving forward or backwards in a partition at will. This means a consumer can re-consume older records, or skip to
 * the most recent records without actually consuming the intermediate records.
 * <p>
 * There are several instances where manually controlling the consumer's position can be useful.
 * <p>
 * One case is for time-sensitive record processing it may make sense for a consumer that falls far enough behind to not
 * attempt to catch up processing all records, but rather just skip to the most recent records.
 * <p>
 * Another use case is for a system that maintains local state as described in the previous section. In such a system
 * the consumer will want to initialize its position on start-up to whatever is contained in the local store. Likewise
 * if the local state is destroyed (say because the disk is lost) the state may be recreated on a new machine by
 * re-consuming all the data and recreating the state (assuming that Kafka is retaining sufficient history).
 * <p>
 * Kafka allows specifying the position using {@link #seek(TopicPartition, long)} to specify the new position. Special
 * methods for seeking to the earliest and latest offset the server maintains are also available (
 * {@link #seekToBeginning(Collection)} and {@link #seekToEnd(Collection)} respectively).
 *
 * <h4>Consumption Flow Control</h4>
 *
 * If a consumer is assigned multiple partitions to fetch data from, it will try to consume from all of them at the same time,
 * effectively giving these partitions the same priority for consumption. However in some cases consumers may want to
 * first focus on fetching from some subset of the assigned partitions at full speed, and only start fetching other partitions
 * when these partitions have few or no data to consume.
 *
 * <p>
 * One of such cases is stream processing, where processor fetches from two topics and performs the join on these two streams.
 * When one of the topics is long lagging behind the other, the processor would like to pause fetching from the ahead topic
 * in order to get the lagging stream to catch up. Another example is bootstraping upon consumer starting up where there are
 * a lot of history data to catch up, the applications usually want to get the latest data on some of the topics before consider
 * fetching other topics.
 *
 * <p>
 * Kafka supports dynamic controlling of consumption flows by using {@link #pause(Collection)} and {@link #resume(Collection)}
 * to pause the consumption on the specified assigned partitions and resume the consumption
 * on the specified paused partitions respectively in the future {@link #poll(long)} calls.
 *
 * <h3><a name="multithreaded">Multi-threaded Processing</a></h3>
 *
 * The Kafka consumer is NOT thread-safe. All network I/O happens in the thread of the application
 * making the call. It is the responsibility of the user to ensure that multi-threaded access
 * is properly synchronized. Un-synchronized access will result in {@link ConcurrentModificationException}.
 *
 * <p>
 * The only exception to this rule is {@link #wakeup()}, which can safely be used from an external thread to
 * interrupt an active operation. In this case, a {@link org.apache.kafka.common.errors.WakeupException} will be
 * thrown from the thread blocking on the operation. This can be used to shutdown the consumer from another thread.
 * The following snippet shows the typical pattern:
 *
 * <pre>
 * public class KafkaConsumerRunner implements Runnable {
 *     private final AtomicBoolean closed = new AtomicBoolean(false);
 *     private final KafkaConsumer consumer;
 *
 *     public void run() {
 *         try {
 *             consumer.subscribe(Arrays.asList("topic"));
 *             while (!closed.get()) {
 *                 ConsumerRecords records = consumer.poll(10000);
 *                 // Handle new records
 *             }
 *         } catch (WakeupException e) {
 *             // Ignore exception if closing
 *             if (!closed.get()) throw e;
 *         } finally {
 *             consumer.close();
 *         }
 *     }
 *
 *     // Shutdown hook which can be called from a separate thread
 *     public void shutdown() {
 *         closed.set(true);
 *         consumer.wakeup();
 *     }
 * }
 * </pre>
 *
 * Then in a separate thread, the consumer can be shutdown by setting the closed flag and waking up the consumer.
 *
 * <p>
 * <pre>
 *     closed.set(true);
 *     consumer.wakeup();
 * </pre>
 *
 * <p>
 * Note that while it is possible to use thread interrupts instead of {@link #wakeup()} to abort a blocking operation
 * (in which case, {@link InterruptException} will be raised), we discourage their use since they may cause a clean
 * shutdown of the consumer to be aborted. Interrupts are mainly supported for those cases where using {@link #wakeup()}
 * is impossible, e.g. when a consumer thread is managed by code that is unaware of the Kafka client.
 *
 * <p>
 * We have intentionally avoided implementing a particular threading model for processing. This leaves several
 * options for implementing multi-threaded processing of records.
 *
 * <h4>1. One Consumer Per Thread</h4>
 *
 * A simple option is to give each thread its own consumer instance. Here are the pros and cons of this approach:
 * <ul>
 * <li><b>PRO</b>: It is the easiest to implement
 * <li><b>PRO</b>: It is often the fastest as no inter-thread co-ordination is needed
 * <li><b>PRO</b>: It makes in-order processing on a per-partition basis very easy to implement (each thread just
 * processes messages in the order it receives them).
 * <li><b>CON</b>: More consumers means more TCP connections to the cluster (one per thread). In general Kafka handles
 * connections very efficiently so this is generally a small cost.
 * <li><b>CON</b>: Multiple consumers means more requests being sent to the server and slightly less batching of data
 * which can cause some drop in I/O throughput.
 * <li><b>CON</b>: The number of total threads across all processes will be limited by the total number of partitions.
 * </ul>
 *
 * <h4>2. Decouple Consumption and Processing</h4>
 *
 * Another alternative is to have one or more consumer threads that do all data consumption and hands off
 * {@link ConsumerRecords} instances to a blocking queue consumed by a pool of processor threads that actually handle
 * the record processing.
 *
 * This option likewise has pros and cons:
 * <ul>
 * <li><b>PRO</b>: This option allows independently scaling the number of consumers and processors. This makes it
 * possible to have a single consumer that feeds many processor threads, avoiding any limitation on partitions.
 * <li><b>CON</b>: Guaranteeing order across the processors requires particular care as the threads will execute
 * independently an earlier chunk of data may actually be processed after a later chunk of data just due to the luck of
 * thread execution timing. For processing that has no ordering requirements this is not a problem.
 * <li><b>CON</b>: Manually committing the position becomes harder as it requires that all threads co-ordinate to ensure
 * that processing is complete for that partition.
 * </ul>
 *
 * There are many possible variations on this approach. For example each processor thread can have its own queue, and
 * the consumer threads can hash into these queues using the TopicPartition to ensure in-order consumption and simplify
 * commit.
 */
public class KafkaConsumer<K, V> implements Consumer<K, V> {

    private static final Logger log = LoggerFactory.getLogger(KafkaConsumer.class);
    private static final long NO_CURRENT_THREAD = -1L;
    private static final AtomicInteger CONSUMER_CLIENT_ID_SEQUENCE = new AtomicInteger(1);
    private static final String JMX_PREFIX = "kafka.consumer";
    static final long DEFAULT_CLOSE_TIMEOUT_MS = 30 * 1000;

    private final String clientId;
    private final ConsumerCoordinator coordinator;
    private final Deserializer<K> keyDeserializer;
    private final Deserializer<V> valueDeserializer;
    private final Fetcher<K, V> fetcher;
    private final ConsumerInterceptors<K, V> interceptors;

    private final Time time;
    private final ConsumerNetworkClient client;
    private final Metrics metrics;
    private final SubscriptionState subscriptions;
    private final Metadata metadata;
    private final long retryBackoffMs;
    private final long requestTimeoutMs;
    private volatile boolean closed = false;

    // currentThread holds the threadId of the current thread accessing KafkaConsumer
    // and is used to prevent multi-threaded access
    private final AtomicLong currentThread = new AtomicLong(NO_CURRENT_THREAD);
    // refcount is used to allow reentrant access by the thread who has acquired currentThread
    private final AtomicInteger refcount = new AtomicInteger(0);

    /**
     * A consumer is instantiated by providing a set of key-value pairs as configuration. Valid configuration strings
     * are documented <a href="http://kafka.apache.org/documentation.html#consumerconfigs" >here</a>. Values can be
     * either strings or objects of the appropriate type (for example a numeric configuration would accept either the
     * string "42" or the integer 42).
     * <p>
     * Valid configuration strings are documented at {@link ConsumerConfig}
     *
     * @param configs The consumer configs
     */
    public KafkaConsumer(Map<String, Object> configs) {
        this(configs, null, null);
    }

    /**
     * A consumer is instantiated by providing a set of key-value pairs as configuration, and a key and a value {@link Deserializer}.
     * <p>
     * Valid configuration strings are documented at {@link ConsumerConfig}
     *
     * @param configs The consumer configs
     * @param keyDeserializer The deserializer for key that implements {@link Deserializer}. The configure() method
     *            won't be called in the consumer when the deserializer is passed in directly.
     * @param valueDeserializer The deserializer for value that implements {@link Deserializer}. The configure() method
     *            won't be called in the consumer when the deserializer is passed in directly.
     */
    public KafkaConsumer(Map<String, Object> configs,
                         Deserializer<K> keyDeserializer,
                         Deserializer<V> valueDeserializer) {
        this(new ConsumerConfig(ConsumerConfig.addDeserializerToConfig(configs, keyDeserializer, valueDeserializer)),
            keyDeserializer,
            valueDeserializer);
    }

    /**
     * A consumer is instantiated by providing a {@link java.util.Properties} object as configuration.
     * <p>
     * Valid configuration strings are documented at {@link ConsumerConfig}
     *
     * @param properties The consumer configuration properties
     */
    public KafkaConsumer(Properties properties) {
        this(properties, null, null);
    }

    /**
     * A consumer is instantiated by providing a {@link java.util.Properties} object as configuration, and a
     * key and a value {@link Deserializer}.
     * <p>
     * Valid configuration strings are documented at {@link ConsumerConfig}
     *
     * @param properties The consumer configuration properties
     * @param keyDeserializer The deserializer for key that implements {@link Deserializer}. The configure() method
     *            won't be called in the consumer when the deserializer is passed in directly.
     * @param valueDeserializer The deserializer for value that implements {@link Deserializer}. The configure() method
     *            won't be called in the consumer when the deserializer is passed in directly.
     */
    public KafkaConsumer(Properties properties,
                         Deserializer<K> keyDeserializer,
                         Deserializer<V> valueDeserializer) {
        this(new ConsumerConfig(ConsumerConfig.addDeserializerToConfig(properties, keyDeserializer, valueDeserializer)),
             keyDeserializer,
             valueDeserializer);
    }

    @SuppressWarnings("unchecked")
    private KafkaConsumer(ConsumerConfig config,
                          Deserializer<K> keyDeserializer,
                          Deserializer<V> valueDeserializer) {
        try {
            log.debug("Starting the Kafka consumer");
            this.requestTimeoutMs = config.getInt(ConsumerConfig.REQUEST_TIMEOUT_MS_CONFIG);
            int sessionTimeOutMs = config.getInt(ConsumerConfig.SESSION_TIMEOUT_MS_CONFIG);
            int fetchMaxWaitMs = config.getInt(ConsumerConfig.FETCH_MAX_WAIT_MS_CONFIG);
            if (this.requestTimeoutMs <= sessionTimeOutMs || this.requestTimeoutMs <= fetchMaxWaitMs)
                throw new ConfigException(ConsumerConfig.REQUEST_TIMEOUT_MS_CONFIG + " should be greater than " + ConsumerConfig.SESSION_TIMEOUT_MS_CONFIG + " and " + ConsumerConfig.FETCH_MAX_WAIT_MS_CONFIG);
            this.time = Time.SYSTEM;

            String clientId = config.getString(ConsumerConfig.CLIENT_ID_CONFIG);
            if (clientId.length() <= 0)
                clientId = "consumer-" + CONSUMER_CLIENT_ID_SEQUENCE.getAndIncrement();
            this.clientId = clientId;
            Map<String, String> metricsTags = new LinkedHashMap<>();
            metricsTags.put("client-id", clientId);
            MetricConfig metricConfig = new MetricConfig().samples(config.getInt(ConsumerConfig.METRICS_NUM_SAMPLES_CONFIG))
                    .timeWindow(config.getLong(ConsumerConfig.METRICS_SAMPLE_WINDOW_MS_CONFIG), TimeUnit.MILLISECONDS)
                    .tags(metricsTags);
            List<MetricsReporter> reporters = config.getConfiguredInstances(ConsumerConfig.METRIC_REPORTER_CLASSES_CONFIG,
                    MetricsReporter.class);
            reporters.add(new JmxReporter(JMX_PREFIX));
            this.metrics = new Metrics(metricConfig, reporters, time);
            this.retryBackoffMs = config.getLong(ConsumerConfig.RETRY_BACKOFF_MS_CONFIG);

            // load interceptors and make sure they get clientId
            Map<String, Object> userProvidedConfigs = config.originals();
            userProvidedConfigs.put(ConsumerConfig.CLIENT_ID_CONFIG, clientId);
            List<ConsumerInterceptor<K, V>> interceptorList = (List) (new ConsumerConfig(userProvidedConfigs, false)).getConfiguredInstances(ConsumerConfig.INTERCEPTOR_CLASSES_CONFIG,
                    ConsumerInterceptor.class);
            this.interceptors = interceptorList.isEmpty() ? null : new ConsumerInterceptors<>(interceptorList);
            if (keyDeserializer == null) {
                this.keyDeserializer = config.getConfiguredInstance(ConsumerConfig.KEY_DESERIALIZER_CLASS_CONFIG,
                        Deserializer.class);
                this.keyDeserializer.configure(config.originals(), true);
            } else {
                config.ignore(ConsumerConfig.KEY_DESERIALIZER_CLASS_CONFIG);
                this.keyDeserializer = keyDeserializer;
            }
            if (valueDeserializer == null) {
                this.valueDeserializer = config.getConfiguredInstance(ConsumerConfig.VALUE_DESERIALIZER_CLASS_CONFIG,
                        Deserializer.class);
                this.valueDeserializer.configure(config.originals(), false);
            } else {
                config.ignore(ConsumerConfig.VALUE_DESERIALIZER_CLASS_CONFIG);
                this.valueDeserializer = valueDeserializer;
            }
            ClusterResourceListeners clusterResourceListeners = configureClusterResourceListeners(keyDeserializer, valueDeserializer, reporters, interceptorList);
            this.metadata = new Metadata(retryBackoffMs, config.getLong(ConsumerConfig.METADATA_MAX_AGE_CONFIG), false, clusterResourceListeners);
            List<InetSocketAddress> addresses = ClientUtils.parseAndValidateAddresses(config.getList(ConsumerConfig.BOOTSTRAP_SERVERS_CONFIG));
            this.metadata.update(Cluster.bootstrap(addresses), Collections.<String>emptySet(), 0);
            String metricGrpPrefix = "consumer";
            ChannelBuilder channelBuilder = ClientUtils.createChannelBuilder(config.values());
            NetworkClient netClient = new NetworkClient(
                    new Selector(config.getLong(ConsumerConfig.CONNECTIONS_MAX_IDLE_MS_CONFIG), metrics, time, metricGrpPrefix, channelBuilder),
                    this.metadata,
                    clientId,
                    100, // a fixed large enough value will suffice
                    config.getLong(ConsumerConfig.RECONNECT_BACKOFF_MS_CONFIG),
                    config.getInt(ConsumerConfig.SEND_BUFFER_CONFIG),
                    config.getInt(ConsumerConfig.RECEIVE_BUFFER_CONFIG),
                    config.getInt(ConsumerConfig.REQUEST_TIMEOUT_MS_CONFIG),
                    time,
                    true);
            this.client = new ConsumerNetworkClient(netClient, metadata, time, retryBackoffMs,
                    config.getInt(ConsumerConfig.REQUEST_TIMEOUT_MS_CONFIG));
            OffsetResetStrategy offsetResetStrategy = OffsetResetStrategy.valueOf(config.getString(ConsumerConfig.AUTO_OFFSET_RESET_CONFIG).toUpperCase(Locale.ROOT));
            this.subscriptions = new SubscriptionState(offsetResetStrategy);
            List<PartitionAssignor> assignors = config.getConfiguredInstances(
                    ConsumerConfig.PARTITION_ASSIGNMENT_STRATEGY_CONFIG,
                    PartitionAssignor.class);
            this.coordinator = new ConsumerCoordinator(this.client,
                    config.getString(ConsumerConfig.GROUP_ID_CONFIG),
                    config.getInt(ConsumerConfig.MAX_POLL_INTERVAL_MS_CONFIG),
                    config.getInt(ConsumerConfig.SESSION_TIMEOUT_MS_CONFIG),
                    config.getInt(ConsumerConfig.HEARTBEAT_INTERVAL_MS_CONFIG),
                    assignors,
                    this.metadata,
                    this.subscriptions,
                    metrics,
                    metricGrpPrefix,
                    this.time,
                    retryBackoffMs,
                    config.getBoolean(ConsumerConfig.ENABLE_AUTO_COMMIT_CONFIG),
                    config.getInt(ConsumerConfig.AUTO_COMMIT_INTERVAL_MS_CONFIG),
                    this.interceptors,
                    config.getBoolean(ConsumerConfig.EXCLUDE_INTERNAL_TOPICS_CONFIG));
            this.fetcher = new Fetcher<>(this.client,
                    config.getInt(ConsumerConfig.FETCH_MIN_BYTES_CONFIG),
                    config.getInt(ConsumerConfig.FETCH_MAX_BYTES_CONFIG),
                    config.getInt(ConsumerConfig.FETCH_MAX_WAIT_MS_CONFIG),
                    config.getInt(ConsumerConfig.MAX_PARTITION_FETCH_BYTES_CONFIG),
                    config.getInt(ConsumerConfig.MAX_POLL_RECORDS_CONFIG),
                    config.getBoolean(ConsumerConfig.CHECK_CRCS_CONFIG),
                    this.keyDeserializer,
                    this.valueDeserializer,
                    this.metadata,
                    this.subscriptions,
                    metrics,
                    metricGrpPrefix,
                    this.time,
                    this.retryBackoffMs);

            config.logUnused();
            AppInfoParser.registerAppInfo(JMX_PREFIX, clientId);

            log.debug("Kafka consumer created");
        } catch (Throwable t) {
            // call close methods if internal objects are already constructed
            // this is to prevent resource leak. see KAFKA-2121
            close(0, true);
            // now propagate the exception
            throw new KafkaException("Failed to construct kafka consumer", t);
        }
    }

    // visible for testing
    KafkaConsumer(String clientId,
                  ConsumerCoordinator coordinator,
                  Deserializer<K> keyDeserializer,
                  Deserializer<V> valueDeserializer,
                  Fetcher<K, V> fetcher,
                  ConsumerInterceptors<K, V> interceptors,
                  Time time,
                  ConsumerNetworkClient client,
                  Metrics metrics,
                  SubscriptionState subscriptions,
                  Metadata metadata,
                  long retryBackoffMs,
                  long requestTimeoutMs) {
        this.clientId = clientId;
        this.coordinator = coordinator;
        this.keyDeserializer = keyDeserializer;
        this.valueDeserializer = valueDeserializer;
        this.fetcher = fetcher;
        this.interceptors = interceptors;
        this.time = time;
        this.client = client;
        this.metrics = metrics;
        this.subscriptions = subscriptions;
        this.metadata = metadata;
        this.retryBackoffMs = retryBackoffMs;
        this.requestTimeoutMs = requestTimeoutMs;
    }

    /**
     * Get the set of partitions currently assigned to this consumer. If subscription happened by directly assigning
     * partitions using {@link #assign(Collection)} then this will simply return the same partitions that
     * were assigned. If topic subscription was used, then this will give the set of topic partitions currently assigned
     * to the consumer (which may be none if the assignment hasn't happened yet, or the partitions are in the
     * process of getting reassigned).
     * @return The set of partitions currently assigned to this consumer
     */
    public Set<TopicPartition> assignment() {
        acquire();
        try {
            return Collections.unmodifiableSet(new HashSet<>(this.subscriptions.assignedPartitions()));
        } finally {
            release();
        }
    }

    /**
     * Get the current subscription. Will return the same topics used in the most recent call to
     * {@link #subscribe(Collection, ConsumerRebalanceListener)}, or an empty set if no such call has been made.
     * @return The set of topics currently subscribed to
     */
    public Set<String> subscription() {
        acquire();
        try {
            return Collections.unmodifiableSet(new HashSet<>(this.subscriptions.subscription()));
        } finally {
            release();
        }
    }

    /**
     * Subscribe to the given list of topics to get dynamically
     * assigned partitions. <b>Topic subscriptions are not incremental. This list will replace the current
     * assignment (if there is one).</b> Note that it is not possible to combine topic subscription with group management
     * with manual partition assignment through {@link #assign(Collection)}.
     *
     * If the given list of topics is empty, it is treated the same as {@link #unsubscribe()}.
     *
     * <p>
     * As part of group management, the consumer will keep track of the list of consumers that belong to a particular
     * group and will trigger a rebalance operation if one of the following events trigger -
     * <ul>
     * <li>Number of partitions change for any of the subscribed list of topics
     * <li>Topic is created or deleted
     * <li>An existing member of the consumer group dies
     * <li>A new member is added to an existing consumer group via the join API
     * </ul>
     * <p>
     * When any of these events are triggered, the provided listener will be invoked first to indicate that
     * the consumer's assignment has been revoked, and then again when the new assignment has been received.
     * Note that this listener will immediately override any listener set in a previous call to subscribe.
     * It is guaranteed, however, that the partitions revoked/assigned through this interface are from topics
     * subscribed in this call. See {@link ConsumerRebalanceListener} for more details.
     *
     * @param topics The list of topics to subscribe to
     * @param listener Non-null listener instance to get notifications on partition assignment/revocation for the
     *                 subscribed topics
     * @throws IllegalArgumentException If topics is null or contains null or empty elements
     */
    @Override
    public void subscribe(Collection<String> topics, ConsumerRebalanceListener listener) {
        acquire();
        try {
            if (topics == null) {
                throw new IllegalArgumentException("Topic collection to subscribe to cannot be null");
            } else if (topics.isEmpty()) {
                // treat subscribing to empty topic list as the same as unsubscribing
                this.unsubscribe();
            } else {
                for (String topic : topics) {
                    if (topic == null || topic.trim().isEmpty())
                        throw new IllegalArgumentException("Topic collection to subscribe to cannot contain null or empty topic");
                }
                log.debug("Subscribed to topic(s): {}", Utils.join(topics, ", "));
                this.subscriptions.subscribe(new HashSet<>(topics), listener);
                metadata.setTopics(subscriptions.groupSubscription());
            }
        } finally {
            release();
        }
    }

    /**
     * Subscribe to the given list of topics to get dynamically assigned partitions.
     * <b>Topic subscriptions are not incremental. This list will replace the current
     * assignment (if there is one).</b> It is not possible to combine topic subscription with group management
     * with manual partition assignment through {@link #assign(Collection)}.
     *
     * If the given list of topics is empty, it is treated the same as {@link #unsubscribe()}.
     *
     * <p>
     * This is a short-hand for {@link #subscribe(Collection, ConsumerRebalanceListener)}, which
     * uses a noop listener. If you need the ability to seek to particular offsets, you should prefer
     * {@link #subscribe(Collection, ConsumerRebalanceListener)}, since group rebalances will cause partition offsets
     * to be reset. You should also provide your own listener if you are doing your own offset
     * management since the listener gives you an opportunity to commit offsets before a rebalance finishes.
     *
     * @param topics The list of topics to subscribe to
     * @throws IllegalArgumentException If topics is null or contains null or empty elements
     */
    @Override
    public void subscribe(Collection<String> topics) {
        subscribe(topics, new NoOpConsumerRebalanceListener());
    }

    /**
     * Subscribe to all topics matching specified pattern to get dynamically assigned partitions. The pattern matching will be done periodically against topics
     * existing at the time of check.
     *
     * <p>
     * As part of group management, the consumer will keep track of the list of consumers that
     * belong to a particular group and will trigger a rebalance operation if one of the
     * following events trigger -
     * <ul>
     * <li>Number of partitions change for any of the subscribed list of topics
     * <li>Topic is created or deleted
     * <li>An existing member of the consumer group dies
     * <li>A new member is added to an existing consumer group via the join API
     * </ul>
     *
     * @param pattern Pattern to subscribe to
     * @param listener Non-null listener instance to get notifications on partition assignment/revocation for the
     *                 subscribed topics
     * @throws IllegalArgumentException If pattern is null
     */
    @Override
    public void subscribe(Pattern pattern, ConsumerRebalanceListener listener) {
        acquire();
        try {
            if (pattern == null)
                throw new IllegalArgumentException("Topic pattern to subscribe to cannot be null");
            log.debug("Subscribed to pattern: {}", pattern);
            this.subscriptions.subscribe(pattern, listener);
            this.metadata.needMetadataForAllTopics(true);
            this.metadata.requestUpdate();
            this.coordinator.updatePatternSubscription(metadata.fetch());
        } finally {
            release();
        }
    }

    /**
     * Unsubscribe from topics currently subscribed with {@link #subscribe(Collection)}. This
     * also clears any partitions directly assigned through {@link #assign(Collection)}.
     */
    public void unsubscribe() {
        acquire();
        try {
            log.debug("Unsubscribed all topics or patterns and assigned partitions");
            this.subscriptions.unsubscribe();
            this.coordinator.maybeLeaveGroup();
            this.metadata.needMetadataForAllTopics(false);
        } finally {
            release();
        }
    }

    /**
     * Manually assign a list of partitions to this consumer. This interface does not allow for incremental assignment
     * and will replace the previous assignment (if there is one).
     *
     * If the given list of topic partitions is empty, it is treated the same as {@link #unsubscribe()}.
     *
     * <p>
     * Manual topic assignment through this method does not use the consumer's group management
     * functionality. As such, there will be no rebalance operation triggered when group membership or cluster and topic
     * metadata change. Note that it is not possible to use both manual partition assignment with {@link #assign(Collection)}
     * and group assignment with {@link #subscribe(Collection, ConsumerRebalanceListener)}.
     *
     * @param partitions The list of partitions to assign this consumer
     * @throws IllegalArgumentException If partitions is null or contains null or empty topics
     */
    @Override
    public void assign(Collection<TopicPartition> partitions) {
        acquire();
        try {
            if (partitions == null) {
                throw new IllegalArgumentException("Topic partition collection to assign to cannot be null");
            } else if (partitions.isEmpty()) {
                this.unsubscribe();
            } else {
                Set<String> topics = new HashSet<>();
                for (TopicPartition tp : partitions) {
                    String topic = (tp != null) ? tp.topic() : null;
                    if (topic == null || topic.trim().isEmpty())
                        throw new IllegalArgumentException("Topic partitions to assign to cannot have null or empty topic");
                    topics.add(topic);
                }

                // make sure the offsets of topic partitions the consumer is unsubscribing from
                // are committed since there will be no following rebalance
                this.coordinator.maybeAutoCommitOffsetsNow();

                log.debug("Subscribed to partition(s): {}", Utils.join(partitions, ", "));
                this.subscriptions.assignFromUser(new HashSet<>(partitions));
                metadata.setTopics(topics);
            }
        } finally {
            release();
        }
    }

    /**
     * Fetch data for the topics or partitions specified using one of the subscribe/assign APIs. It is an error to not have
     * subscribed to any topics or partitions before polling for data.
     * <p>
     * On each poll, consumer will try to use the last consumed offset as the starting offset and fetch sequentially. The last
     * consumed offset can be manually set through {@link #seek(TopicPartition, long)} or automatically set as the last committed
     * offset for the subscribed list of partitions
     *
     *
     * @param timeout The time, in milliseconds, spent waiting in poll if data is not available in the buffer.
     *            If 0, returns immediately with any records that are available currently in the buffer, else returns empty.
     *            Must not be negative.
     * @return map of topic to records since the last fetch for the subscribed list of topics and partitions
     *
     * @throws org.apache.kafka.clients.consumer.InvalidOffsetException if the offset for a partition or set of
     *             partitions is undefined or out of range and no offset reset policy has been configured
     * @throws org.apache.kafka.common.errors.WakeupException if {@link #wakeup()} is called before or while this
     *             function is called
<<<<<<< HEAD
=======
     * @throws org.apache.kafka.common.errors.InterruptException if the calling thread is interrupted before or while
     *             this function is called
>>>>>>> d7850a40
     * @throws org.apache.kafka.common.errors.AuthorizationException if caller lacks Read access to any of the subscribed
     *             topics or to the configured groupId
     * @throws org.apache.kafka.common.KafkaException for any other unrecoverable errors (e.g. invalid groupId or
     *             session timeout, errors deserializing key/value pairs, or any new error cases in future versions)
     * @throws java.lang.IllegalArgumentException if the timeout value is negative
     * @throws java.lang.IllegalStateException if the consumer is not subscribed to any topics or manually assigned any
     *             partitions to consume from
     */
    @Override
    public ConsumerRecords<K, V> poll(long timeout) {
        acquire();
        try {
            if (timeout < 0)
                throw new IllegalArgumentException("Timeout must not be negative");

            if (this.subscriptions.hasNoSubscriptionOrUserAssignment())
                throw new IllegalStateException("Consumer is not subscribed to any topics or assigned any partitions");

            // poll for new data until the timeout expires
            long start = time.milliseconds();
            long remaining = timeout;
            do {
                Map<TopicPartition, List<ConsumerRecord<K, V>>> records = pollOnce(remaining);
                if (!records.isEmpty()) {
                    // before returning the fetched records, we can send off the next round of fetches
                    // and avoid block waiting for their responses to enable pipelining while the user
                    // is handling the fetched records.
                    //
                    // NOTE: since the consumed position has already been updated, we must not allow
                    // wakeups or any other errors to be triggered prior to returning the fetched records.
                    if (fetcher.sendFetches() > 0 || client.pendingRequestCount() > 0)
                        client.pollNoWakeup();

                    if (this.interceptors == null)
                        return new ConsumerRecords<>(records);
                    else
                        return this.interceptors.onConsume(new ConsumerRecords<>(records));
                }

                long elapsed = time.milliseconds() - start;
                remaining = timeout - elapsed;
            } while (remaining > 0);

            return ConsumerRecords.empty();
        } finally {
            release();
        }
    }

    /**
     * Do one round of polling. In addition to checking for new data, this does any needed offset commits
     * (if auto-commit is enabled), and offset resets (if an offset reset policy is defined).
     * @param timeout The maximum time to block in the underlying call to {@link ConsumerNetworkClient#poll(long)}.
     * @return The fetched records (may be empty)
     */
    private Map<TopicPartition, List<ConsumerRecord<K, V>>> pollOnce(long timeout) {
        coordinator.poll(time.milliseconds());

        // fetch positions if we have partitions we're subscribed to that we
        // don't know the offset for
        if (!subscriptions.hasAllFetchPositions())
            updateFetchPositions(this.subscriptions.missingFetchPositions());

        // if data is available already, return it immediately
        Map<TopicPartition, List<ConsumerRecord<K, V>>> records = fetcher.fetchedRecords();
        if (!records.isEmpty())
            return records;

        // send any new fetches (won't resend pending fetches)
        fetcher.sendFetches();

        long now = time.milliseconds();
        long pollTimeout = Math.min(coordinator.timeToNextPoll(now), timeout);

        client.poll(pollTimeout, now, new PollCondition() {
            @Override
            public boolean shouldBlock() {
                // since a fetch might be completed by the background thread, we need this poll condition
                // to ensure that we do not block unnecessarily in poll()
                return !fetcher.hasCompletedFetches();
            }
        });

        // after the long poll, we should check whether the group needs to rebalance
        // prior to returning data so that the group can stabilize faster
        if (coordinator.needRejoin())
            return Collections.emptyMap();

        return fetcher.fetchedRecords();
    }

    /**
     * Commit offsets returned on the last {@link #poll(long) poll()} for all the subscribed list of topics and partitions.
     * <p>
     * This commits offsets only to Kafka. The offsets committed using this API will be used on the first fetch after
     * every rebalance and also on startup. As such, if you need to store offsets in anything other than Kafka, this API
     * should not be used.
     * <p>
     * This is a synchronous commits and will block until either the commit succeeds or an unrecoverable error is
     * encountered (in which case it is thrown to the caller).
     *
     * @throws org.apache.kafka.clients.consumer.CommitFailedException if the commit failed and cannot be retried.
     *             This can only occur if you are using automatic group management with {@link #subscribe(Collection)},
     *             or if there is an active group with the same groupId which is using group management.
     * @throws org.apache.kafka.common.errors.WakeupException if {@link #wakeup()} is called before or while this
     *             function is called
     * @throws org.apache.kafka.common.errors.InterruptException if the calling thread is interrupted before or while
     *             this function is called
     * @throws org.apache.kafka.common.errors.AuthorizationException if not authorized to the topic or to the
     *             configured groupId
     * @throws org.apache.kafka.common.KafkaException for any other unrecoverable errors (e.g. if offset metadata
     *             is too large or if the committed offset is invalid).
     */
    @Override
    public void commitSync() {
        acquire();
        try {
            coordinator.commitOffsetsSync(subscriptions.allConsumed(), Long.MAX_VALUE);
        } finally {
            release();
        }
    }

    /**
     * Commit the specified offsets for the specified list of topics and partitions.
     * <p>
     * This commits offsets to Kafka. The offsets committed using this API will be used on the first fetch after every
     * rebalance and also on startup. As such, if you need to store offsets in anything other than Kafka, this API
     * should not be used. The committed offset should be the next message your application will consume,
     * i.e. lastProcessedMessageOffset + 1.
     * <p>
     * This is a synchronous commits and will block until either the commit succeeds or an unrecoverable error is
     * encountered (in which case it is thrown to the caller).
     *
     * @param offsets A map of offsets by partition with associated metadata
     * @throws org.apache.kafka.clients.consumer.CommitFailedException if the commit failed and cannot be retried.
     *             This can only occur if you are using automatic group management with {@link #subscribe(Collection)},
     *             or if there is an active group with the same groupId which is using group management.
     * @throws org.apache.kafka.common.errors.WakeupException if {@link #wakeup()} is called before or while this
     *             function is called
     * @throws org.apache.kafka.common.errors.InterruptException if the calling thread is interrupted before or while
     *             this function is called
     * @throws org.apache.kafka.common.errors.AuthorizationException if not authorized to the topic or to the
     *             configured groupId
     * @throws org.apache.kafka.common.KafkaException for any other unrecoverable errors (e.g. if offset metadata
     *             is too large or if the committed offset is invalid).
     */
    @Override
    public void commitSync(final Map<TopicPartition, OffsetAndMetadata> offsets) {
        acquire();
        try {
            coordinator.commitOffsetsSync(new HashMap<>(offsets), Long.MAX_VALUE);
        } finally {
            release();
        }
    }

    /**
     * Commit offsets returned on the last {@link #poll(long) poll()} for all the subscribed list of topics and partition.
     * Same as {@link #commitAsync(OffsetCommitCallback) commitAsync(null)}
     */
    @Override
    public void commitAsync() {
        commitAsync(null);
    }

    /**
     * Commit offsets returned on the last {@link #poll(long) poll()} for the subscribed list of topics and partitions.
     * <p>
     * This commits offsets only to Kafka. The offsets committed using this API will be used on the first fetch after
     * every rebalance and also on startup. As such, if you need to store offsets in anything other than Kafka, this API
     * should not be used.
     * <p>
     * This is an asynchronous call and will not block. Any errors encountered are either passed to the callback
     * (if provided) or discarded.
     *
     * @param callback Callback to invoke when the commit completes
     */
    @Override
    public void commitAsync(OffsetCommitCallback callback) {
        acquire();
        try {
            commitAsync(subscriptions.allConsumed(), callback);
        } finally {
            release();
        }
    }

    /**
     * Commit the specified offsets for the specified list of topics and partitions to Kafka.
     * <p>
     * This commits offsets to Kafka. The offsets committed using this API will be used on the first fetch after every
     * rebalance and also on startup. As such, if you need to store offsets in anything other than Kafka, this API
     * should not be used. The committed offset should be the next message your application will consume,
     * i.e. lastProcessedMessageOffset + 1.
     * <p>
     * This is an asynchronous call and will not block. Any errors encountered are either passed to the callback
     * (if provided) or discarded.
     *
     * @param offsets A map of offsets by partition with associate metadata. This map will be copied internally, so it
     *                is safe to mutate the map after returning.
     * @param callback Callback to invoke when the commit completes
     */
    @Override
    public void commitAsync(final Map<TopicPartition, OffsetAndMetadata> offsets, OffsetCommitCallback callback) {
        acquire();
        try {
            log.debug("Committing offsets: {} ", offsets);
            coordinator.commitOffsetsAsync(new HashMap<>(offsets), callback);
        } finally {
            release();
        }
    }

    /**
     * Overrides the fetch offsets that the consumer will use on the next {@link #poll(long) poll(timeout)}. If this API
     * is invoked for the same partition more than once, the latest offset will be used on the next poll(). Note that
     * you may lose data if this API is arbitrarily used in the middle of consumption, to reset the fetch offsets
     */
    @Override
    public void seek(TopicPartition partition, long offset) {
        if (offset < 0) {
            throw new IllegalArgumentException("seek offset must not be a negative number");
        }
        acquire();
        try {
            log.debug("Seeking to offset {} for partition {}", offset, partition);
            this.subscriptions.seek(partition, offset);
        } finally {
            release();
        }
    }

    /**
     * Seek to the first offset for each of the given partitions. This function evaluates lazily, seeking to the
     * first offset in all partitions only when {@link #poll(long)} or {@link #position(TopicPartition)} are called.
     * If no partition is provided, seek to the first offset for all of the currently assigned partitions.
     */
    public void seekToBeginning(Collection<TopicPartition> partitions) {
        acquire();
        try {
            Collection<TopicPartition> parts = partitions.size() == 0 ? this.subscriptions.assignedPartitions() : partitions;
            for (TopicPartition tp : parts) {
                log.debug("Seeking to beginning of partition {}", tp);
                subscriptions.needOffsetReset(tp, OffsetResetStrategy.EARLIEST);
            }
        } finally {
            release();
        }
    }

    /**
     * Seek to the last offset for each of the given partitions. This function evaluates lazily, seeking to the
     * final offset in all partitions only when {@link #poll(long)} or {@link #position(TopicPartition)} are called.
     * If no partition is provided, seek to the final offset for all of the currently assigned partitions.
     */
    public void seekToEnd(Collection<TopicPartition> partitions) {
        acquire();
        try {
            Collection<TopicPartition> parts = partitions.size() == 0 ? this.subscriptions.assignedPartitions() : partitions;
            for (TopicPartition tp : parts) {
                log.debug("Seeking to end of partition {}", tp);
                subscriptions.needOffsetReset(tp, OffsetResetStrategy.LATEST);
            }
        } finally {
            release();
        }
    }

    /**
     * Get the offset of the <i>next record</i> that will be fetched (if a record with that offset exists).
     *
     * @param partition The partition to get the position for
     * @return The offset
     * @throws org.apache.kafka.clients.consumer.InvalidOffsetException if no offset is currently defined for
     *             the partition
     * @throws org.apache.kafka.common.errors.WakeupException if {@link #wakeup()} is called before or while this
     *             function is called
     * @throws org.apache.kafka.common.errors.InterruptException if the calling thread is interrupted before or while
     *             this function is called
     * @throws org.apache.kafka.common.errors.AuthorizationException if not authorized to the topic or to the
     *             configured groupId
     * @throws org.apache.kafka.common.KafkaException for any other unrecoverable errors
     */
    public long position(TopicPartition partition) {
        acquire();
        try {
            if (!this.subscriptions.isAssigned(partition))
                throw new IllegalArgumentException("You can only check the position for partitions assigned to this consumer.");
            Long offset = this.subscriptions.position(partition);
            if (offset == null) {
                updateFetchPositions(Collections.singleton(partition));
                offset = this.subscriptions.position(partition);
            }
            return offset;
        } finally {
            release();
        }
    }

    /**
     * Get the last committed offset for the given partition (whether the commit happened by this process or
     * another). This offset will be used as the position for the consumer in the event of a failure.
     * <p>
     * This call may block to do a remote call if the partition in question isn't assigned to this consumer or if the
     * consumer hasn't yet initialized its cache of committed offsets.
     *
     * @param partition The partition to check
     * @return The last committed offset and metadata or null if there was no prior commit
     * @throws org.apache.kafka.common.errors.WakeupException if {@link #wakeup()} is called before or while this
     *             function is called
     * @throws org.apache.kafka.common.errors.InterruptException if the calling thread is interrupted before or while
     *             this function is called
     * @throws org.apache.kafka.common.errors.AuthorizationException if not authorized to the topic or to the
     *             configured groupId
     * @throws org.apache.kafka.common.KafkaException for any other unrecoverable errors
     */
    @Override
    public OffsetAndMetadata committed(TopicPartition partition) {
        acquire();
        try {
            OffsetAndMetadata committed;
            if (subscriptions.isAssigned(partition)) {
                committed = this.subscriptions.committed(partition);
                if (committed == null) {
                    coordinator.refreshCommittedOffsetsIfNeeded();
                    committed = this.subscriptions.committed(partition);
                }
            } else {
                Map<TopicPartition, OffsetAndMetadata> offsets = coordinator.fetchCommittedOffsets(Collections.singleton(partition));
                committed = offsets.get(partition);
            }

            return committed;
        } finally {
            release();
        }
    }

    /**
     * Get the metrics kept by the consumer
     */
    @Override
    public Map<MetricName, ? extends Metric> metrics() {
        return Collections.unmodifiableMap(this.metrics.metrics());
    }

    /**
     * Get metadata about the partitions for a given topic. This method will issue a remote call to the server if it
     * does not already have any metadata about the given topic.
     *
     * @param topic The topic to get partition metadata for
     * @return The list of partitions
     * @throws org.apache.kafka.common.errors.WakeupException if {@link #wakeup()} is called before or while this
     *             function is called
     * @throws org.apache.kafka.common.errors.InterruptException if the calling thread is interrupted before or while
     *             this function is called
     * @throws org.apache.kafka.common.errors.AuthorizationException if not authorized to the specified topic
     * @throws org.apache.kafka.common.errors.TimeoutException if the topic metadata could not be fetched before
     *             expiration of the configured request timeout
     * @throws org.apache.kafka.common.KafkaException for any other unrecoverable errors
     */
    @Override
    public List<PartitionInfo> partitionsFor(String topic) {
        acquire();
        try {
            Cluster cluster = this.metadata.fetch();
            List<PartitionInfo> parts = cluster.partitionsForTopic(topic);
            if (parts != null)
                return parts;

            Map<String, List<PartitionInfo>> topicMetadata = fetcher.getTopicMetadata(
                    new MetadataRequest.Builder(Collections.singletonList(topic)), requestTimeoutMs);
            return topicMetadata.get(topic);
        } finally {
            release();
        }
    }

    /**
     * Get metadata about partitions for all topics that the user is authorized to view. This method will issue a
     * remote call to the server.

     * @return The map of topics and its partitions
     * @throws org.apache.kafka.common.errors.WakeupException if {@link #wakeup()} is called before or while this
     *             function is called
     * @throws org.apache.kafka.common.errors.InterruptException if the calling thread is interrupted before or while
     *             this function is called
     * @throws org.apache.kafka.common.errors.TimeoutException if the topic metadata could not be fetched before
     *             expiration of the configured request timeout
     * @throws org.apache.kafka.common.KafkaException for any other unrecoverable errors
     */
    @Override
    public Map<String, List<PartitionInfo>> listTopics() {
        acquire();
        try {
            return fetcher.getAllTopicMetadata(requestTimeoutMs);
        } finally {
            release();
        }
    }

    /**
     * Suspend fetching from the requested partitions. Future calls to {@link #poll(long)} will not return
     * any records from these partitions until they have been resumed using {@link #resume(Collection)}.
     * Note that this method does not affect partition subscription. In particular, it does not cause a group
     * rebalance when automatic assignment is used.
     * @param partitions The partitions which should be paused
     */
    @Override
    public void pause(Collection<TopicPartition> partitions) {
        acquire();
        try {
            for (TopicPartition partition: partitions) {
                log.debug("Pausing partition {}", partition);
                subscriptions.pause(partition);
            }
        } finally {
            release();
        }
    }

    /**
     * Resume specified partitions which have been paused with {@link #pause(Collection)}. New calls to
     * {@link #poll(long)} will return records from these partitions if there are any to be fetched.
     * If the partitions were not previously paused, this method is a no-op.
     * @param partitions The partitions which should be resumed
     */
    @Override
    public void resume(Collection<TopicPartition> partitions) {
        acquire();
        try {
            for (TopicPartition partition: partitions) {
                log.debug("Resuming partition {}", partition);
                subscriptions.resume(partition);
            }
        } finally {
            release();
        }
    }

    /**
     * Get the set of partitions that were previously paused by a call to {@link #pause(Collection)}.
     *
     * @return The set of paused partitions
     */
    @Override
    public Set<TopicPartition> paused() {
        acquire();
        try {
            return Collections.unmodifiableSet(subscriptions.pausedPartitions());
        } finally {
            release();
        }
    }

    /**
     * Look up the offsets for the given partitions by timestamp. The returned offset for each partition is the
     * earliest offset whose timestamp is greater than or equal to the given timestamp in the corresponding partition.
     *
     * This is a blocking call. The consumer does not have to be assigned the partitions.
     * If the message format version in a partition is before 0.10.0, i.e. the messages do not have timestamps, null
     * will be returned for that partition.
     *
     * Notice that this method may block indefinitely if the partition does not exist.
     *
     * @param timestampsToSearch the mapping from partition to the timestamp to look up.
     * @return a mapping from partition to the timestamp and offset of the first message with timestamp greater
     *         than or equal to the target timestamp. {@code null} will be returned for the partition if there is no
     *         such message.
     * @throws IllegalArgumentException if the target timestamp is negative.
     * @throws org.apache.kafka.common.errors.UnsupportedVersionException if the broker does not support looking up
     *         the offsets by timestamp.
     */
    @Override
    public Map<TopicPartition, OffsetAndTimestamp> offsetsForTimes(Map<TopicPartition, Long> timestampsToSearch) {
        for (Map.Entry<TopicPartition, Long> entry : timestampsToSearch.entrySet()) {
            // we explicitly exclude the earliest and latest offset here so the timestamp in the returned
            // OffsetAndTimestamp is always positive.
            if (entry.getValue() < 0)
                throw new IllegalArgumentException("The target time for partition " + entry.getKey() + " is " +
                        entry.getValue() + ". The target time cannot be negative.");
        }
        return fetcher.getOffsetsByTimes(timestampsToSearch, requestTimeoutMs);
    }

    /**
     * Get the first offset for the given partitions.
     * <p>
     * Notice that this method may block indefinitely if the partition does not exist.
     * This method does not change the current consumer position of the partitions.
     *
     * @see #seekToBeginning(Collection)
     *
     * @param partitions the partitions to get the earliest offsets.
     * @return The earliest available offsets for the given partitions
     */
    @Override
    public Map<TopicPartition, Long> beginningOffsets(Collection<TopicPartition> partitions) {
        return fetcher.beginningOffsets(partitions, requestTimeoutMs);
    }

    /**
     * Get the last offset for the given partitions. The last offset of a partition is the offset of the upcoming
     * message, i.e. the offset of the last available message + 1.
     * <p>
     * Notice that this method may block indefinitely if the partition does not exist.
     * This method does not change the current consumer position of the partitions.
     *
     * @see #seekToEnd(Collection)
     *
     * @param partitions the partitions to get the end offsets.
     * @return The end offsets for the given partitions.
     */
    @Override
    public Map<TopicPartition, Long> endOffsets(Collection<TopicPartition> partitions) {
        return fetcher.endOffsets(partitions, requestTimeoutMs);
    }

    /**
     * Close the consumer, waiting for up to the default timeout of 30 seconds for any needed cleanup.
     * If auto-commit is enabled, this will commit the current offsets if possible within the default
     * timeout. See {@link #close(long, TimeUnit)} for details. Note that {@link #wakeup()}
     * cannot be used to interrupt close.
     *
     * @throws org.apache.kafka.common.errors.InterruptException if the calling thread is interrupted
     * before or while this function is called
     */
    @Override
    public void close() {
        close(DEFAULT_CLOSE_TIMEOUT_MS, TimeUnit.MILLISECONDS);
    }

    /**
     * Tries to close the consumer cleanly within the specified timeout. This method waits up to
     * <code>timeout</code> for the consumer to complete pending commits and leave the group.
     * If auto-commit is enabled, this will commit the current offsets if possible within the
     * timeout. If the consumer is unable to complete offset commits and gracefully leave the group
     * before the timeout expires, the consumer is force closed. Note that {@link #wakeup()} cannot be
     * used to interrupt close.
     *
     * @param timeout The maximum time to wait for consumer to close gracefully. The value must be
     *                non-negative. Specifying a timeout of zero means do not wait for pending requests to complete.
     * @param timeUnit The time unit for the <code>timeout</code>
     * @throws InterruptException If the thread is interrupted before or while this function is called
     * @throws IllegalArgumentException If the <code>timeout</code> is negative.
     */
    public void close(long timeout, TimeUnit timeUnit) {
        if (timeout < 0)
            throw new IllegalArgumentException("The timeout cannot be negative.");
        acquire();
        try {
            close(timeUnit.toMillis(timeout), false);
        } finally {
            release();
        }
    }

    /**
     * Wakeup the consumer. This method is thread-safe and is useful in particular to abort a long poll.
     * The thread which is blocking in an operation will throw {@link org.apache.kafka.common.errors.WakeupException}.
     * If no thread is blocking in a method which can throw {@link org.apache.kafka.common.errors.WakeupException}, the next call to such a method will raise it instead.
     */
    @Override
    public void wakeup() {
        this.client.wakeup();
    }

    private ClusterResourceListeners configureClusterResourceListeners(Deserializer<K> keyDeserializer, Deserializer<V> valueDeserializer, List<?>... candidateLists) {
        ClusterResourceListeners clusterResourceListeners = new ClusterResourceListeners();
        for (List<?> candidateList: candidateLists)
            clusterResourceListeners.maybeAddAll(candidateList);

        clusterResourceListeners.maybeAdd(keyDeserializer);
        clusterResourceListeners.maybeAdd(valueDeserializer);
        return clusterResourceListeners;
    }

    private void close(long timeoutMs, boolean swallowException) {
        log.trace("Closing the Kafka consumer.");
        AtomicReference<Throwable> firstException = new AtomicReference<>();
        this.closed = true;
        try {
            if (coordinator != null)
                coordinator.close(Math.min(timeoutMs, requestTimeoutMs));
        } catch (Throwable t) {
            firstException.compareAndSet(null, t);
            log.error("Failed to close coordinator", t);
        }
        ClientUtils.closeQuietly(interceptors, "consumer interceptors", firstException);
        ClientUtils.closeQuietly(metrics, "consumer metrics", firstException);
        ClientUtils.closeQuietly(client, "consumer network client", firstException);
        ClientUtils.closeQuietly(keyDeserializer, "consumer key deserializer", firstException);
        ClientUtils.closeQuietly(valueDeserializer, "consumer value deserializer", firstException);
        AppInfoParser.unregisterAppInfo(JMX_PREFIX, clientId);
        log.debug("The Kafka consumer has closed.");
        Throwable exception = firstException.get();
        if (exception != null && !swallowException) {
            if (exception instanceof InterruptException) {
                throw (InterruptException) exception;
            }
            throw new KafkaException("Failed to close kafka consumer", exception);
        }
    }

    /**
     * Set the fetch position to the committed position (if there is one)
     * or reset it using the offset reset policy the user has configured.
     *
     * @param partitions The partitions that needs updating fetch positions
     * @throws NoOffsetForPartitionException If no offset is stored for a given partition and no offset reset policy is
     *             defined
     */
    private void updateFetchPositions(Set<TopicPartition> partitions) {
        // lookup any positions for partitions which are awaiting reset (which may be the
        // case if the user called seekToBeginning or seekToEnd. We do this check first to
        // avoid an unnecessary lookup of committed offsets (which typically occurs when
        // the user is manually assigning partitions and managing their own offsets).
        fetcher.resetOffsetsIfNeeded(partitions);

        if (!subscriptions.hasAllFetchPositions(partitions)) {
            // if we still don't have offsets for the given partitions, then we should either
            // seek to the last committed position or reset using the auto reset policy

            // first refresh commits for all assigned partitions
            coordinator.refreshCommittedOffsetsIfNeeded();

            // then do any offset lookups in case some positions are not known
            fetcher.updateFetchPositions(partitions);
        }
    }

    /*
     * Check that the consumer hasn't been closed.
     */
    private void ensureNotClosed() {
        if (this.closed)
            throw new IllegalStateException("This consumer has already been closed.");
    }

    /**
     * Acquire the light lock protecting this consumer from multi-threaded access. Instead of blocking
     * when the lock is not available, however, we just throw an exception (since multi-threaded usage is not
     * supported).
     * @throws IllegalStateException if the consumer has been closed
     * @throws ConcurrentModificationException if another thread already has the lock
     */
    private void acquire() {
        ensureNotClosed();
        long threadId = Thread.currentThread().getId();
        if (threadId != currentThread.get() && !currentThread.compareAndSet(NO_CURRENT_THREAD, threadId))
            throw new ConcurrentModificationException("KafkaConsumer is not safe for multi-threaded access");
        refcount.incrementAndGet();
    }

    /**
     * Release the light lock protecting the consumer from multi-threaded access.
     */
    private void release() {
        if (refcount.decrementAndGet() == 0)
            currentThread.set(NO_CURRENT_THREAD);
    }
}<|MERGE_RESOLUTION|>--- conflicted
+++ resolved
@@ -220,13 +220,8 @@
  * <h4>Manual Offset Control</h4>
  *
  * Instead of relying on the consumer to periodically commit consumed offsets, users can also control when records
-<<<<<<< HEAD
- * should be considered as consumed and hence commit their offsets. This is useful when the consumption of the
- * are coupled with some processing logic and hence a message should not be considered as consumed until it is completed processing.
-=======
  * should be considered as consumed and hence commit their offsets. This is useful when the consumption of the messages
  * is coupled with some processing logic and hence a message should not be considered as consumed until it is completed processing.
->>>>>>> d7850a40
 
  * <p>
  * <pre>
@@ -474,6 +469,7 @@
  * We have intentionally avoided implementing a particular threading model for processing. This leaves several
  * options for implementing multi-threaded processing of records.
  *
+ *
  * <h4>1. One Consumer Per Thread</h4>
  *
  * A simple option is to give each thread its own consumer instance. Here are the pros and cons of this approach:
@@ -509,6 +505,7 @@
  * There are many possible variations on this approach. For example each processor thread can have its own queue, and
  * the consumer threads can hash into these queues using the TopicPartition to ensure in-order consumption and simplify
  * commit.
+ *
  */
 public class KafkaConsumer<K, V> implements Consumer<K, V> {
 
@@ -888,7 +885,6 @@
             this.subscriptions.subscribe(pattern, listener);
             this.metadata.needMetadataForAllTopics(true);
             this.metadata.requestUpdate();
-            this.coordinator.updatePatternSubscription(metadata.fetch());
         } finally {
             release();
         }
@@ -973,11 +969,8 @@
      *             partitions is undefined or out of range and no offset reset policy has been configured
      * @throws org.apache.kafka.common.errors.WakeupException if {@link #wakeup()} is called before or while this
      *             function is called
-<<<<<<< HEAD
-=======
      * @throws org.apache.kafka.common.errors.InterruptException if the calling thread is interrupted before or while
      *             this function is called
->>>>>>> d7850a40
      * @throws org.apache.kafka.common.errors.AuthorizationException if caller lacks Read access to any of the subscribed
      *             topics or to the configured groupId
      * @throws org.apache.kafka.common.KafkaException for any other unrecoverable errors (e.g. invalid groupId or
@@ -1048,7 +1041,6 @@
 
         // send any new fetches (won't resend pending fetches)
         fetcher.sendFetches();
-
         long now = time.milliseconds();
         long pollTimeout = Math.min(coordinator.timeToNextPoll(now), timeout);
 
