--- conflicted
+++ resolved
@@ -46,14 +46,6 @@
                         throw new ConfigException("Invalid url in " + CommonClientConfigs.BOOTSTRAP_SERVERS_CONFIG + ": " + url);
 
                     InetSocketAddress address = new InetSocketAddress(host, port);
-<<<<<<< HEAD
-                    if (address.isUnresolved()) {
-                        log.warn("Removing server from " + CommonClientConfigs.BOOTSTRAP_SERVERS_CONFIG + " as DNS resolution failed: " + url);
-                    } else {
-                        addresses.add(address);
-                    }
-                } catch (NumberFormatException e) {
-=======
 
                     if (address.isUnresolved()) {
                         log.warn("Removing server {} from {} as DNS resolution failed for {}", url, CommonClientConfigs.BOOTSTRAP_SERVERS_CONFIG, host);
@@ -61,16 +53,11 @@
                         addresses.add(address);
                     }
                 } catch (IllegalArgumentException e) {
->>>>>>> 850ceb74
                     throw new ConfigException("Invalid port in " + CommonClientConfigs.BOOTSTRAP_SERVERS_CONFIG + ": " + url);
                 }
             }
         }
-<<<<<<< HEAD
-        if (addresses.size() < 1)
-=======
         if (addresses.isEmpty())
->>>>>>> 850ceb74
             throw new ConfigException("No resolvable bootstrap urls given in " + CommonClientConfigs.BOOTSTRAP_SERVERS_CONFIG);
         return addresses;
     }
