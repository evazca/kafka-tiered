/**
 * Licensed to the Apache Software Foundation (ASF) under one or more contributor license agreements. See the NOTICE
 * file distributed with this work for additional information regarding copyright ownership. The ASF licenses this file
 * to You under the Apache License, Version 2.0 (the "License"); you may not use this file except in compliance with the
 * License. You may obtain a copy of the License at
 *
 * http://www.apache.org/licenses/LICENSE-2.0
 *
 * Unless required by applicable law or agreed to in writing, software distributed under the License is distributed on
 * an "AS IS" BASIS, WITHOUT WARRANTIES OR CONDITIONS OF ANY KIND, either express or implied. See the License for the
 * specific language governing permissions and limitations under the License.
 */
package org.apache.kafka.clients.consumer.internals;

import org.apache.kafka.clients.ClientResponse;
import org.apache.kafka.clients.Metadata;
import org.apache.kafka.clients.consumer.CommitFailedException;
import org.apache.kafka.clients.consumer.ConsumerRebalanceListener;
import org.apache.kafka.clients.consumer.OffsetAndMetadata;
import org.apache.kafka.clients.consumer.OffsetCommitCallback;
import org.apache.kafka.clients.consumer.RetriableCommitFailedException;
import org.apache.kafka.clients.consumer.internals.PartitionAssignor.Assignment;
import org.apache.kafka.clients.consumer.internals.PartitionAssignor.Subscription;
import org.apache.kafka.common.Cluster;
import org.apache.kafka.common.KafkaException;
import org.apache.kafka.common.Node;
import org.apache.kafka.common.TopicPartition;
import org.apache.kafka.clients.consumer.RetriableCommitFailedException;
import org.apache.kafka.common.errors.GroupAuthorizationException;
import org.apache.kafka.common.errors.RetriableException;
import org.apache.kafka.common.errors.TopicAuthorizationException;
import org.apache.kafka.common.errors.WakeupException;
import org.apache.kafka.common.metrics.Measurable;
import org.apache.kafka.common.metrics.MetricConfig;
import org.apache.kafka.common.metrics.Metrics;
import org.apache.kafka.common.metrics.Sensor;
import org.apache.kafka.common.metrics.stats.Avg;
import org.apache.kafka.common.metrics.stats.Count;
import org.apache.kafka.common.metrics.stats.Max;
import org.apache.kafka.common.metrics.stats.Rate;
import org.apache.kafka.common.protocol.ApiKeys;
import org.apache.kafka.common.protocol.Errors;
import org.apache.kafka.common.requests.JoinGroupRequest.ProtocolMetadata;
import org.apache.kafka.common.requests.OffsetCommitRequest;
import org.apache.kafka.common.requests.OffsetCommitResponse;
import org.apache.kafka.common.requests.OffsetFetchRequest;
import org.apache.kafka.common.requests.OffsetFetchResponse;
import org.apache.kafka.common.utils.Time;
import org.slf4j.Logger;
import org.slf4j.LoggerFactory;

import java.nio.ByteBuffer;
import java.util.ArrayList;
import java.util.HashMap;
import java.util.HashSet;
import java.util.List;
import java.util.Map;
import java.util.Set;
import java.util.concurrent.ConcurrentLinkedQueue;

/**
 * This class manages the coordination process with the consumer coordinator.
 */
public final class ConsumerCoordinator extends AbstractCoordinator {

    private static final Logger log = LoggerFactory.getLogger(ConsumerCoordinator.class);

    private final List<PartitionAssignor> assignors;
    private final Metadata metadata;
    private final ConsumerCoordinatorMetrics sensors;
    private final SubscriptionState subscriptions;
    private final OffsetCommitCallback defaultOffsetCommitCallback;
    private final boolean autoCommitEnabled;
    private final int autoCommitIntervalMs;
    private final ConsumerInterceptors<?, ?> interceptors;
    private final boolean excludeInternalTopics;

    // this collection must be thread-safe because it is modified from the response handler
    // of offset commit requests, which may be invoked from the heartbeat thread
    private final ConcurrentLinkedQueue<OffsetCommitCompletion> completedOffsetCommits;

    private boolean isLeader = false;
    private Set<String> joinedSubscription;
    private MetadataSnapshot metadataSnapshot;
    private MetadataSnapshot assignmentSnapshot;
    private long nextAutoCommitDeadline;

    /**
     * Initialize the coordination manager.
     */
    public ConsumerCoordinator(ConsumerNetworkClient client,
                               String groupId,
                               int rebalanceTimeoutMs,
                               int sessionTimeoutMs,
                               int heartbeatIntervalMs,
                               List<PartitionAssignor> assignors,
                               Metadata metadata,
                               SubscriptionState subscriptions,
                               Metrics metrics,
                               String metricGrpPrefix,
                               Time time,
                               long retryBackoffMs,
                               OffsetCommitCallback defaultOffsetCommitCallback,
                               boolean autoCommitEnabled,
                               int autoCommitIntervalMs,
                               ConsumerInterceptors<?, ?> interceptors,
                               boolean excludeInternalTopics) {
        super(client,
                groupId,
                rebalanceTimeoutMs,
                sessionTimeoutMs,
                heartbeatIntervalMs,
                metrics,
                metricGrpPrefix,
                time,
                retryBackoffMs);
        this.metadata = metadata;
        this.metadataSnapshot = new MetadataSnapshot(subscriptions, metadata.fetch());
        this.subscriptions = subscriptions;
        this.defaultOffsetCommitCallback = defaultOffsetCommitCallback;
        this.autoCommitEnabled = autoCommitEnabled;
        this.autoCommitIntervalMs = autoCommitIntervalMs;
        this.assignors = assignors;
        this.completedOffsetCommits = new ConcurrentLinkedQueue<>();
        this.sensors = new ConsumerCoordinatorMetrics(metrics, metricGrpPrefix);
        this.interceptors = interceptors;
        this.excludeInternalTopics = excludeInternalTopics;

        if (autoCommitEnabled)
            this.nextAutoCommitDeadline = time.milliseconds() + autoCommitIntervalMs;

        this.metadata.requestUpdate();
        addMetadataListener();
    }

    @Override
    public String protocolType() {
        return ConsumerProtocol.PROTOCOL_TYPE;
    }

    @Override
    public List<ProtocolMetadata> metadata() {
        this.joinedSubscription = subscriptions.subscription();
        List<ProtocolMetadata> metadataList = new ArrayList<>();
        for (PartitionAssignor assignor : assignors) {
            Subscription subscription = assignor.subscription(joinedSubscription);
            ByteBuffer metadata = ConsumerProtocol.serializeSubscription(subscription);
            metadataList.add(new ProtocolMetadata(assignor.name(), metadata));
        }
        return metadataList;
    }

    public void updatePatternSubscription(Cluster cluster) {
        final Set<String> topicsToSubscribe = new HashSet<>();

        for (String topic : cluster.topics())
            if (subscriptions.getSubscribedPattern().matcher(topic).matches() &&
                    !(excludeInternalTopics && cluster.internalTopics().contains(topic)))
                topicsToSubscribe.add(topic);

        subscriptions.subscribeFromPattern(topicsToSubscribe);

        // note we still need to update the topics contained in the metadata. Although we have
        // specified that all topics should be fetched, only those set explicitly will be retained
        metadata.setTopics(subscriptions.groupSubscription());
    }

    private void addMetadataListener() {
        this.metadata.addListener(new Metadata.Listener() {
            @Override
            public void onMetadataUpdate(Cluster cluster) {

<<<<<<< HEAD
                if (subscriptions.hasPatternSubscription()) {

                    Set<String> unauthorizedTopics = new HashSet<String>();
                    for (String topic : cluster.unauthorizedTopics()) {
                        if (filterTopic(topic))
                            unauthorizedTopics.add(topic);
                    }
                    if (!unauthorizedTopics.isEmpty())
                        throw new TopicAuthorizationException(unauthorizedTopics);

                    final List<String> topicsToSubscribe = new ArrayList<>();

                    for (String topic : cluster.topics())
                        if (filterTopic(topic))
                            topicsToSubscribe.add(topic);

                    subscriptions.changeSubscription(topicsToSubscribe);
                    metadata.setTopics(subscriptions.groupSubscription());
                } else if (!cluster.unauthorizedTopics().isEmpty()) {
                    throw new TopicAuthorizationException(new HashSet<>(cluster.unauthorizedTopics()));
                }
=======
                if (subscriptions.hasPatternSubscription())
                    updatePatternSubscription(cluster);
>>>>>>> 850ceb74

                // check if there are any changes to the metadata which should trigger a rebalance
                if (subscriptions.partitionsAutoAssigned()) {
                    MetadataSnapshot snapshot = new MetadataSnapshot(subscriptions, cluster);
                    if (!snapshot.equals(metadataSnapshot))
                        metadataSnapshot = snapshot;
                }
            }
        });
    }

    private boolean filterTopic(String topic) {
        return subscriptions.getSubscribedPattern().matcher(topic).matches() &&
                !(excludeInternalTopics && TopicConstants.INTERNAL_TOPICS.contains(topic));
    }

    private PartitionAssignor lookupAssignor(String name) {
        for (PartitionAssignor assignor : this.assignors) {
            if (assignor.name().equals(name))
                return assignor;
        }
        return null;
    }

    @Override
    protected void onJoinComplete(int generation,
                                  String memberId,
                                  String assignmentStrategy,
                                  ByteBuffer assignmentBuffer) {
        // only the leader is responsible for monitoring for metadata changes (i.e. partition changes)
        if (!isLeader)
            assignmentSnapshot = null;

        PartitionAssignor assignor = lookupAssignor(assignmentStrategy);
        if (assignor == null)
            throw new IllegalStateException("Coordinator selected invalid assignment protocol: " + assignmentStrategy);

        Assignment assignment = ConsumerProtocol.deserializeAssignment(assignmentBuffer);

        // set the flag to refresh last committed offsets
        subscriptions.needRefreshCommits();

        // update partition assignment
        subscriptions.assignFromSubscribed(assignment.partitions());

        // give the assignor a chance to update internal state based on the received assignment
        assignor.onAssignment(assignment);

        // reschedule the auto commit starting from now
        this.nextAutoCommitDeadline = time.milliseconds() + autoCommitIntervalMs;

        // execute the user's callback after rebalance
        ConsumerRebalanceListener listener = subscriptions.listener();
        log.info("Setting newly assigned partitions {} for group {}", subscriptions.assignedPartitions(), groupId);
        try {
            Set<TopicPartition> assigned = new HashSet<>(subscriptions.assignedPartitions());
            listener.onPartitionsAssigned(assigned);
        } catch (WakeupException e) {
            throw e;
        } catch (Exception e) {
            log.error("User provided listener {} for group {} failed on partition assignment",
                    listener.getClass().getName(), groupId, e);
        }
    }

    /**
     * Poll for coordinator events. This ensures that the coordinator is known and that the consumer
     * has joined the group (if it is using group management). This also handles periodic offset commits
     * if they are enabled.
     *
     * @param now current time in milliseconds
     */
    public void poll(long now) {
        invokeCompletedOffsetCommitCallbacks();

        if (subscriptions.partitionsAutoAssigned() && coordinatorUnknown()) {
            ensureCoordinatorReady();
            now = time.milliseconds();
        }

        if (needRejoin()) {
            // due to a race condition between the initial metadata fetch and the initial rebalance,
            // we need to ensure that the metadata is fresh before joining initially. This ensures
            // that we have matched the pattern against the cluster's topics at least once before joining.
            if (subscriptions.hasPatternSubscription())
                client.ensureFreshMetadata();

            ensureActiveGroup();
            now = time.milliseconds();
        }

        pollHeartbeat(now);
        maybeAutoCommitOffsetsAsync(now);
    }

    /**
     * Return the time to the next needed invocation of {@link #poll(long)}.
     * @param now current time in milliseconds
     * @return the maximum time in milliseconds the caller should wait before the next invocation of poll()
     */
    public long timeToNextPoll(long now) {
        if (!autoCommitEnabled)
            return timeToNextHeartbeat(now);

        if (now > nextAutoCommitDeadline)
            return 0;

        return Math.min(nextAutoCommitDeadline - now, timeToNextHeartbeat(now));
    }

    @Override
    protected Map<String, ByteBuffer> performAssignment(String leaderId,
                                                        String assignmentStrategy,
                                                        Map<String, ByteBuffer> allSubscriptions) {
        PartitionAssignor assignor = lookupAssignor(assignmentStrategy);
        if (assignor == null)
            throw new IllegalStateException("Coordinator selected invalid assignment protocol: " + assignmentStrategy);

        Set<String> allSubscribedTopics = new HashSet<>();
        Map<String, Subscription> subscriptions = new HashMap<>();
        for (Map.Entry<String, ByteBuffer> subscriptionEntry : allSubscriptions.entrySet()) {
            Subscription subscription = ConsumerProtocol.deserializeSubscription(subscriptionEntry.getValue());
            subscriptions.put(subscriptionEntry.getKey(), subscription);
            allSubscribedTopics.addAll(subscription.topics());
        }

        // the leader will begin watching for changes to any of the topics the group is interested in,
        // which ensures that all metadata changes will eventually be seen
        this.subscriptions.groupSubscribe(allSubscribedTopics);
        metadata.setTopics(this.subscriptions.groupSubscription());

        // update metadata (if needed) and keep track of the metadata used for assignment so that
        // we can check after rebalance completion whether anything has changed
        client.ensureFreshMetadata();

        isLeader = true;
        assignmentSnapshot = metadataSnapshot;

        log.debug("Performing assignment for group {} using strategy {} with subscriptions {}",
                groupId, assignor.name(), subscriptions);

        Map<String, Assignment> assignment = assignor.assign(metadata.fetch(), subscriptions);

        log.debug("Finished assignment for group {}: {}", groupId, assignment);

        Map<String, ByteBuffer> groupAssignment = new HashMap<>();
        for (Map.Entry<String, Assignment> assignmentEntry : assignment.entrySet()) {
            ByteBuffer buffer = ConsumerProtocol.serializeAssignment(assignmentEntry.getValue());
            groupAssignment.put(assignmentEntry.getKey(), buffer);
        }

        return groupAssignment;
    }

    @Override
    protected void onJoinPrepare(int generation, String memberId) {
        // commit offsets prior to rebalance if auto-commit enabled
        maybeAutoCommitOffsetsSync();

        // execute the user's callback before rebalance
        ConsumerRebalanceListener listener = subscriptions.listener();
        log.info("Revoking previously assigned partitions {} for group {}", subscriptions.assignedPartitions(), groupId);
        try {
            Set<TopicPartition> revoked = new HashSet<>(subscriptions.assignedPartitions());
            listener.onPartitionsRevoked(revoked);
        } catch (WakeupException e) {
            throw e;
        } catch (Exception e) {
            log.error("User provided listener {} for group {} failed on partition revocation",
                    listener.getClass().getName(), groupId, e);
        }

        isLeader = false;
        subscriptions.resetGroupSubscription();
    }

    @Override
    public boolean needRejoin() {
        if (!subscriptions.partitionsAutoAssigned())
            return false;

        // we need to rejoin if we performed the assignment and metadata has changed
        if (assignmentSnapshot != null && !assignmentSnapshot.equals(metadataSnapshot))
            return true;

        // we need to join if our subscription has changed since the last join
        if (joinedSubscription != null && !joinedSubscription.equals(subscriptions.subscription()))
            return true;

        return super.needRejoin();
    }

    /**
     * Refresh the committed offsets for provided partitions.
     */
    public void refreshCommittedOffsetsIfNeeded() {
        if (subscriptions.refreshCommitsNeeded()) {
            Map<TopicPartition, OffsetAndMetadata> offsets = fetchCommittedOffsets(subscriptions.assignedPartitions());
            for (Map.Entry<TopicPartition, OffsetAndMetadata> entry : offsets.entrySet()) {
                TopicPartition tp = entry.getKey();
                // verify assignment is still active
                if (subscriptions.isAssigned(tp))
                    this.subscriptions.committed(tp, entry.getValue());
            }
            this.subscriptions.commitsRefreshed();
        }
    }

    /**
     * Fetch the current committed offsets from the coordinator for a set of partitions.
     * @param partitions The partitions to fetch offsets for
     * @return A map from partition to the committed offset
     */
    public Map<TopicPartition, OffsetAndMetadata> fetchCommittedOffsets(Set<TopicPartition> partitions) {
        while (true) {
            ensureCoordinatorReady();

            // contact coordinator to fetch committed offsets
            RequestFuture<Map<TopicPartition, OffsetAndMetadata>> future = sendOffsetFetchRequest(partitions);
            client.poll(future);

            if (future.succeeded())
                return future.value();

            if (!future.isRetriable())
                throw future.exception();

            time.sleep(retryBackoffMs);
        }
    }

<<<<<<< HEAD
    /**
     * Ensure that we have a valid partition assignment from the coordinator.
     */
    public void ensurePartitionAssignment() {
        if (subscriptions.partitionsAutoAssigned()) {
            // Due to a race condition between the initial metadata fetch and the initial rebalance, we need to ensure that
            // the metadata is fresh before joining initially, and then request the metadata update. If metadata update arrives
            // while the rebalance is still pending (for example, when the join group is still inflight), then we will lose
            // track of the fact that we need to rebalance again to reflect the change to the topic subscription. Without
            // ensuring that the metadata is fresh, any metadata update that changes the topic subscriptions and arrives with a
            // rebalance in progress will essentially be ignored. See KAFKA-3949 for the complete description of the problem.
            if (subscriptions.hasPatternSubscription())
                client.ensureFreshMetadata();

            ensureActiveGroup();
        }
    }

=======
>>>>>>> 850ceb74
    @Override
    public void close() {
        // we do not need to re-enable wakeups since we are closing already
        client.disableWakeups();
        try {
            maybeAutoCommitOffsetsSync();
        } finally {
            super.close();
        }
    }

<<<<<<< HEAD

    public void commitOffsetsAsync(final Map<TopicPartition, OffsetAndMetadata> offsets, OffsetCommitCallback callback) {
=======
    // visible for testing
    void invokeCompletedOffsetCommitCallbacks() {
        while (true) {
            OffsetCommitCompletion completion = completedOffsetCommits.poll();
            if (completion == null)
                break;
            completion.invoke();
        }
    }


    public void commitOffsetsAsync(final Map<TopicPartition, OffsetAndMetadata> offsets, final OffsetCommitCallback callback) {
        invokeCompletedOffsetCommitCallbacks();

        if (!coordinatorUnknown()) {
            doCommitOffsetsAsync(offsets, callback);
        } else {
            // we don't know the current coordinator, so try to find it and then send the commit
            // or fail (we don't want recursive retries which can cause offset commits to arrive
            // out of order). Note that there may be multiple offset commits chained to the same
            // coordinator lookup request. This is fine because the listeners will be invoked in
            // the same order that they were added. Note also that AbstractCoordinator prevents
            // multiple concurrent coordinator lookup requests.
            lookupCoordinator().addListener(new RequestFutureListener<Void>() {
                @Override
                public void onSuccess(Void value) {
                    doCommitOffsetsAsync(offsets, callback);
                }

                @Override
                public void onFailure(RuntimeException e) {
                    completedOffsetCommits.add(new OffsetCommitCompletion(callback, offsets, new RetriableCommitFailedException(e)));
                }
            });
        }

        // ensure the commit has a chance to be transmitted (without blocking on its completion).
        // Note that commits are treated as heartbeats by the coordinator, so there is no need to
        // explicitly allow heartbeats through delayed task execution.
        client.pollNoWakeup();
    }

    private void doCommitOffsetsAsync(final Map<TopicPartition, OffsetAndMetadata> offsets, final OffsetCommitCallback callback) {
>>>>>>> 850ceb74
        this.subscriptions.needRefreshCommits();
        RequestFuture<Void> future = sendOffsetCommitRequest(offsets);
        final OffsetCommitCallback cb = callback == null ? defaultOffsetCommitCallback : callback;
        future.addListener(new RequestFutureListener<Void>() {
            @Override
            public void onSuccess(Void value) {
                if (interceptors != null)
                    interceptors.onCommit(offsets);

                completedOffsetCommits.add(new OffsetCommitCompletion(cb, offsets, null));
            }

            @Override
            public void onFailure(RuntimeException e) {
<<<<<<< HEAD
                if (e instanceof RetriableException) {
                    cb.onComplete(offsets, new RetriableCommitFailedException("Commit offsets failed with retriable exception. You should retry committing offsets.", e));
                } else {
                    cb.onComplete(offsets, e);
                }
            }
        });

        // ensure the commit has a chance to be transmitted (without blocking on its completion).
        // Note that commits are treated as heartbeats by the coordinator, so there is no need to
        // explicitly allow heartbeats through delayed task execution.
        client.pollNoWakeup();
=======
                Exception commitException = e;

                if (e instanceof RetriableException)
                    commitException = new RetriableCommitFailedException(e);

                completedOffsetCommits.add(new OffsetCommitCompletion(cb, offsets, commitException));
            }
        });
>>>>>>> 850ceb74
    }

    /**
     * Commit offsets synchronously. This method will retry until the commit completes successfully
     * or an unrecoverable error is encountered.
     * @param offsets The offsets to be committed
     * @throws org.apache.kafka.common.errors.AuthorizationException if the consumer is not authorized to the group
     *             or to any of the specified partitions
     * @throws CommitFailedException if an unrecoverable error occurs before the commit can be completed
     */
    public void commitOffsetsSync(Map<TopicPartition, OffsetAndMetadata> offsets) {
        invokeCompletedOffsetCommitCallbacks();

        if (offsets.isEmpty())
            return;

        while (true) {
            ensureCoordinatorReady();

            RequestFuture<Void> future = sendOffsetCommitRequest(offsets);
            client.poll(future);

            if (future.succeeded()) {
                if (interceptors != null)
                    interceptors.onCommit(offsets);
                return;
            }

            if (!future.isRetriable())
                throw future.exception();

            time.sleep(retryBackoffMs);
        }
    }

    private void maybeAutoCommitOffsetsAsync(long now) {
        if (autoCommitEnabled) {
            if (coordinatorUnknown()) {
                this.nextAutoCommitDeadline = now + retryBackoffMs;
            } else if (now >= nextAutoCommitDeadline) {
                this.nextAutoCommitDeadline = now + autoCommitIntervalMs;
                doAutoCommitOffsetsAsync();
            }
        }
    }

    public void maybeAutoCommitOffsetsNow() {
        if (autoCommitEnabled && !coordinatorUnknown())
            doAutoCommitOffsetsAsync();
    }

    private void doAutoCommitOffsetsAsync() {
        commitOffsetsAsync(subscriptions.allConsumed(), new OffsetCommitCallback() {
            @Override
            public void onComplete(Map<TopicPartition, OffsetAndMetadata> offsets, Exception exception) {
                if (exception != null) {
                    log.warn("Auto offset commit failed for group {}: {}", groupId, exception.getMessage());
                    if (exception instanceof RetriableException)
                        nextAutoCommitDeadline = Math.min(time.milliseconds() + retryBackoffMs, nextAutoCommitDeadline);
                } else {
                    log.debug("Completed autocommit of offsets {} for group {}", offsets, groupId);
                }
            }
        });
    }

    private void maybeAutoCommitOffsetsSync() {
        if (autoCommitEnabled) {
            try {
                commitOffsetsSync(subscriptions.allConsumed());
            } catch (WakeupException e) {
                // rethrow wakeups since they are triggered by the user
                throw e;
            } catch (Exception e) {
                // consistent with async auto-commit failures, we do not propagate the exception
                log.warn("Auto offset commit failed for group {}: {}", groupId, e.getMessage());
            }
        }
    }

    public static class DefaultOffsetCommitCallback implements OffsetCommitCallback {
        @Override
        public void onComplete(Map<TopicPartition, OffsetAndMetadata> offsets, Exception exception) {
            if (exception != null)
                log.error("Offset commit failed.", exception);
        }
    }

    /**
     * Commit offsets for the specified list of topics and partitions. This is a non-blocking call
     * which returns a request future that can be polled in the case of a synchronous commit or ignored in the
     * asynchronous case.
     *
     * @param offsets The list of offsets per partition that should be committed.
     * @return A request future whose value indicates whether the commit was successful or not
     */
    private RequestFuture<Void> sendOffsetCommitRequest(final Map<TopicPartition, OffsetAndMetadata> offsets) {
        if (offsets.isEmpty())
            return RequestFuture.voidSuccess();

        Node coordinator = coordinator();
        if (coordinator == null)
            return RequestFuture.coordinatorNotAvailable();

        // create the offset commit request
        Map<TopicPartition, OffsetCommitRequest.PartitionData> offsetData = new HashMap<>(offsets.size());
        for (Map.Entry<TopicPartition, OffsetAndMetadata> entry : offsets.entrySet()) {
            OffsetAndMetadata offsetAndMetadata = entry.getValue();
            offsetData.put(entry.getKey(), new OffsetCommitRequest.PartitionData(
                    offsetAndMetadata.offset(), offsetAndMetadata.metadata()));
        }

        final Generation generation;
        if (subscriptions.partitionsAutoAssigned())
            generation = generation();
        else
            generation = Generation.NO_GENERATION;

        // if the generation is null, we are not part of an active group (and we expect to be).
        // the only thing we can do is fail the commit and let the user rejoin the group in poll()
        if (generation == null)
            return RequestFuture.failure(new CommitFailedException());

        OffsetCommitRequest req = new OffsetCommitRequest(
                this.groupId,
                generation.generationId,
                generation.memberId,
                OffsetCommitRequest.DEFAULT_RETENTION_TIME,
                offsetData);

        log.trace("Sending offset-commit request with {} to coordinator {} for group {}", offsets, coordinator, groupId);

        return client.send(coordinator, ApiKeys.OFFSET_COMMIT, req)
                .compose(new OffsetCommitResponseHandler(offsets));
    }

    private class OffsetCommitResponseHandler extends CoordinatorResponseHandler<OffsetCommitResponse, Void> {

        private final Map<TopicPartition, OffsetAndMetadata> offsets;

        public OffsetCommitResponseHandler(Map<TopicPartition, OffsetAndMetadata> offsets) {
            this.offsets = offsets;
        }

        @Override
        public OffsetCommitResponse parse(ClientResponse response) {
            return new OffsetCommitResponse(response.responseBody());
        }

        @Override
        public void handle(OffsetCommitResponse commitResponse, RequestFuture<Void> future) {
            sensors.commitLatency.record(response.requestLatencyMs());
            Set<String> unauthorizedTopics = new HashSet<>();

            for (Map.Entry<TopicPartition, Short> entry : commitResponse.responseData().entrySet()) {
                TopicPartition tp = entry.getKey();
                OffsetAndMetadata offsetAndMetadata = this.offsets.get(tp);
                long offset = offsetAndMetadata.offset();

                Errors error = Errors.forCode(entry.getValue());
                if (error == Errors.NONE) {
                    log.debug("Group {} committed offset {} for partition {}", groupId, offset, tp);
                    if (subscriptions.isAssigned(tp))
                        // update the local cache only if the partition is still assigned
                        subscriptions.committed(tp, offsetAndMetadata);
                } else if (error == Errors.GROUP_AUTHORIZATION_FAILED) {
                    log.error("Not authorized to commit offsets for group {}", groupId);
                    future.raise(new GroupAuthorizationException(groupId));
                    return;
                } else if (error == Errors.TOPIC_AUTHORIZATION_FAILED) {
                    unauthorizedTopics.add(tp.topic());
                } else if (error == Errors.OFFSET_METADATA_TOO_LARGE
                        || error == Errors.INVALID_COMMIT_OFFSET_SIZE) {
                    // raise the error to the user
                    log.debug("Offset commit for group {} failed on partition {}: {}", groupId, tp, error.message());
                    future.raise(error);
                    return;
                } else if (error == Errors.GROUP_LOAD_IN_PROGRESS) {
                    // just retry
                    log.debug("Offset commit for group {} failed: {}", groupId, error.message());
                    future.raise(error);
                    return;
                } else if (error == Errors.GROUP_COORDINATOR_NOT_AVAILABLE
                        || error == Errors.NOT_COORDINATOR_FOR_GROUP
                        || error == Errors.REQUEST_TIMED_OUT) {
                    log.debug("Offset commit for group {} failed: {}", groupId, error.message());
                    coordinatorDead();
                    future.raise(error);
                    return;
                } else if (error == Errors.UNKNOWN_MEMBER_ID
                        || error == Errors.ILLEGAL_GENERATION
                        || error == Errors.REBALANCE_IN_PROGRESS) {
                    // need to re-join group
                    log.debug("Offset commit for group {} failed: {}", groupId, error.message());
                    resetGeneration();
                    future.raise(new CommitFailedException());
                    return;
                } else if (error == Errors.UNKNOWN_TOPIC_OR_PARTITION) {
                    log.debug("Offset commit for group {} failed on partition {}: {}", groupId, tp, error.message());
                    future.raise(new KafkaException("Partition " + tp + " may not exist or user may not have Describe access to topic"));
                    return;
                } else {
                    log.error("Group {} failed to commit partition {} at offset {}: {}", groupId, tp, offset, error.message());
                    future.raise(new KafkaException("Unexpected error in commit: " + error.message()));
                    return;
                }
            }

            if (!unauthorizedTopics.isEmpty()) {
                log.error("Not authorized to commit to topics {} for group {}", unauthorizedTopics, groupId);
                future.raise(new TopicAuthorizationException(unauthorizedTopics));
            } else {
                future.complete(null);
            }
        }
    }

    /**
     * Fetch the committed offsets for a set of partitions. This is a non-blocking call. The
     * returned future can be polled to get the actual offsets returned from the broker.
     *
     * @param partitions The set of partitions to get offsets for.
     * @return A request future containing the committed offsets.
     */
    private RequestFuture<Map<TopicPartition, OffsetAndMetadata>> sendOffsetFetchRequest(Set<TopicPartition> partitions) {
        Node coordinator = coordinator();
        if (coordinator == null)
            return RequestFuture.coordinatorNotAvailable();

        log.debug("Group {} fetching committed offsets for partitions: {}", groupId, partitions);
        // construct the request
        OffsetFetchRequest request = new OffsetFetchRequest(this.groupId, new ArrayList<>(partitions));

        // send the request with a callback
        return client.send(coordinator, ApiKeys.OFFSET_FETCH, request)
                .compose(new OffsetFetchResponseHandler());
    }

    private class OffsetFetchResponseHandler extends CoordinatorResponseHandler<OffsetFetchResponse, Map<TopicPartition, OffsetAndMetadata>> {

        @Override
        public OffsetFetchResponse parse(ClientResponse response) {
            return new OffsetFetchResponse(response.responseBody());
        }

        @Override
        public void handle(OffsetFetchResponse response, RequestFuture<Map<TopicPartition, OffsetAndMetadata>> future) {
            Map<TopicPartition, OffsetAndMetadata> offsets = new HashMap<>(response.responseData().size());
            for (Map.Entry<TopicPartition, OffsetFetchResponse.PartitionData> entry : response.responseData().entrySet()) {
                TopicPartition tp = entry.getKey();
                OffsetFetchResponse.PartitionData data = entry.getValue();
                if (data.hasError()) {
                    Errors error = Errors.forCode(data.errorCode);
                    log.debug("Group {} failed to fetch offset for partition {}: {}", groupId, tp, error.message());

                    if (error == Errors.GROUP_LOAD_IN_PROGRESS) {
                        // just retry
                        future.raise(error);
                    } else if (error == Errors.NOT_COORDINATOR_FOR_GROUP) {
                        // re-discover the coordinator and retry
                        coordinatorDead();
                        future.raise(error);
                    } else if (error == Errors.UNKNOWN_TOPIC_OR_PARTITION) {
                        future.raise(new KafkaException("Partition " + tp + " may not exist or user may not have Describe access to topic"));
                    } else {
                        future.raise(new KafkaException("Unexpected error in fetch offset response: " + error.message()));
                    }
                    return;
                } else if (data.offset >= 0) {
                    // record the position with the offset (-1 indicates no committed offset to fetch)
                    offsets.put(tp, new OffsetAndMetadata(data.offset, data.metadata));
                } else {
                    log.debug("Group {} has no committed offset for partition {}", groupId, tp);
                }
            }

            future.complete(offsets);
        }
    }

    private class ConsumerCoordinatorMetrics {
        public final Metrics metrics;
        public final String metricGrpName;

        public final Sensor commitLatency;

        public ConsumerCoordinatorMetrics(Metrics metrics, String metricGrpPrefix) {
            this.metrics = metrics;
            this.metricGrpName = metricGrpPrefix + "-coordinator-metrics";

            this.commitLatency = metrics.sensor("commit-latency");
            this.commitLatency.add(metrics.metricName("commit-latency-avg",
                this.metricGrpName,
                "The average time taken for a commit request"), new Avg());
            this.commitLatency.add(metrics.metricName("commit-latency-max",
                this.metricGrpName,
                "The max time taken for a commit request"), new Max());
            this.commitLatency.add(metrics.metricName("commit-rate",
                this.metricGrpName,
                "The number of commit calls per second"), new Rate(new Count()));

            Measurable numParts =
                new Measurable() {
                    public double measure(MetricConfig config, long now) {
                        return subscriptions.assignedPartitions().size();
                    }
                };
            metrics.addMetric(metrics.metricName("assigned-partitions",
                this.metricGrpName,
                "The number of partitions currently assigned to this consumer"), numParts);
        }
    }

    private static class MetadataSnapshot {
        private final Map<String, Integer> partitionsPerTopic;

        public MetadataSnapshot(SubscriptionState subscription, Cluster cluster) {
            Map<String, Integer> partitionsPerTopic = new HashMap<>();
            for (String topic : subscription.groupSubscription())
                partitionsPerTopic.put(topic, cluster.partitionCountForTopic(topic));
            this.partitionsPerTopic = partitionsPerTopic;
        }

        @Override
        public boolean equals(Object o) {
            if (this == o) return true;
            if (o == null || getClass() != o.getClass()) return false;
            MetadataSnapshot that = (MetadataSnapshot) o;
            return partitionsPerTopic != null ? partitionsPerTopic.equals(that.partitionsPerTopic) : that.partitionsPerTopic == null;
        }

        @Override
        public int hashCode() {
            return partitionsPerTopic != null ? partitionsPerTopic.hashCode() : 0;
        }
    }

    private static class OffsetCommitCompletion {
        private final OffsetCommitCallback callback;
        private final Map<TopicPartition, OffsetAndMetadata> offsets;
        private final Exception exception;

        public OffsetCommitCompletion(OffsetCommitCallback callback, Map<TopicPartition, OffsetAndMetadata> offsets, Exception exception) {
            this.callback = callback;
            this.offsets = offsets;
            this.exception = exception;
        }

        public void invoke() {
            if (callback != null)
                callback.onComplete(offsets, exception);
        }
    }

}<|MERGE_RESOLUTION|>--- conflicted
+++ resolved
@@ -25,7 +25,6 @@
 import org.apache.kafka.common.KafkaException;
 import org.apache.kafka.common.Node;
 import org.apache.kafka.common.TopicPartition;
-import org.apache.kafka.clients.consumer.RetriableCommitFailedException;
 import org.apache.kafka.common.errors.GroupAuthorizationException;
 import org.apache.kafka.common.errors.RetriableException;
 import org.apache.kafka.common.errors.TopicAuthorizationException;
@@ -169,33 +168,12 @@
         this.metadata.addListener(new Metadata.Listener() {
             @Override
             public void onMetadataUpdate(Cluster cluster) {
-
-<<<<<<< HEAD
-                if (subscriptions.hasPatternSubscription()) {
-
-                    Set<String> unauthorizedTopics = new HashSet<String>();
-                    for (String topic : cluster.unauthorizedTopics()) {
-                        if (filterTopic(topic))
-                            unauthorizedTopics.add(topic);
-                    }
-                    if (!unauthorizedTopics.isEmpty())
-                        throw new TopicAuthorizationException(unauthorizedTopics);
-
-                    final List<String> topicsToSubscribe = new ArrayList<>();
-
-                    for (String topic : cluster.topics())
-                        if (filterTopic(topic))
-                            topicsToSubscribe.add(topic);
-
-                    subscriptions.changeSubscription(topicsToSubscribe);
-                    metadata.setTopics(subscriptions.groupSubscription());
-                } else if (!cluster.unauthorizedTopics().isEmpty()) {
+                // if we encounter any unauthorized topics, raise an exception to the user
+                if (!cluster.unauthorizedTopics().isEmpty())
                     throw new TopicAuthorizationException(new HashSet<>(cluster.unauthorizedTopics()));
-                }
-=======
+
                 if (subscriptions.hasPatternSubscription())
                     updatePatternSubscription(cluster);
->>>>>>> 850ceb74
 
                 // check if there are any changes to the metadata which should trigger a rebalance
                 if (subscriptions.partitionsAutoAssigned()) {
@@ -205,11 +183,6 @@
                 }
             }
         });
-    }
-
-    private boolean filterTopic(String topic) {
-        return subscriptions.getSubscribedPattern().matcher(topic).matches() &&
-                !(excludeInternalTopics && TopicConstants.INTERNAL_TOPICS.contains(topic));
     }
 
     private PartitionAssignor lookupAssignor(String name) {
@@ -427,27 +400,6 @@
         }
     }
 
-<<<<<<< HEAD
-    /**
-     * Ensure that we have a valid partition assignment from the coordinator.
-     */
-    public void ensurePartitionAssignment() {
-        if (subscriptions.partitionsAutoAssigned()) {
-            // Due to a race condition between the initial metadata fetch and the initial rebalance, we need to ensure that
-            // the metadata is fresh before joining initially, and then request the metadata update. If metadata update arrives
-            // while the rebalance is still pending (for example, when the join group is still inflight), then we will lose
-            // track of the fact that we need to rebalance again to reflect the change to the topic subscription. Without
-            // ensuring that the metadata is fresh, any metadata update that changes the topic subscriptions and arrives with a
-            // rebalance in progress will essentially be ignored. See KAFKA-3949 for the complete description of the problem.
-            if (subscriptions.hasPatternSubscription())
-                client.ensureFreshMetadata();
-
-            ensureActiveGroup();
-        }
-    }
-
-=======
->>>>>>> 850ceb74
     @Override
     public void close() {
         // we do not need to re-enable wakeups since we are closing already
@@ -459,10 +411,6 @@
         }
     }
 
-<<<<<<< HEAD
-
-    public void commitOffsetsAsync(final Map<TopicPartition, OffsetAndMetadata> offsets, OffsetCommitCallback callback) {
-=======
     // visible for testing
     void invokeCompletedOffsetCommitCallbacks() {
         while (true) {
@@ -506,7 +454,6 @@
     }
 
     private void doCommitOffsetsAsync(final Map<TopicPartition, OffsetAndMetadata> offsets, final OffsetCommitCallback callback) {
->>>>>>> 850ceb74
         this.subscriptions.needRefreshCommits();
         RequestFuture<Void> future = sendOffsetCommitRequest(offsets);
         final OffsetCommitCallback cb = callback == null ? defaultOffsetCommitCallback : callback;
@@ -521,20 +468,6 @@
 
             @Override
             public void onFailure(RuntimeException e) {
-<<<<<<< HEAD
-                if (e instanceof RetriableException) {
-                    cb.onComplete(offsets, new RetriableCommitFailedException("Commit offsets failed with retriable exception. You should retry committing offsets.", e));
-                } else {
-                    cb.onComplete(offsets, e);
-                }
-            }
-        });
-
-        // ensure the commit has a chance to be transmitted (without blocking on its completion).
-        // Note that commits are treated as heartbeats by the coordinator, so there is no need to
-        // explicitly allow heartbeats through delayed task execution.
-        client.pollNoWakeup();
-=======
                 Exception commitException = e;
 
                 if (e instanceof RetriableException)
@@ -543,7 +476,6 @@
                 completedOffsetCommits.add(new OffsetCommitCompletion(cb, offsets, commitException));
             }
         });
->>>>>>> 850ceb74
     }
 
     /**
