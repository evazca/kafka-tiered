/*
 * Licensed to the Apache Software Foundation (ASF) under one or more
 * contributor license agreements. See the NOTICE file distributed with
 * this work for additional information regarding copyright ownership.
 * The ASF licenses this file to You under the Apache License, Version 2.0
 * (the "License"); you may not use this file except in compliance with
 * the License. You may obtain a copy of the License at
 *
 *    http://www.apache.org/licenses/LICENSE-2.0
 *
 * Unless required by applicable law or agreed to in writing, software
 * distributed under the License is distributed on an "AS IS" BASIS,
 * WITHOUT WARRANTIES OR CONDITIONS OF ANY KIND, either express or implied.
 * See the License for the specific language governing permissions and
 * limitations under the License.
 */
package org.apache.kafka.clients.producer;

import org.apache.kafka.clients.ApiVersions;
import org.apache.kafka.clients.ClientUtils;
import org.apache.kafka.clients.Metadata;
import org.apache.kafka.clients.NetworkClient;
import org.apache.kafka.clients.consumer.KafkaConsumer;
import org.apache.kafka.clients.consumer.OffsetAndMetadata;
import org.apache.kafka.clients.consumer.OffsetCommitCallback;
import org.apache.kafka.clients.producer.internals.ProducerInterceptors;
import org.apache.kafka.clients.producer.internals.ProducerMetrics;
import org.apache.kafka.clients.producer.internals.RecordAccumulator;
import org.apache.kafka.clients.producer.internals.Sender;
import org.apache.kafka.clients.producer.internals.TransactionManager;
import org.apache.kafka.clients.producer.internals.TransactionalRequestResult;
import org.apache.kafka.common.Cluster;
import org.apache.kafka.common.KafkaException;
import org.apache.kafka.common.Metric;
import org.apache.kafka.common.MetricName;
import org.apache.kafka.common.PartitionInfo;
import org.apache.kafka.common.TopicPartition;
import org.apache.kafka.common.config.ConfigException;
import org.apache.kafka.common.errors.ApiException;
import org.apache.kafka.common.errors.InterruptException;
import org.apache.kafka.common.errors.ProducerFencedException;
import org.apache.kafka.common.errors.RecordTooLargeException;
import org.apache.kafka.common.errors.SerializationException;
import org.apache.kafka.common.errors.TimeoutException;
import org.apache.kafka.common.errors.TopicAuthorizationException;
import org.apache.kafka.common.header.Header;
import org.apache.kafka.common.header.Headers;
import org.apache.kafka.common.header.internals.RecordHeaders;
import org.apache.kafka.common.internals.ClusterResourceListeners;
import org.apache.kafka.common.metrics.JmxReporter;
import org.apache.kafka.common.metrics.MetricConfig;
import org.apache.kafka.common.metrics.Metrics;
import org.apache.kafka.common.metrics.MetricsReporter;
import org.apache.kafka.common.metrics.Sensor;
import org.apache.kafka.common.network.ChannelBuilder;
import org.apache.kafka.common.network.Selector;
import org.apache.kafka.common.record.AbstractRecords;
import org.apache.kafka.common.record.CompressionType;
import org.apache.kafka.common.record.RecordBatch;
import org.apache.kafka.common.serialization.ExtendedSerializer;
import org.apache.kafka.common.serialization.Serializer;
import org.apache.kafka.common.utils.AppInfoParser;
import org.apache.kafka.common.utils.KafkaThread;
import org.apache.kafka.common.utils.LogContext;
import org.apache.kafka.common.utils.Time;
import org.slf4j.Logger;

import java.net.InetSocketAddress;
import java.util.Collections;
import java.util.List;
import java.util.Map;
import java.util.Objects;
import java.util.Properties;
import java.util.concurrent.ExecutionException;
import java.util.concurrent.Future;
import java.util.concurrent.TimeUnit;
import java.util.concurrent.atomic.AtomicInteger;
import java.util.concurrent.atomic.AtomicReference;

import static org.apache.kafka.common.serialization.ExtendedSerializer.Wrapper.ensureExtended;

/**
 * A Kafka client that publishes records to the Kafka cluster.
 * <P>
 * The producer is <i>thread safe</i> and sharing a single producer instance across threads will generally be faster than
 * having multiple instances.
 * <p>
 * Here is a simple example of using the producer to send records with strings containing sequential numbers as the key/value
 * pairs.
 * <pre>
 * {@code
 * Properties props = new Properties();
 * props.put("bootstrap.servers", "localhost:9092");
 * props.put("acks", "all");
 * props.put("retries", 0);
 * props.put("batch.size", 16384);
 * props.put("linger.ms", 1);
 * props.put("buffer.memory", 33554432);
 * props.put("key.serializer", "org.apache.kafka.common.serialization.StringSerializer");
 * props.put("value.serializer", "org.apache.kafka.common.serialization.StringSerializer");
 *
 * Producer<String, String> producer = new KafkaProducer<>(props);
 * for (int i = 0; i < 100; i++)
 *     producer.send(new ProducerRecord<String, String>("my-topic", Integer.toString(i), Integer.toString(i)));
 *
 * producer.close();
 * }</pre>
 * <p>
 * The producer consists of a pool of buffer space that holds records that haven't yet been transmitted to the server
 * as well as a background I/O thread that is responsible for turning these records into requests and transmitting them
 * to the cluster. Failure to close the producer after use will leak these resources.
 * <p>
 * The {@link #send(ProducerRecord) send()} method is asynchronous. When called it adds the record to a buffer of pending record sends
 * and immediately returns. This allows the producer to batch together individual records for efficiency.
 * <p>
 * The <code>acks</code> config controls the criteria under which requests are considered complete. The "all" setting
 * we have specified will result in blocking on the full commit of the record, the slowest but most durable setting.
 * <p>
 * If the request fails, the producer can automatically retry, though since we have specified <code>retries</code>
 * as 0 it won't. Enabling retries also opens up the possibility of duplicates (see the documentation on
 * <a href="http://kafka.apache.org/documentation.html#semantics">message delivery semantics</a> for details).
 * <p>
 * The producer maintains buffers of unsent records for each partition. These buffers are of a size specified by
 * the <code>batch.size</code> config. Making this larger can result in more batching, but requires more memory (since we will
 * generally have one of these buffers for each active partition).
 * <p>
 * By default a buffer is available to send immediately even if there is additional unused space in the buffer. However if you
 * want to reduce the number of requests you can set <code>linger.ms</code> to something greater than 0. This will
 * instruct the producer to wait up to that number of milliseconds before sending a request in hope that more records will
 * arrive to fill up the same batch. This is analogous to Nagle's algorithm in TCP. For example, in the code snippet above,
 * likely all 100 records would be sent in a single request since we set our linger time to 1 millisecond. However this setting
 * would add 1 millisecond of latency to our request waiting for more records to arrive if we didn't fill up the buffer. Note that
 * records that arrive close together in time will generally batch together even with <code>linger.ms=0</code> so under heavy load
 * batching will occur regardless of the linger configuration; however setting this to something larger than 0 can lead to fewer, more
 * efficient requests when not under maximal load at the cost of a small amount of latency.
 * <p>
 * The <code>buffer.memory</code> controls the total amount of memory available to the producer for buffering. If records
 * are sent faster than they can be transmitted to the server then this buffer space will be exhausted. When the buffer space is
 * exhausted additional send calls will block. The threshold for time to block is determined by <code>max.block.ms</code> after which it throws
 * a TimeoutException.
 * <p>
 * The <code>key.serializer</code> and <code>value.serializer</code> instruct how to turn the key and value objects the user provides with
 * their <code>ProducerRecord</code> into bytes. You can use the included {@link org.apache.kafka.common.serialization.ByteArraySerializer} or
 * {@link org.apache.kafka.common.serialization.StringSerializer} for simple string or byte types.
 * <p>
<<<<<<< HEAD
 * This client can communicate with brokers that are version 0.10.0 or newer. Older or newer brokers may not support
 * certain client features.  You will receive an UnsupportedVersionException when invoking an API that is not available
 * with the running broker verion.
=======
 * From Kafka 0.11, the KafkaProducer supports two additional modes: the idempotent producer and the transactional producer.
 * The idempotent producer strengthens Kafka's delivery semantics from at least once to exactly once delivery. In particular
 * producer retries will no longer introduce duplicates. The transactional producer allows an application to send messages
 * to multiple partitions (and topics!) atomically.
 * </p>
 * <p>
 * To enable idempotence, the <code>enable.idempotence</code> configuration must be set to true. If set, the
 * <code>retries</code> config will default to <code>Integer.MAX_VALUE</code> and the <code>acks</code> config will
 * default to <code>all</code>. There are no API changes for the idempotent producer, so existing applications will
 * not need to be modified to take advantage of this feature.
 * </p>
 * <p>
 * To take advantage of the idempotent producer, it is imperative to avoid application level re-sends since these cannot
 * be de-duplicated. As such, if an application enables idempotence, it is recommended to leave the <code>retries</code>
 * config unset, as it will be defaulted to <code>Integer.MAX_VALUE</code>. Additionally, if a {@link #send(ProducerRecord)}
 * returns an error even with infinite retries (for instance if the message expires in the buffer before being sent),
 * then it is recommended to shut down the producer and check the contents of the last produced message to ensure that
 * it is not duplicated. Finally, the producer can only guarantee idempotence for messages sent within a single session.
 * </p>
 * <p>To use the transactional producer and the attendant APIs, you must set the <code>transactional.id</code>
 * configuration property. If the <code>transactional.id</code> is set, idempotence is automatically enabled along with
 * the producer configs which idempotence depends on. Further, topics which are included in transactions should be configured
 * for durability. In particular, the <code>replication.factor</code> should be at least <code>3</code>, and the
 * <code>min.insync.replicas</code> for these topics should be set to 2. Finally, in order for transactional guarantees
 * to be realized from end-to-end, the consumers must be configured to read only committed messages as well.
 * </p>
 * <p>
 * The purpose of the <code>transactional.id</code> is to enable transaction recovery across multiple sessions of a
 * single producer instance. It would typically be derived from the shard identifier in a partitioned, stateful, application.
 * As such, it should be unique to each producer instance running within a partitioned application.
 * </p>
 * <p>All the new transactional APIs are blocking and will throw exceptions on failure. The example
 * below illustrates how the new APIs are meant to be used. It is similar to the example above, except that all
 * 100 messages are part of a single transaction.
 * </p>
 * <p>
 * <pre>
 * {@code
 * Properties props = new Properties();
 * props.put("bootstrap.servers", "localhost:9092");
 * props.put("transactional.id", "my-transactional-id");
 * Producer<String, String> producer = new KafkaProducer<>(props, new StringSerializer(), new StringSerializer());
 *
 * producer.initTransactions();
 *
 * try {
 *     producer.beginTransaction();
 *     for (int i = 0; i < 100; i++)
 *         producer.send(new ProducerRecord<>("my-topic", Integer.toString(i), Integer.toString(i)));
 *     producer.commitTransaction();
 * } catch (ProducerFencedException | OutOfOrderSequenceException | AuthorizationException e) {
 *     // We can't recover from these exceptions, so our only option is to close the producer and exit.
 *     producer.close();
 * } catch (KafkaException e) {
 *     // For all other exceptions, just abort the transaction and try again.
 *     producer.abortTransaction();
 * }
 * producer.close();
 * } </pre>
 * </p>
 * <p>
 * As is hinted at in the example, there can be only one open transaction per producer. All messages sent between the
 * {@link #beginTransaction()} and {@link #commitTransaction()} calls will be part of a single transaction. When the
 * <code>transactional.id</code> is specified, all messages sent by the producer must be part of a transaction.
 * </p>
 * <p>
 * The transactional producer uses exceptions to communicate error states. In particular, it is not required
 * to specify callbacks for <code>producer.send()</code> or to call <code>.get()</code> on the returned Future: a
 * <code>KafkaException</code> would be thrown if any of the
 * <code>producer.send()</code> or transactional calls hit an irrecoverable error during a transaction. See the {@link #send(ProducerRecord)}
 * documentation for more details about detecting errors from a transactional send.
 * </p>
 * </p>By calling
 * <code>producer.abortTransaction()</code> upon receiving a <code>KafkaException</code> we can ensure that any
 * successful writes are marked as aborted, hence keeping the transactional guarantees.
 * </p>
 * <p>
 * This client can communicate with brokers that are version 0.10.0 or newer. Older or newer brokers may not support
 * certain client features.  For instance, the transactional APIs need broker versions 0.11.0 or later. You will receive an
 * <code>UnsupportedVersionException</code> when invoking an API that is not available in the running broker version.
 * </p>
>>>>>>> 8ee7b906
 */
public class KafkaProducer<K, V> implements Producer<K, V> {

    private final Logger log;
    private static final AtomicInteger PRODUCER_CLIENT_ID_SEQUENCE = new AtomicInteger(1);
    private static final String JMX_PREFIX = "kafka.producer";
    public static final String NETWORK_THREAD_PREFIX = "kafka-producer-network-thread";

    private final String clientId;
    // Visible for testing
    final Metrics metrics;
    private final Partitioner partitioner;
    private final int maxRequestSize;
    private final long totalMemorySize;
    private final Metadata metadata;
    private final RecordAccumulator accumulator;
    private final Sender sender;
    private final Thread ioThread;
    private final CompressionType compressionType;
    private final Sensor errors;
    private final Time time;
    private final ExtendedSerializer<K> keySerializer;
    private final ExtendedSerializer<V> valueSerializer;
    private final ProducerConfig producerConfig;
    private final long maxBlockTimeMs;
    private final int requestTimeoutMs;
    private final ProducerInterceptors<K, V> interceptors;
    private final ApiVersions apiVersions;
    private final TransactionManager transactionManager;

    /**
     * A producer is instantiated by providing a set of key-value pairs as configuration. Valid configuration strings
     * are documented <a href="http://kafka.apache.org/documentation.html#producerconfigs">here</a>. Values can be
     * either strings or Objects of the appropriate type (for example a numeric configuration would accept either the
     * string "42" or the integer 42).
     * @param configs   The producer configs
     *
     */
    public KafkaProducer(Map<String, Object> configs) {
        this(new ProducerConfig(configs), null, null);
    }

    /**
     * A producer is instantiated by providing a set of key-value pairs as configuration, a key and a value {@link Serializer}.
     * Valid configuration strings are documented <a href="http://kafka.apache.org/documentation.html#producerconfigs">here</a>.
     * Values can be either strings or Objects of the appropriate type (for example a numeric configuration would accept
     * either the string "42" or the integer 42).
     * @param configs   The producer configs
     * @param keySerializer  The serializer for key that implements {@link Serializer}. The configure() method won't be
     *                       called in the producer when the serializer is passed in directly.
     * @param valueSerializer  The serializer for value that implements {@link Serializer}. The configure() method won't
     *                         be called in the producer when the serializer is passed in directly.
     */
    public KafkaProducer(Map<String, Object> configs, Serializer<K> keySerializer, Serializer<V> valueSerializer) {
        this(new ProducerConfig(ProducerConfig.addSerializerToConfig(configs, keySerializer, valueSerializer)),
                keySerializer, valueSerializer);
    }

    /**
     * A producer is instantiated by providing a set of key-value pairs as configuration. Valid configuration strings
     * are documented <a href="http://kafka.apache.org/documentation.html#producerconfigs">here</a>.
     * @param properties   The producer configs
     */
    public KafkaProducer(Properties properties) {
        this(new ProducerConfig(properties), null, null);
    }

    /**
     * A producer is instantiated by providing a set of key-value pairs as configuration, a key and a value {@link Serializer}.
     * Valid configuration strings are documented <a href="http://kafka.apache.org/documentation.html#producerconfigs">here</a>.
     * @param properties   The producer configs
     * @param keySerializer  The serializer for key that implements {@link Serializer}. The configure() method won't be
     *                       called in the producer when the serializer is passed in directly.
     * @param valueSerializer  The serializer for value that implements {@link Serializer}. The configure() method won't
     *                         be called in the producer when the serializer is passed in directly.
     */
    public KafkaProducer(Properties properties, Serializer<K> keySerializer, Serializer<V> valueSerializer) {
        this(new ProducerConfig(ProducerConfig.addSerializerToConfig(properties, keySerializer, valueSerializer)),
                keySerializer, valueSerializer);
    }

    @SuppressWarnings("unchecked")
    private KafkaProducer(ProducerConfig config, Serializer<K> keySerializer, Serializer<V> valueSerializer) {
        try {
            Map<String, Object> userProvidedConfigs = config.originals();
            this.producerConfig = config;
            this.time = Time.SYSTEM;
            String clientId = config.getString(ProducerConfig.CLIENT_ID_CONFIG);
            if (clientId.length() <= 0)
                clientId = "producer-" + PRODUCER_CLIENT_ID_SEQUENCE.getAndIncrement();
            this.clientId = clientId;

            String transactionalId = userProvidedConfigs.containsKey(ProducerConfig.TRANSACTIONAL_ID_CONFIG) ?
                    (String) userProvidedConfigs.get(ProducerConfig.TRANSACTIONAL_ID_CONFIG) : null;
            LogContext logContext;
            if (transactionalId == null)
                logContext = new LogContext(String.format("[Producer clientId=%s] ", clientId));
            else
                logContext = new LogContext(String.format("[Producer clientId=%s, transactionalId=%s] ", clientId, transactionalId));
            log = logContext.logger(KafkaProducer.class);
            log.trace("Starting the Kafka producer");

            Map<String, String> metricTags = Collections.singletonMap("client-id", clientId);
            MetricConfig metricConfig = new MetricConfig().samples(config.getInt(ProducerConfig.METRICS_NUM_SAMPLES_CONFIG))
                    .timeWindow(config.getLong(ProducerConfig.METRICS_SAMPLE_WINDOW_MS_CONFIG), TimeUnit.MILLISECONDS)
                    .recordLevel(Sensor.RecordingLevel.forName(config.getString(ProducerConfig.METRICS_RECORDING_LEVEL_CONFIG)))
                    .tags(metricTags);
            List<MetricsReporter> reporters = config.getConfiguredInstances(ProducerConfig.METRIC_REPORTER_CLASSES_CONFIG,
                    MetricsReporter.class);
            reporters.add(new JmxReporter(JMX_PREFIX));
            this.metrics = new Metrics(metricConfig, reporters, time);
            ProducerMetrics metricsRegistry = new ProducerMetrics(this.metrics);
            this.partitioner = config.getConfiguredInstance(ProducerConfig.PARTITIONER_CLASS_CONFIG, Partitioner.class);
            long retryBackoffMs = config.getLong(ProducerConfig.RETRY_BACKOFF_MS_CONFIG);
            if (keySerializer == null) {
                this.keySerializer = ensureExtended(config.getConfiguredInstance(ProducerConfig.KEY_SERIALIZER_CLASS_CONFIG,
                                                                                         Serializer.class));
                this.keySerializer.configure(config.originals(), true);
            } else {
                config.ignore(ProducerConfig.KEY_SERIALIZER_CLASS_CONFIG);
                this.keySerializer = ensureExtended(keySerializer);
            }
            if (valueSerializer == null) {
                this.valueSerializer = ensureExtended(config.getConfiguredInstance(ProducerConfig.VALUE_SERIALIZER_CLASS_CONFIG,
                                                                                           Serializer.class));
                this.valueSerializer.configure(config.originals(), false);
            } else {
                config.ignore(ProducerConfig.VALUE_SERIALIZER_CLASS_CONFIG);
                this.valueSerializer = ensureExtended(valueSerializer);
            }

            // load interceptors and make sure they get clientId
            userProvidedConfigs.put(ProducerConfig.CLIENT_ID_CONFIG, clientId);
            List<ProducerInterceptor<K, V>> interceptorList = (List) (new ProducerConfig(userProvidedConfigs, false)).getConfiguredInstances(ProducerConfig.INTERCEPTOR_CLASSES_CONFIG,
                    ProducerInterceptor.class);
            this.interceptors = interceptorList.isEmpty() ? null : new ProducerInterceptors<>(interceptorList);
            ClusterResourceListeners clusterResourceListeners = configureClusterResourceListeners(keySerializer, valueSerializer, interceptorList, reporters);
            this.metadata = new Metadata(retryBackoffMs, config.getLong(ProducerConfig.METADATA_MAX_AGE_CONFIG),
                    true, true, clusterResourceListeners);
            this.maxRequestSize = config.getInt(ProducerConfig.MAX_REQUEST_SIZE_CONFIG);
            this.totalMemorySize = config.getLong(ProducerConfig.BUFFER_MEMORY_CONFIG);
            this.compressionType = CompressionType.forName(config.getString(ProducerConfig.COMPRESSION_TYPE_CONFIG));

            this.maxBlockTimeMs = config.getLong(ProducerConfig.MAX_BLOCK_MS_CONFIG);
            this.requestTimeoutMs = config.getInt(ProducerConfig.REQUEST_TIMEOUT_MS_CONFIG);
            this.transactionManager = configureTransactionState(config, logContext, log);
            int retries = configureRetries(config, transactionManager != null, log);
            int maxInflightRequests = configureInflightRequests(config, transactionManager != null);
            short acks = configureAcks(config, transactionManager != null, log);

            this.apiVersions = new ApiVersions();
            this.accumulator = new RecordAccumulator(logContext,
                    config.getInt(ProducerConfig.BATCH_SIZE_CONFIG),
                    this.totalMemorySize,
                    this.compressionType,
                    config.getLong(ProducerConfig.LINGER_MS_CONFIG),
                    retryBackoffMs,
                    metrics,
                    time,
                    apiVersions,
                    transactionManager);
            List<InetSocketAddress> addresses = ClientUtils.parseAndValidateAddresses(config.getList(ProducerConfig.BOOTSTRAP_SERVERS_CONFIG));
            this.metadata.update(Cluster.bootstrap(addresses), Collections.<String>emptySet(), time.milliseconds());
<<<<<<< HEAD
            ChannelBuilder channelBuilder = ClientUtils.createChannelBuilder(config.values());
=======
            ChannelBuilder channelBuilder = ClientUtils.createChannelBuilder(config);
            Sensor throttleTimeSensor = Sender.throttleTimeSensor(metricsRegistry.senderMetrics);
>>>>>>> 8ee7b906
            NetworkClient client = new NetworkClient(
                    new Selector(config.getLong(ProducerConfig.CONNECTIONS_MAX_IDLE_MS_CONFIG),
                            this.metrics, time, "producer", channelBuilder, logContext),
                    this.metadata,
                    clientId,
                    maxInflightRequests,
                    config.getLong(ProducerConfig.RECONNECT_BACKOFF_MS_CONFIG),
                    config.getLong(ProducerConfig.RECONNECT_BACKOFF_MAX_MS_CONFIG),
                    config.getInt(ProducerConfig.SEND_BUFFER_CONFIG),
                    config.getInt(ProducerConfig.RECEIVE_BUFFER_CONFIG),
                    this.requestTimeoutMs,
                    time,
                    true,
                    apiVersions,
                    throttleTimeSensor,
                    logContext);
            this.sender = new Sender(logContext,
                    client,
                    this.metadata,
                    this.accumulator,
                    maxInflightRequests == 1,
                    config.getInt(ProducerConfig.MAX_REQUEST_SIZE_CONFIG),
                    acks,
                    retries,
                    metricsRegistry.senderMetrics,
                    Time.SYSTEM,
                    this.requestTimeoutMs,
                    config.getLong(ProducerConfig.RETRY_BACKOFF_MS_CONFIG),
                    this.transactionManager,
                    apiVersions);
            String ioThreadName = NETWORK_THREAD_PREFIX + " | " + clientId;
            this.ioThread = new KafkaThread(ioThreadName, this.sender, true);
            this.ioThread.start();
            this.errors = this.metrics.sensor("errors");
            config.logUnused();
            AppInfoParser.registerAppInfo(JMX_PREFIX, clientId, metrics);
            log.debug("Kafka producer started");
        } catch (Throwable t) {
            // call close methods if internal objects are already constructed this is to prevent resource leak. see KAFKA-2121
            close(0, TimeUnit.MILLISECONDS, true);
            // now propagate the exception
            throw new KafkaException("Failed to construct kafka producer", t);
        }
    }

    private static TransactionManager configureTransactionState(ProducerConfig config, LogContext logContext, Logger log) {

        TransactionManager transactionManager = null;

        boolean userConfiguredIdempotence = false;
        if (config.originals().containsKey(ProducerConfig.ENABLE_IDEMPOTENCE_CONFIG))
            userConfiguredIdempotence = true;

        boolean userConfiguredTransactions = false;
        if (config.originals().containsKey(ProducerConfig.TRANSACTIONAL_ID_CONFIG))
            userConfiguredTransactions = true;

        boolean idempotenceEnabled = config.getBoolean(ProducerConfig.ENABLE_IDEMPOTENCE_CONFIG);

        if (!idempotenceEnabled && userConfiguredIdempotence && userConfiguredTransactions)
            throw new ConfigException("Cannot set a " + ProducerConfig.TRANSACTIONAL_ID_CONFIG + " without also enabling idempotence.");

        if (userConfiguredTransactions)
            idempotenceEnabled = true;

        if (idempotenceEnabled) {
            String transactionalId = config.getString(ProducerConfig.TRANSACTIONAL_ID_CONFIG);
            int transactionTimeoutMs = config.getInt(ProducerConfig.TRANSACTION_TIMEOUT_CONFIG);
            long retryBackoffMs = config.getLong(ProducerConfig.RETRY_BACKOFF_MS_CONFIG);
            transactionManager = new TransactionManager(logContext, transactionalId, transactionTimeoutMs, retryBackoffMs);
            if (transactionManager.isTransactional())
                log.info("Instantiated a transactional producer.");
            else
                log.info("Instantiated an idempotent producer.");
        }

        return transactionManager;
    }

    private static int configureRetries(ProducerConfig config, boolean idempotenceEnabled, Logger log) {
        boolean userConfiguredRetries = false;
        if (config.originals().containsKey(ProducerConfig.RETRIES_CONFIG)) {
            userConfiguredRetries = true;
        }
        if (idempotenceEnabled && !userConfiguredRetries) {
            // We recommend setting infinite retries when the idempotent producer is enabled, so it makes sense to make
            // this the default.
            log.info("Overriding the default retries config to the recommended value of {} since the idempotent " +
                    "producer is enabled.", Integer.MAX_VALUE);
            return Integer.MAX_VALUE;
        }
        if (idempotenceEnabled && config.getInt(ProducerConfig.RETRIES_CONFIG) == 0) {
            throw new ConfigException("Must set " + ProducerConfig.RETRIES_CONFIG + " to non-zero when using the idempotent producer.");
        }
        return config.getInt(ProducerConfig.RETRIES_CONFIG);
    }

    private static int configureInflightRequests(ProducerConfig config, boolean idempotenceEnabled) {
        if (idempotenceEnabled && 5 < config.getInt(ProducerConfig.MAX_IN_FLIGHT_REQUESTS_PER_CONNECTION)) {
            throw new ConfigException("Must set " + ProducerConfig.MAX_IN_FLIGHT_REQUESTS_PER_CONNECTION + " to at most 5" +
                    " to use the idempotent producer.");
        }
        return config.getInt(ProducerConfig.MAX_IN_FLIGHT_REQUESTS_PER_CONNECTION);
    }

    private static short configureAcks(ProducerConfig config, boolean idempotenceEnabled, Logger log) {
        boolean userConfiguredAcks = false;
        short acks = (short) parseAcks(config.getString(ProducerConfig.ACKS_CONFIG));
        if (config.originals().containsKey(ProducerConfig.ACKS_CONFIG)) {
            userConfiguredAcks = true;
        }

        if (idempotenceEnabled && !userConfiguredAcks) {
            log.info("Overriding the default {} to all since idempotence is enabled.", ProducerConfig.ACKS_CONFIG);
            return -1;
        }

        if (idempotenceEnabled && acks != -1) {
            throw new ConfigException("Must set " + ProducerConfig.ACKS_CONFIG + " to all in order to use the idempotent " +
                    "producer. Otherwise we cannot guarantee idempotence.");
        }
        return acks;
    }

    private static int parseAcks(String acksString) {
        try {
            return acksString.trim().equalsIgnoreCase("all") ? -1 : Integer.parseInt(acksString.trim());
        } catch (NumberFormatException e) {
            throw new ConfigException("Invalid configuration value for 'acks': " + acksString);
        }
    }

    /**
     * Needs to be called before any other methods when the transactional.id is set in the configuration.
     *
     * This method does the following:
     *   1. Ensures any transactions initiated by previous instances of the producer with the same
     *      transactional.id are completed. If the previous instance had failed with a transaction in
     *      progress, it will be aborted. If the last transaction had begun completion,
     *      but not yet finished, this method awaits its completion.
     *   2. Gets the internal producer id and epoch, used in all future transactional
     *      messages issued by the producer.
     *
     * @throws IllegalStateException if no transactional.id has been configured
     * @throws org.apache.kafka.common.errors.UnsupportedVersionException fatal error indicating the broker
     *         does not support transactions (i.e. if its version is lower than 0.11.0.0)
     * @throws org.apache.kafka.common.errors.AuthorizationException fatal error indicating that the configured
     *         transactional.id is not authorized. See the exception for more details
     * @throws KafkaException if the producer has encountered a previous fatal error or for any other unexpected error
     */
    public void initTransactions() {
        throwIfNoTransactionManager();
        TransactionalRequestResult result = transactionManager.initializeTransactions();
        sender.wakeup();
        result.await();
    }

    /**
     * Should be called before the start of each new transaction. Note that prior to the first invocation
     * of this method, you must invoke {@link #initTransactions()} exactly one time.
     *
     * @throws IllegalStateException if no transactional.id has been configured or if {@link #initTransactions()}
     *         has not yet been invoked
     * @throws ProducerFencedException if another producer with the same transactional.id is active
     * @throws org.apache.kafka.common.errors.UnsupportedVersionException fatal error indicating the broker
     *         does not support transactions (i.e. if its version is lower than 0.11.0.0)
     * @throws org.apache.kafka.common.errors.AuthorizationException fatal error indicating that the configured
     *         transactional.id is not authorized. See the exception for more details
     * @throws KafkaException if the producer has encountered a previous fatal error or for any other unexpected error
     */
    public void beginTransaction() throws ProducerFencedException {
        throwIfNoTransactionManager();
        transactionManager.beginTransaction();
    }

    /**
     * Sends a list of specified offsets to the consumer group coordinator, and also marks
     * those offsets as part of the current transaction. These offsets will be considered
     * committed only if the transaction is committed successfully. The committed offset should
     * be the next message your application will consume, i.e. lastProcessedMessageOffset + 1.
     * <p>
     * This method should be used when you need to batch consumed and produced messages
     * together, typically in a consume-transform-produce pattern. Thus, the specified
     * {@code consumerGroupId} should be the same as config parameter {@code group.id} of the used
     * {@link KafkaConsumer consumer}. Note, that the consumer should have {@code enable.auto.commit=false}
     * and should also not commit offsets manually (via {@link KafkaConsumer#commitSync(Map) sync} or
     * {@link KafkaConsumer#commitAsync(Map, OffsetCommitCallback) async} commits).
     *
     * @throws IllegalStateException if no transactional.id has been configured or no transaction has been started
     * @throws ProducerFencedException fatal error indicating another producer with the same transactional.id is active
     * @throws org.apache.kafka.common.errors.UnsupportedVersionException fatal error indicating the broker
     *         does not support transactions (i.e. if its version is lower than 0.11.0.0)
     * @throws org.apache.kafka.common.errors.UnsupportedForMessageFormatException  fatal error indicating the message
     *         format used for the offsets topic on the broker does not support transactions
     * @throws org.apache.kafka.common.errors.AuthorizationException fatal error indicating that the configured
     *         transactional.id is not authorized. See the exception for more details
     * @throws KafkaException if the producer has encountered a previous fatal or abortable error, or for any
     *         other unexpected error
     */
    public void sendOffsetsToTransaction(Map<TopicPartition, OffsetAndMetadata> offsets,
                                         String consumerGroupId) throws ProducerFencedException {
        throwIfNoTransactionManager();
        TransactionalRequestResult result = transactionManager.sendOffsetsToTransaction(offsets, consumerGroupId);
        sender.wakeup();
        result.await();
    }

    /**
     * Commits the ongoing transaction. This method will flush any unsent records before actually committing the transaction.
     *
     * Further, if any of the {@link #send(ProducerRecord)} calls which were part of the transaction hit irrecoverable
     * errors, this method will throw the last received exception immediately and the transaction will not be committed.
     * So all {@link #send(ProducerRecord)} calls in a transaction must succeed in order for this method to succeed.
     *
     * @throws IllegalStateException if no transactional.id has been configured or no transaction has been started
     * @throws ProducerFencedException fatal error indicating another producer with the same transactional.id is active
     * @throws org.apache.kafka.common.errors.UnsupportedVersionException fatal error indicating the broker
     *         does not support transactions (i.e. if its version is lower than 0.11.0.0)
     * @throws org.apache.kafka.common.errors.AuthorizationException fatal error indicating that the configured
     *         transactional.id is not authorized. See the exception for more details
     * @throws KafkaException if the producer has encountered a previous fatal or abortable error, or for any
     *         other unexpected error
     */
    public void commitTransaction() throws ProducerFencedException {
        throwIfNoTransactionManager();
        TransactionalRequestResult result = transactionManager.beginCommit();
        sender.wakeup();
        result.await();
    }

    /**
     * Aborts the ongoing transaction. Any unflushed produce messages will be aborted when this call is made.
     * This call will throw an exception immediately if any prior {@link #send(ProducerRecord)} calls failed with a
     * {@link ProducerFencedException} or an instance of {@link org.apache.kafka.common.errors.AuthorizationException}.
     *
     * @throws IllegalStateException if no transactional.id has been configured or no transaction has been started
     * @throws ProducerFencedException fatal error indicating another producer with the same transactional.id is active
     * @throws org.apache.kafka.common.errors.UnsupportedVersionException fatal error indicating the broker
     *         does not support transactions (i.e. if its version is lower than 0.11.0.0)
     * @throws org.apache.kafka.common.errors.AuthorizationException fatal error indicating that the configured
     *         transactional.id is not authorized. See the exception for more details
     * @throws KafkaException if the producer has encountered a previous fatal error or for any other unexpected error
     */
    public void abortTransaction() throws ProducerFencedException {
        throwIfNoTransactionManager();
        TransactionalRequestResult result = transactionManager.beginAbort();
        sender.wakeup();
        result.await();
    }

    /**
     * Asynchronously send a record to a topic. Equivalent to <code>send(record, null)</code>.
     * See {@link #send(ProducerRecord, Callback)} for details.
     */
    @Override
    public Future<RecordMetadata> send(ProducerRecord<K, V> record) {
        return send(record, null);
    }

    /**
     * Asynchronously send a record to a topic and invoke the provided callback when the send has been acknowledged.
     * <p>
     * The send is asynchronous and this method will return immediately once the record has been stored in the buffer of
     * records waiting to be sent. This allows sending many records in parallel without blocking to wait for the
     * response after each one.
     * <p>
     * The result of the send is a {@link RecordMetadata} specifying the partition the record was sent to, the offset
     * it was assigned and the timestamp of the record. If
     * {@link org.apache.kafka.common.record.TimestampType#CREATE_TIME CreateTime} is used by the topic, the timestamp
     * will be the user provided timestamp or the record send time if the user did not specify a timestamp for the
     * record. If {@link org.apache.kafka.common.record.TimestampType#LOG_APPEND_TIME LogAppendTime} is used for the
     * topic, the timestamp will be the Kafka broker local time when the message is appended.
     * <p>
     * Since the send call is asynchronous it returns a {@link java.util.concurrent.Future Future} for the
     * {@link RecordMetadata} that will be assigned to this record. Invoking {@link java.util.concurrent.Future#get()
     * get()} on this future will block until the associated request completes and then return the metadata for the record
     * or throw any exception that occurred while sending the record.
     * <p>
     * If you want to simulate a simple blocking call you can call the <code>get()</code> method immediately:
     *
     * <pre>
     * {@code
     * byte[] key = "key".getBytes();
     * byte[] value = "value".getBytes();
     * ProducerRecord<byte[],byte[]> record = new ProducerRecord<byte[],byte[]>("my-topic", key, value)
     * producer.send(record).get();
     * }</pre>
     * <p>
     * Fully non-blocking usage can make use of the {@link Callback} parameter to provide a callback that
     * will be invoked when the request is complete.
     *
     * <pre>
     * {@code
     * ProducerRecord<byte[],byte[]> record = new ProducerRecord<byte[],byte[]>("the-topic", key, value);
     * producer.send(myRecord,
     *               new Callback() {
     *                   public void onCompletion(RecordMetadata metadata, Exception e) {
     *                       if(e != null) {
     *                          e.printStackTrace();
     *                       } else {
     *                          System.out.println("The offset of the record we just sent is: " + metadata.offset());
     *                       }
     *                   }
     *               });
     * }
     * </pre>
     *
     * Callbacks for records being sent to the same partition are guaranteed to execute in order. That is, in the
     * following example <code>callback1</code> is guaranteed to execute before <code>callback2</code>:
     *
     * <pre>
     * {@code
     * producer.send(new ProducerRecord<byte[],byte[]>(topic, partition, key1, value1), callback1);
     * producer.send(new ProducerRecord<byte[],byte[]>(topic, partition, key2, value2), callback2);
     * }
     * </pre>
     * <p>
     * When used as part of a transaction, it is not necessary to define a callback or check the result of the future
     * in order to detect errors from <code>send</code>. If any of the send calls failed with an irrecoverable error,
     * the final {@link #commitTransaction()} call will fail and throw the exception from the last failed send. When
     * this happens, your application should call {@link #abortTransaction()} to reset the state and continue to send
     * data.
     * </p>
     * <p>
     * Some transactional send errors cannot be resolved with a call to {@link #abortTransaction()}.  In particular,
     * if a transactional send finishes with a {@link ProducerFencedException}, a {@link org.apache.kafka.common.errors.OutOfOrderSequenceException},
     * a {@link org.apache.kafka.common.errors.UnsupportedVersionException}, or an
     * {@link org.apache.kafka.common.errors.AuthorizationException}, then the only option left is to call {@link #close()}.
     * Fatal errors cause the producer to enter a defunct state in which future API calls will continue to raise
     * the same underyling error wrapped in a new {@link KafkaException}.
     * </p>
     * <p>
     * It is a similar picture when idempotence is enabled, but no <code>transactional.id</code> has been configured.
     * In this case, {@link org.apache.kafka.common.errors.UnsupportedVersionException} and
     * {@link org.apache.kafka.common.errors.AuthorizationException} are considered fatal errors. However,
     * {@link ProducerFencedException} does not need to be handled. Additionally, it is possible to continue
     * sending after receiving an {@link org.apache.kafka.common.errors.OutOfOrderSequenceException}, but doing so
     * can result in out of order delivery of pending messages. To ensure proper ordering, you should close the
     * producer and create a new instance.
     * </p>
     * <p>
     * If the message format of the destination topic is not upgraded to 0.11.0.0, idempotent and transactional
     * produce requests will fail with an {@link org.apache.kafka.common.errors.UnsupportedForMessageFormatException}
     * error. If this is encountered during a transaction, it is possible to abort and continue. But note that future
     * sends to the same topic will continue receiving the same exception until the topic is upgraded.
     * </p>
     * <p>
     * Note that callbacks will generally execute in the I/O thread of the producer and so should be reasonably fast or
     * they will delay the sending of messages from other threads. If you want to execute blocking or computationally
     * expensive callbacks it is recommended to use your own {@link java.util.concurrent.Executor} in the callback body
     * to parallelize processing.
     *
     * @param record The record to send
     * @param callback A user-supplied callback to execute when the record has been acknowledged by the server (null
     *        indicates no callback)
     *
     * @throws org.apache.kafka.common.errors.AuthenticationException if authentication fails. See the exception for more details
     * @throws IllegalStateException if a transactional.id has been configured and no transaction has been started
     * @throws InterruptException If the thread is interrupted while blocked
     * @throws SerializationException If the key or value are not valid objects given the configured serializers
     * @throws TimeoutException If the time taken for fetching metadata or allocating memory for the record has surpassed <code>max.block.ms</code>.
     * @throws KafkaException If a Kafka related error occurs that does not belong to the public API exceptions.
     *
     */
    @Override
    public Future<RecordMetadata> send(ProducerRecord<K, V> record, Callback callback) {
        // intercept the record, which can be potentially modified; this method does not throw exceptions
        ProducerRecord<K, V> interceptedRecord = this.interceptors == null ? record : this.interceptors.onSend(record);
        return doSend(interceptedRecord, callback);
    }

    /**
     * Implementation of asynchronously send a record to a topic.
     */
    private Future<RecordMetadata> doSend(ProducerRecord<K, V> record, Callback callback) {
        TopicPartition tp = null;
        try {
            // first make sure the metadata for the topic is available
            ClusterAndWaitTime clusterAndWaitTime = waitOnMetadata(record.topic(), record.partition(), maxBlockTimeMs);
            long remainingWaitMs = Math.max(0, maxBlockTimeMs - clusterAndWaitTime.waitedOnMetadataMs);
            Cluster cluster = clusterAndWaitTime.cluster;
            byte[] serializedKey;
            try {
                serializedKey = keySerializer.serialize(record.topic(), record.headers(), record.key());
            } catch (ClassCastException cce) {
                throw new SerializationException("Can't convert key of class " + record.key().getClass().getName() +
                        " to class " + producerConfig.getClass(ProducerConfig.KEY_SERIALIZER_CLASS_CONFIG).getName() +
                        " specified in key.serializer", cce);
            }
            byte[] serializedValue;
            try {
                serializedValue = valueSerializer.serialize(record.topic(), record.headers(), record.value());
            } catch (ClassCastException cce) {
                throw new SerializationException("Can't convert value of class " + record.value().getClass().getName() +
                        " to class " + producerConfig.getClass(ProducerConfig.VALUE_SERIALIZER_CLASS_CONFIG).getName() +
                        " specified in value.serializer", cce);
            }
            int partition = partition(record, serializedKey, serializedValue, cluster);
            tp = new TopicPartition(record.topic(), partition);

            setReadOnly(record.headers());
            Header[] headers = record.headers().toArray();

            int serializedSize = AbstractRecords.estimateSizeInBytesUpperBound(apiVersions.maxUsableProduceMagic(),
                    compressionType, serializedKey, serializedValue, headers);
            ensureValidRecordSize(serializedSize);
            long timestamp = record.timestamp() == null ? time.milliseconds() : record.timestamp();
            log.trace("Sending record {} with callback {} to topic {} partition {}", record, callback, record.topic(), partition);
            // producer callback will make sure to call both 'callback' and interceptor callback
            Callback interceptCallback = this.interceptors == null ? callback : new InterceptorCallback<>(callback, this.interceptors, tp);

            if (transactionManager != null && transactionManager.isTransactional())
                transactionManager.maybeAddPartitionToTransaction(tp);

            RecordAccumulator.RecordAppendResult result = accumulator.append(tp, timestamp, serializedKey,
                    serializedValue, headers, interceptCallback, remainingWaitMs);
            if (result.batchIsFull || result.newBatchCreated) {
                log.trace("Waking up the sender since topic {} partition {} is either full or getting a new batch", record.topic(), partition);
                this.sender.wakeup();
            }
            return result.future;
            // handling exceptions and record the errors;
            // for API exceptions return them in the future,
            // for other exceptions throw directly
        } catch (ApiException e) {
            log.debug("Exception occurred during message send:", e);
            if (callback != null)
                callback.onCompletion(null, e);
            this.errors.record();
            if (this.interceptors != null)
                this.interceptors.onSendError(record, tp, e);
            return new FutureFailure(e);
        } catch (InterruptedException e) {
            this.errors.record();
            if (this.interceptors != null)
                this.interceptors.onSendError(record, tp, e);
            throw new InterruptException(e);
        } catch (BufferExhaustedException e) {
            this.errors.record();
            this.metrics.sensor("buffer-exhausted-records").record();
            if (this.interceptors != null)
                this.interceptors.onSendError(record, tp, e);
            throw e;
        } catch (KafkaException e) {
            this.errors.record();
            if (this.interceptors != null)
                this.interceptors.onSendError(record, tp, e);
            throw e;
        } catch (Exception e) {
            // we notify interceptor about all exceptions, since onSend is called before anything else in this method
            if (this.interceptors != null)
                this.interceptors.onSendError(record, tp, e);
            throw e;
        }
    }

    private void setReadOnly(Headers headers) {
        if (headers instanceof RecordHeaders) {
            ((RecordHeaders) headers).setReadOnly();
        }
    }

    /**
     * Wait for cluster metadata including partitions for the given topic to be available.
     * @param topic The topic we want metadata for
     * @param partition A specific partition expected to exist in metadata, or null if there's no preference
     * @param maxWaitMs The maximum time in ms for waiting on the metadata
     * @return The cluster containing topic metadata and the amount of time we waited in ms
     */
    private ClusterAndWaitTime waitOnMetadata(String topic, Integer partition, long maxWaitMs) throws InterruptedException {
        // add topic to metadata topic list if it is not there already and reset expiry
        metadata.add(topic);
        Cluster cluster = metadata.fetch();
        Integer partitionsCount = cluster.partitionCountForTopic(topic);
        // Return cached metadata if we have it, and if the record's partition is either undefined
        // or within the known partition range
        if (partitionsCount != null && (partition == null || partition < partitionsCount))
            return new ClusterAndWaitTime(cluster, 0);

        long begin = time.milliseconds();
        long remainingWaitMs = maxWaitMs;
        long elapsed;
        // Issue metadata requests until we have metadata for the topic or maxWaitTimeMs is exceeded.
        // In case we already have cached metadata for the topic, but the requested partition is greater
        // than expected, issue an update request only once. This is necessary in case the metadata
        // is stale and the number of partitions for this topic has increased in the meantime.
        do {
            log.trace("Requesting metadata update for topic {}.", topic);
            metadata.add(topic);
            int version = metadata.requestUpdate();
            sender.wakeup();
            try {
                metadata.awaitUpdate(version, remainingWaitMs);
            } catch (TimeoutException ex) {
                // Rethrow with original maxWaitMs to prevent logging exception with remainingWaitMs
                throw new TimeoutException("Failed to update metadata after " + maxWaitMs + " ms.");
            }
            cluster = metadata.fetch();
            elapsed = time.milliseconds() - begin;
            if (elapsed >= maxWaitMs)
                throw new TimeoutException("Failed to update metadata after " + maxWaitMs + " ms.");
            if (cluster.unauthorizedTopics().contains(topic))
                throw new TopicAuthorizationException(topic);
            remainingWaitMs = maxWaitMs - elapsed;
            partitionsCount = cluster.partitionCountForTopic(topic);
        } while (partitionsCount == null);

        if (partition != null && partition >= partitionsCount) {
            throw new KafkaException(
                    String.format("Invalid partition given with record: %d is not in the range [0...%d).", partition, partitionsCount));
        }

        return new ClusterAndWaitTime(cluster, elapsed);
    }

    /**
     * Validate that the record size isn't too large
     */
    private void ensureValidRecordSize(int size) {
        if (size > this.maxRequestSize)
            throw new RecordTooLargeException("The message is " + size +
                    " bytes when serialized which is larger than the maximum request size you have configured with the " +
                    ProducerConfig.MAX_REQUEST_SIZE_CONFIG +
                    " configuration.");
        if (size > this.totalMemorySize)
            throw new RecordTooLargeException("The message is " + size +
                    " bytes when serialized which is larger than the total memory buffer you have configured with the " +
                    ProducerConfig.BUFFER_MEMORY_CONFIG +
                    " configuration.");
    }

    /**
     * Invoking this method makes all buffered records immediately available to send (even if <code>linger.ms</code> is
     * greater than 0) and blocks on the completion of the requests associated with these records. The post-condition
     * of <code>flush()</code> is that any previously sent record will have completed (e.g. <code>Future.isDone() == true</code>).
     * A request is considered completed when it is successfully acknowledged
     * according to the <code>acks</code> configuration you have specified or else it results in an error.
     * <p>
     * Other threads can continue sending records while one thread is blocked waiting for a flush call to complete,
     * however no guarantee is made about the completion of records sent after the flush call begins.
     * <p>
     * This method can be useful when consuming from some input system and producing into Kafka. The <code>flush()</code> call
     * gives a convenient way to ensure all previously sent messages have actually completed.
     * <p>
     * This example shows how to consume from one Kafka topic and produce to another Kafka topic:
     * <pre>
     * {@code
     * for(ConsumerRecord<String, String> record: consumer.poll(100))
     *     producer.send(new ProducerRecord("my-topic", record.key(), record.value());
     * producer.flush();
     * consumer.commit();
     * }
     * </pre>
     *
     * Note that the above example may drop records if the produce request fails. If we want to ensure that this does not occur
     * we need to set <code>retries=&lt;large_number&gt;</code> in our config.
     * </p>
     * <p>
     * Applications don't need to call this method for transactional producers, since the {@link #commitTransaction()} will
     * flush all buffered records before performing the commit. This ensures that all the the {@link #send(ProducerRecord)}
     * calls made since the previous {@link #beginTransaction()} are completed before the commit.
     * </p>
     *
     * @throws InterruptException If the thread is interrupted while blocked
     */
    @Override
    public void flush() {
        log.trace("Flushing accumulated records in producer.");
        this.accumulator.beginFlush();
        this.sender.wakeup();
        try {
            this.accumulator.awaitFlushCompletion();
        } catch (InterruptedException e) {
            throw new InterruptException("Flush interrupted.", e);
        }
    }

    /**
     * Get the partition metadata for the given topic. This can be used for custom partitioning.
     * @throws org.apache.kafka.common.errors.AuthenticationException if authentication fails. See the exception for more details
     * @throws InterruptException If the thread is interrupted while blocked
     */
    @Override
    public List<PartitionInfo> partitionsFor(String topic) {
        Objects.requireNonNull(topic, "topic cannot be null");
        try {
            return waitOnMetadata(topic, null, maxBlockTimeMs).cluster.partitionsForTopic(topic);
        } catch (InterruptedException e) {
            throw new InterruptException(e);
        }
    }

    /**
     * Get the full set of internal metrics maintained by the producer.
     */
    @Override
    public Map<MetricName, ? extends Metric> metrics() {
        return Collections.unmodifiableMap(this.metrics.metrics());
    }

    /**
     * Close this producer. This method blocks until all previously sent requests complete.
     * This method is equivalent to <code>close(Long.MAX_VALUE, TimeUnit.MILLISECONDS)</code>.
     * <p>
     * <strong>If close() is called from {@link Callback}, a warning message will be logged and close(0, TimeUnit.MILLISECONDS)
     * will be called instead. We do this because the sender thread would otherwise try to join itself and
     * block forever.</strong>
     * <p>
     *
     * @throws InterruptException If the thread is interrupted while blocked
     */
    @Override
    public void close() {
        close(Long.MAX_VALUE, TimeUnit.MILLISECONDS);
    }

    /**
     * This method waits up to <code>timeout</code> for the producer to complete the sending of all incomplete requests.
     * <p>
     * If the producer is unable to complete all requests before the timeout expires, this method will fail
     * any unsent and unacknowledged records immediately.
     * <p>
     * If invoked from within a {@link Callback} this method will not block and will be equivalent to
     * <code>close(0, TimeUnit.MILLISECONDS)</code>. This is done since no further sending will happen while
     * blocking the I/O thread of the producer.
     *
     * @param timeout The maximum time to wait for producer to complete any pending requests. The value should be
     *                non-negative. Specifying a timeout of zero means do not wait for pending send requests to complete.
     * @param timeUnit The time unit for the <code>timeout</code>
     * @throws InterruptException If the thread is interrupted while blocked
     * @throws IllegalArgumentException If the <code>timeout</code> is negative.
     */
    @Override
    public void close(long timeout, TimeUnit timeUnit) {
        close(timeout, timeUnit, false);
    }

    private void close(long timeout, TimeUnit timeUnit, boolean swallowException) {
        if (timeout < 0)
            throw new IllegalArgumentException("The timeout cannot be negative.");

        log.info("Closing the Kafka producer with timeoutMillis = {} ms.", timeUnit.toMillis(timeout));
        // this will keep track of the first encountered exception
        AtomicReference<Throwable> firstException = new AtomicReference<>();
        boolean invokedFromCallback = Thread.currentThread() == this.ioThread;
        if (timeout > 0) {
            if (invokedFromCallback) {
                log.warn("Overriding close timeout {} ms to 0 ms in order to prevent useless blocking due to self-join. " +
                        "This means you have incorrectly invoked close with a non-zero timeout from the producer call-back.", timeout);
            } else {
                // Try to close gracefully.
                if (this.sender != null)
                    this.sender.initiateClose();
                if (this.ioThread != null) {
                    try {
                        this.ioThread.join(timeUnit.toMillis(timeout));
                    } catch (InterruptedException t) {
                        firstException.compareAndSet(null, t);
                        log.error("Interrupted while joining ioThread", t);
                    }
                }
            }
        }

        if (this.sender != null && this.ioThread != null && this.ioThread.isAlive()) {
            log.info("Proceeding to force close the producer since pending requests could not be completed " +
                    "within timeout {} ms.", timeout);
            this.sender.forceClose();
            // Only join the sender thread when not calling from callback.
            if (!invokedFromCallback) {
                try {
                    this.ioThread.join();
                } catch (InterruptedException e) {
                    firstException.compareAndSet(null, e);
                }
            }
        }

        ClientUtils.closeQuietly(interceptors, "producer interceptors", firstException);
        ClientUtils.closeQuietly(metrics, "producer metrics", firstException);
        ClientUtils.closeQuietly(keySerializer, "producer keySerializer", firstException);
        ClientUtils.closeQuietly(valueSerializer, "producer valueSerializer", firstException);
        ClientUtils.closeQuietly(partitioner, "producer partitioner", firstException);
        AppInfoParser.unregisterAppInfo(JMX_PREFIX, clientId, metrics);
        log.debug("Kafka producer has been closed");
        if (firstException.get() != null && !swallowException)
            throw new KafkaException("Failed to close kafka producer", firstException.get());
    }

    private ClusterResourceListeners configureClusterResourceListeners(Serializer<K> keySerializer, Serializer<V> valueSerializer, List<?>... candidateLists) {
        ClusterResourceListeners clusterResourceListeners = new ClusterResourceListeners();
        for (List<?> candidateList: candidateLists)
            clusterResourceListeners.maybeAddAll(candidateList);

        clusterResourceListeners.maybeAdd(keySerializer);
        clusterResourceListeners.maybeAdd(valueSerializer);
        return clusterResourceListeners;
    }

    /**
     * computes partition for given record.
     * if the record has partition returns the value otherwise
     * calls configured partitioner class to compute the partition.
     */
    private int partition(ProducerRecord<K, V> record, byte[] serializedKey, byte[] serializedValue, Cluster cluster) {
        Integer partition = record.partition();
        return partition != null ?
                partition :
                partitioner.partition(
                        record.topic(), record.key(), serializedKey, record.value(), serializedValue, cluster);
    }

    private void throwIfNoTransactionManager() {
        if (transactionManager == null)
            throw new IllegalStateException("Cannot use transactional methods without enabling transactions " +
                    "by setting the " + ProducerConfig.TRANSACTIONAL_ID_CONFIG + " configuration property");
    }

    private static class ClusterAndWaitTime {
        final Cluster cluster;
        final long waitedOnMetadataMs;
        ClusterAndWaitTime(Cluster cluster, long waitedOnMetadataMs) {
            this.cluster = cluster;
            this.waitedOnMetadataMs = waitedOnMetadataMs;
        }
    }

    private static class FutureFailure implements Future<RecordMetadata> {

        private final ExecutionException exception;

        public FutureFailure(Exception exception) {
            this.exception = new ExecutionException(exception);
        }

        @Override
        public boolean cancel(boolean interrupt) {
            return false;
        }

        @Override
        public RecordMetadata get() throws ExecutionException {
            throw this.exception;
        }

        @Override
        public RecordMetadata get(long timeout, TimeUnit unit) throws ExecutionException {
            throw this.exception;
        }

        @Override
        public boolean isCancelled() {
            return false;
        }

        @Override
        public boolean isDone() {
            return true;
        }

    }

    /**
     * A callback called when producer request is complete. It in turn calls user-supplied callback (if given) and
     * notifies producer interceptors about the request completion.
     */
    private static class InterceptorCallback<K, V> implements Callback {
        private final Callback userCallback;
        private final ProducerInterceptors<K, V> interceptors;
        private final TopicPartition tp;

        private InterceptorCallback(Callback userCallback, ProducerInterceptors<K, V> interceptors, TopicPartition tp) {
            this.userCallback = userCallback;
            this.interceptors = interceptors;
            this.tp = tp;
        }

        public void onCompletion(RecordMetadata metadata, Exception exception) {
            if (this.interceptors != null) {
                if (metadata == null) {
                    this.interceptors.onAcknowledgement(new RecordMetadata(tp, -1, -1, RecordBatch.NO_TIMESTAMP,
                                    Long.valueOf(-1L), -1, -1), exception);
                } else {
                    this.interceptors.onAcknowledgement(metadata, exception);
                }
            }
            if (this.userCallback != null)
                this.userCallback.onCompletion(metadata, exception);
        }
    }
}<|MERGE_RESOLUTION|>--- conflicted
+++ resolved
@@ -143,11 +143,6 @@
  * their <code>ProducerRecord</code> into bytes. You can use the included {@link org.apache.kafka.common.serialization.ByteArraySerializer} or
  * {@link org.apache.kafka.common.serialization.StringSerializer} for simple string or byte types.
  * <p>
-<<<<<<< HEAD
- * This client can communicate with brokers that are version 0.10.0 or newer. Older or newer brokers may not support
- * certain client features.  You will receive an UnsupportedVersionException when invoking an API that is not available
- * with the running broker verion.
-=======
  * From Kafka 0.11, the KafkaProducer supports two additional modes: the idempotent producer and the transactional producer.
  * The idempotent producer strengthens Kafka's delivery semantics from at least once to exactly once delivery. In particular
  * producer retries will no longer introduce duplicates. The transactional producer allows an application to send messages
@@ -229,7 +224,6 @@
  * certain client features.  For instance, the transactional APIs need broker versions 0.11.0 or later. You will receive an
  * <code>UnsupportedVersionException</code> when invoking an API that is not available in the running broker version.
  * </p>
->>>>>>> 8ee7b906
  */
 public class KafkaProducer<K, V> implements Producer<K, V> {
 
@@ -393,12 +387,8 @@
                     transactionManager);
             List<InetSocketAddress> addresses = ClientUtils.parseAndValidateAddresses(config.getList(ProducerConfig.BOOTSTRAP_SERVERS_CONFIG));
             this.metadata.update(Cluster.bootstrap(addresses), Collections.<String>emptySet(), time.milliseconds());
-<<<<<<< HEAD
-            ChannelBuilder channelBuilder = ClientUtils.createChannelBuilder(config.values());
-=======
             ChannelBuilder channelBuilder = ClientUtils.createChannelBuilder(config);
             Sensor throttleTimeSensor = Sender.throttleTimeSensor(metricsRegistry.senderMetrics);
->>>>>>> 8ee7b906
             NetworkClient client = new NetworkClient(
                     new Selector(config.getLong(ProducerConfig.CONNECTIONS_MAX_IDLE_MS_CONFIG),
                             this.metrics, time, "producer", channelBuilder, logContext),
