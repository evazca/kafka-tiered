/*
 * Licensed to the Apache Software Foundation (ASF) under one or more
 * contributor license agreements. See the NOTICE file distributed with
 * this work for additional information regarding copyright ownership.
 * The ASF licenses this file to You under the Apache License, Version 2.0
 * (the "License"); you may not use this file except in compliance with
 * the License. You may obtain a copy of the License at
 *
 *    http://www.apache.org/licenses/LICENSE-2.0
 *
 * Unless required by applicable law or agreed to in writing, software
 * distributed under the License is distributed on an "AS IS" BASIS,
 * WITHOUT WARRANTIES OR CONDITIONS OF ANY KIND, either express or implied.
 * See the License for the specific language governing permissions and
 * limitations under the License.
 */
package org.apache.kafka.clients.producer.internals;

import java.util.concurrent.ExecutionException;
import java.util.concurrent.Future;
import java.util.concurrent.TimeUnit;
import java.util.concurrent.TimeoutException;

import org.apache.kafka.clients.producer.RecordMetadata;

/**
 * The future result of a record send
 */
public final class FutureRecordMetadata implements Future<RecordMetadata> {

    private final ProduceRequestResult result;
    private final long relativeOffset;
    private final long createTimestamp;
<<<<<<< HEAD
    private final long checksum;
=======
    private final Long checksum;
>>>>>>> 8ee7b906
    private final int serializedKeySize;
    private final int serializedValueSize;
    private volatile FutureRecordMetadata nextRecordMetadata = null;

    public FutureRecordMetadata(ProduceRequestResult result, long relativeOffset, long createTimestamp,
<<<<<<< HEAD
                                long checksum, int serializedKeySize, int serializedValueSize) {
=======
                                Long checksum, int serializedKeySize, int serializedValueSize) {
>>>>>>> 8ee7b906
        this.result = result;
        this.relativeOffset = relativeOffset;
        this.createTimestamp = createTimestamp;
        this.checksum = checksum;
        this.serializedKeySize = serializedKeySize;
        this.serializedValueSize = serializedValueSize;
    }

    @Override
    public boolean cancel(boolean interrupt) {
        return false;
    }

    @Override
    public boolean isCancelled() {
        return false;
    }

    @Override
    public RecordMetadata get() throws InterruptedException, ExecutionException {
        this.result.await();
        if (nextRecordMetadata != null)
            return nextRecordMetadata.get();
        return valueOrError();
    }

    @Override
    public RecordMetadata get(long timeout, TimeUnit unit) throws InterruptedException, ExecutionException, TimeoutException {
        // Handle overflow.
        long now = System.currentTimeMillis();
        long deadline = Long.MAX_VALUE - timeout < now ? Long.MAX_VALUE : now + timeout;
        boolean occurred = this.result.await(timeout, unit);
        if (nextRecordMetadata != null)
            return nextRecordMetadata.get(deadline - System.currentTimeMillis(), TimeUnit.MILLISECONDS);
        if (!occurred)
            throw new TimeoutException("Timeout after waiting for " + TimeUnit.MILLISECONDS.convert(timeout, unit) + " ms.");
        return valueOrError();
    }

    /**
     * This method is used when we have to split a large batch in smaller ones. A chained metadata will allow the
     * future that has already returned to the users to wait on the newly created split batches even after the
     * old big batch has been deemed as done.
     */
    void chain(FutureRecordMetadata futureRecordMetadata) {
        if (nextRecordMetadata == null)
            nextRecordMetadata = futureRecordMetadata;
        else
            nextRecordMetadata.chain(futureRecordMetadata);
    }

    RecordMetadata valueOrError() throws ExecutionException {
        if (this.result.error() != null)
            throw new ExecutionException(this.result.error());
        else
            return value();
    }
<<<<<<< HEAD
    
    RecordMetadata value() {
        return new RecordMetadata(result.topicPartition(), this.result.baseOffset(), this.relativeOffset,
                                  timestamp(), this.checksum, this.serializedKeySize, this.serializedValueSize);
    }

=======

    Long checksumOrNull() {
        return this.checksum;
    }

    RecordMetadata value() {
        if (nextRecordMetadata != null)
            return nextRecordMetadata.value();
        return new RecordMetadata(result.topicPartition(), this.result.baseOffset(), this.relativeOffset,
                                  timestamp(), this.checksum, this.serializedKeySize, this.serializedValueSize);
    }

>>>>>>> 8ee7b906
    private long timestamp() {
        return result.hasLogAppendTime() ? result.logAppendTime() : createTimestamp;
    }

    @Override
    public boolean isDone() {
        if (nextRecordMetadata != null)
            return nextRecordMetadata.isDone();
        return this.result.completed();
    }

}<|MERGE_RESOLUTION|>--- conflicted
+++ resolved
@@ -31,21 +31,13 @@
     private final ProduceRequestResult result;
     private final long relativeOffset;
     private final long createTimestamp;
-<<<<<<< HEAD
-    private final long checksum;
-=======
     private final Long checksum;
->>>>>>> 8ee7b906
     private final int serializedKeySize;
     private final int serializedValueSize;
     private volatile FutureRecordMetadata nextRecordMetadata = null;
 
     public FutureRecordMetadata(ProduceRequestResult result, long relativeOffset, long createTimestamp,
-<<<<<<< HEAD
-                                long checksum, int serializedKeySize, int serializedValueSize) {
-=======
                                 Long checksum, int serializedKeySize, int serializedValueSize) {
->>>>>>> 8ee7b906
         this.result = result;
         this.relativeOffset = relativeOffset;
         this.createTimestamp = createTimestamp;
@@ -103,14 +95,6 @@
         else
             return value();
     }
-<<<<<<< HEAD
-    
-    RecordMetadata value() {
-        return new RecordMetadata(result.topicPartition(), this.result.baseOffset(), this.relativeOffset,
-                                  timestamp(), this.checksum, this.serializedKeySize, this.serializedValueSize);
-    }
-
-=======
 
     Long checksumOrNull() {
         return this.checksum;
@@ -123,7 +107,6 @@
                                   timestamp(), this.checksum, this.serializedKeySize, this.serializedValueSize);
     }
 
->>>>>>> 8ee7b906
     private long timestamp() {
         return result.hasLogAppendTime() ? result.logAppendTime() : createTimestamp;
     }
