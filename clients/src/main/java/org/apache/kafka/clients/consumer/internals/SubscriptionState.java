/**
 * Licensed to the Apache Software Foundation (ASF) under one or more contributor license agreements. See the NOTICE
 * file distributed with this work for additional information regarding copyright ownership. The ASF licenses this file
 * to You under the Apache License, Version 2.0 (the "License"); you may not use this file except in compliance with the
 * License. You may obtain a copy of the License at
 *
 * http://www.apache.org/licenses/LICENSE-2.0
 *
 * Unless required by applicable law or agreed to in writing, software distributed under the License is distributed on
 * an "AS IS" BASIS, WITHOUT WARRANTIES OR CONDITIONS OF ANY KIND, either express or implied. See the License for the
 * specific language governing permissions and limitations under the License.
 */
package org.apache.kafka.clients.consumer.internals;

import org.apache.kafka.clients.consumer.ConsumerRebalanceListener;
import org.apache.kafka.clients.consumer.OffsetAndMetadata;
import org.apache.kafka.clients.consumer.OffsetResetStrategy;
import org.apache.kafka.common.TopicPartition;
import org.apache.kafka.common.internals.PartitionStates;

import java.util.ArrayList;
import java.util.Collection;
import java.util.Collections;
import java.util.HashMap;
import java.util.HashSet;
import java.util.List;
import java.util.Map;
import java.util.Set;
import java.util.regex.Pattern;

/**
 * A class for tracking the topics, partitions, and offsets for the consumer. A partition
 * is "assigned" either directly with {@link #assignFromUser(Set)} (manual assignment)
 * or with {@link #assignFromSubscribed(Collection)} (automatic assignment from subscription).
 *
 * Once assigned, the partition is not considered "fetchable" until its initial position has
 * been set with {@link #seek(TopicPartition, long)}. Fetchable partitions track a fetch
 * position which is used to set the offset of the next fetch, and a consumed position
 * which is the last offset that has been returned to the user. You can suspend fetching
 * from a partition through {@link #pause(TopicPartition)} without affecting the fetched/consumed
 * offsets. The partition will remain unfetchable until the {@link #resume(TopicPartition)} is
 * used. You can also query the pause state independently with {@link #isPaused(TopicPartition)}.
 *
 * Note that pause state as well as fetch/consumed positions are not preserved when partition
 * assignment is changed whether directly by the user or through a group rebalance.
 *
 * This class also maintains a cache of the latest commit position for each of the assigned
 * partitions. This is updated through {@link #committed(TopicPartition, OffsetAndMetadata)} and can be used
 * to set the initial fetch position (e.g. {@link Fetcher#resetOffset(TopicPartition)}.
 */
public class SubscriptionState {
    private static final String SUBSCRIPTION_EXCEPTION_MESSAGE =
            "Subscription to topics, partitions and pattern are mutually exclusive";

    private enum SubscriptionType {
        NONE, AUTO_TOPICS, AUTO_PATTERN, USER_ASSIGNED
    }

    /* the type of subscription */
    private SubscriptionType subscriptionType;

    private enum SubscriptionType {
        NONE, AUTO_TOPICS, AUTO_PATTERN, USER_ASSIGNED
    };

    /* the type of subscription */
    private SubscriptionType subscriptionType;

    /* the pattern user has requested */
    private Pattern subscribedPattern;

    /* the list of topics the user has requested */
    private Set<String> subscription;

    /* the list of partitions the user has requested */
    private Set<TopicPartition> userAssignment;

    /* the list of topics the group has subscribed to (set only for the leader on join group completion) */
    private final Set<String> groupSubscription;

    /* the partitions that are currently assigned, note that the order of partition matters (see FetchBuilder for more details) */
    private final PartitionStates<TopicPartitionState> assignment;

    /* do we need to request the latest committed offsets from the coordinator? */
    private boolean needsFetchCommittedOffsets;

    /* Default offset reset strategy */
    private final OffsetResetStrategy defaultResetStrategy;

    /* Listener to be invoked when assignment changes */
    private ConsumerRebalanceListener listener;

<<<<<<< HEAD
    private static final String SUBSCRIPTION_EXCEPTION_MESSAGE =
        "Subscription to topics, partitions and pattern are mutually exclusive";

    /**
     * This method sets the subscription type if it is not already set (i.e. when it is NONE),
     * or verifies that the subscription type is equal to the give type when it is set (i.e.
     * when it is not NONE)
     * @param type The given subscription type
     */
    private void setSubscriptionType(SubscriptionType type) {
        if (this.subscriptionType == SubscriptionType.NONE)
            this.subscriptionType = type;
        else if (this.subscriptionType != type)
            throw new IllegalStateException(SUBSCRIPTION_EXCEPTION_MESSAGE);
    }

=======
>>>>>>> 850ceb74
    public SubscriptionState(OffsetResetStrategy defaultResetStrategy) {
        this.defaultResetStrategy = defaultResetStrategy;
        this.subscription = Collections.emptySet();
        this.userAssignment = Collections.emptySet();
        this.assignment = new PartitionStates<>();
        this.groupSubscription = new HashSet<>();
        this.needsFetchCommittedOffsets = true; // initialize to true for the consumers to fetch offset upon starting up
        this.subscribedPattern = null;
        this.subscriptionType = SubscriptionType.NONE;
    }

    /**
     * This method sets the subscription type if it is not already set (i.e. when it is NONE),
     * or verifies that the subscription type is equal to the give type when it is set (i.e.
     * when it is not NONE)
     * @param type The given subscription type
     */
    private void setSubscriptionType(SubscriptionType type) {
        if (this.subscriptionType == SubscriptionType.NONE)
            this.subscriptionType = type;
        else if (this.subscriptionType != type)
            throw new IllegalStateException(SUBSCRIPTION_EXCEPTION_MESSAGE);
    }

    public void subscribe(Set<String> topics, ConsumerRebalanceListener listener) {
        if (listener == null)
            throw new IllegalArgumentException("RebalanceListener cannot be null");

        setSubscriptionType(SubscriptionType.AUTO_TOPICS);

        this.listener = listener;

        changeSubscription(topics);
    }

    public void subscribeFromPattern(Set<String> topics) {
        if (subscriptionType != SubscriptionType.AUTO_PATTERN)
            throw new IllegalArgumentException("Attempt to subscribe from pattern while subscription type set to " +
                    subscriptionType);

        changeSubscription(topics);
    }

    private void changeSubscription(Set<String> topicsToSubscribe) {
        if (!this.subscription.equals(topicsToSubscribe)) {
            this.subscription = topicsToSubscribe;
            this.groupSubscription.addAll(topicsToSubscribe);
        }
    }

    /**
     * Add topics to the current group subscription. This is used by the group leader to ensure
     * that it receives metadata updates for all topics that the group is interested in.
     * @param topics The topics to add to the group subscription
     */
    public void groupSubscribe(Collection<String> topics) {
        if (this.subscriptionType == SubscriptionType.USER_ASSIGNED)
            throw new IllegalStateException(SUBSCRIPTION_EXCEPTION_MESSAGE);
        this.groupSubscription.addAll(topics);
    }

    /**
     * Reset the group's subscription to only contain topics subscribed by this consumer.
     */
    public void resetGroupSubscription() {
        this.groupSubscription.retainAll(subscription);
    }

    /**
     * Change the assignment to the specified partitions provided by the user,
     * note this is different from {@link #assignFromSubscribed(Collection)}
     * whose input partitions are provided from the subscribed topics.
     */
<<<<<<< HEAD
    public void assignFromUser(Collection<TopicPartition> partitions) {
        setSubscriptionType(SubscriptionType.USER_ASSIGNED);

        this.userAssignment.clear();
        this.userAssignment.addAll(partitions);

        for (TopicPartition partition : partitions)
            if (!assignment.containsKey(partition))
                addAssignedPartition(partition);

        this.assignment.keySet().retainAll(this.userAssignment);

        this.needsPartitionAssignment = false;
        this.needsFetchCommittedOffsets = true;
=======
    public void assignFromUser(Set<TopicPartition> partitions) {
        setSubscriptionType(SubscriptionType.USER_ASSIGNED);

        if (!this.assignment.partitionSet().equals(partitions)) {
            this.userAssignment = partitions;

            Map<TopicPartition, TopicPartitionState> partitionToState = new HashMap<>();
            for (TopicPartition partition : partitions) {
                TopicPartitionState state = assignment.stateValue(partition);
                if (state == null)
                    state = new TopicPartitionState();
                partitionToState.put(partition, state);
            }
            this.assignment.set(partitionToState);
            this.needsFetchCommittedOffsets = true;
        }
>>>>>>> 850ceb74
    }

    /**
     * Change the assignment to the specified partitions returned from the coordinator,
     * note this is different from {@link #assignFromUser(Set)} which directly set the assignment from user inputs
     */
    public void assignFromSubscribed(Collection<TopicPartition> assignments) {
        if (!this.partitionsAutoAssigned())
            throw new IllegalArgumentException("Attempt to dynamically assign partitions while manual assignment in use");

        for (TopicPartition tp : assignments)
            if (!this.subscription.contains(tp.topic()))
                throw new IllegalArgumentException("Assigned partition " + tp + " for non-subscribed topic.");

        // after rebalancing, we always reinitialize the assignment value
        this.assignment.set(partitionToStateMap(assignments));
        this.needsFetchCommittedOffsets = true;
    }

    private Map<TopicPartition, TopicPartitionState> partitionToStateMap(Collection<TopicPartition> assignments) {
        Map<TopicPartition, TopicPartitionState> map = new HashMap<>(assignments.size());
        for (TopicPartition tp : assignments)
            map.put(tp, new TopicPartitionState());
        return map;
    }

    public void subscribe(Pattern pattern, ConsumerRebalanceListener listener) {
        if (listener == null)
            throw new IllegalArgumentException("RebalanceListener cannot be null");

        setSubscriptionType(SubscriptionType.AUTO_PATTERN);

        this.listener = listener;
        this.subscribedPattern = pattern;
    }

    public boolean hasPatternSubscription() {
        return this.subscriptionType == SubscriptionType.AUTO_PATTERN;
<<<<<<< HEAD
=======
    }

    public boolean hasNoSubscriptionOrUserAssignment() {
        return this.subscriptionType == SubscriptionType.NONE;
>>>>>>> 850ceb74
    }

    public void unsubscribe() {
        this.subscription = Collections.emptySet();
        this.userAssignment = Collections.emptySet();
        this.assignment.clear();
        this.subscribedPattern = null;
        this.subscriptionType = SubscriptionType.NONE;
    }

    public Pattern getSubscribedPattern() {
        return this.subscribedPattern;
    }

    public Set<String> subscription() {
        return this.subscription;
    }

    public Set<TopicPartition> pausedPartitions() {
        HashSet<TopicPartition> paused = new HashSet<>();
        for (PartitionStates.PartitionState<TopicPartitionState> state : assignment.partitionStates()) {
            if (state.value().paused) {
                paused.add(state.topicPartition());
            }
        }
        return paused;
    }

    /**
     * Get the subscription for the group. For the leader, this will include the union of the
     * subscriptions of all group members. For followers, it is just that member's subscription.
     * This is used when querying topic metadata to detect the metadata changes which would
     * require rebalancing. The leader fetches metadata for all topics in the group so that it
     * can do the partition assignment (which requires at least partition counts for all topics
     * to be assigned).
     * @return The union of all subscribed topics in the group if this member is the leader
     *   of the current generation; otherwise it returns the same set as {@link #subscription()}
     */
    public Set<String> groupSubscription() {
        return this.groupSubscription;
    }

    private TopicPartitionState assignedState(TopicPartition tp) {
        TopicPartitionState state = this.assignment.stateValue(tp);
        if (state == null)
            throw new IllegalStateException("No current assignment for partition " + tp);
        return state;
    }

    public void committed(TopicPartition tp, OffsetAndMetadata offset) {
        assignedState(tp).committed(offset);
    }

    public OffsetAndMetadata committed(TopicPartition tp) {
        return assignedState(tp).committed;
    }

    public void needRefreshCommits() {
        this.needsFetchCommittedOffsets = true;
    }

    public boolean refreshCommitsNeeded() {
        return this.needsFetchCommittedOffsets;
    }

    public void commitsRefreshed() {
        this.needsFetchCommittedOffsets = false;
    }

    public void seek(TopicPartition tp, long offset) {
        assignedState(tp).seek(offset);
    }

    public Set<TopicPartition> assignedPartitions() {
        return this.assignment.partitionSet();
    }

    public List<TopicPartition> fetchablePartitions() {
        List<TopicPartition> fetchable = new ArrayList<>();
        for (PartitionStates.PartitionState<TopicPartitionState> state : assignment.partitionStates()) {
            if (state.value().isFetchable())
                fetchable.add(state.topicPartition());
        }
        return fetchable;
    }

    public boolean partitionsAutoAssigned() {
        return this.subscriptionType == SubscriptionType.AUTO_TOPICS || this.subscriptionType == SubscriptionType.AUTO_PATTERN;
    }

    public void position(TopicPartition tp, long offset) {
        assignedState(tp).position(offset);
    }

    public Long position(TopicPartition tp) {
        return assignedState(tp).position;
    }

    public Map<TopicPartition, OffsetAndMetadata> allConsumed() {
        Map<TopicPartition, OffsetAndMetadata> allConsumed = new HashMap<>();
<<<<<<< HEAD
        for (Map.Entry<TopicPartition, TopicPartitionState> entry : assignment.entrySet()) {
            TopicPartitionState state = entry.getValue();
            if (state.hasValidPosition())
                allConsumed.put(entry.getKey(), new OffsetAndMetadata(state.position));
=======
        for (PartitionStates.PartitionState<TopicPartitionState> state : assignment.partitionStates()) {
            if (state.value().hasValidPosition())
                allConsumed.put(state.topicPartition(), new OffsetAndMetadata(state.value().position));
>>>>>>> 850ceb74
        }
        return allConsumed;
    }

    public void needOffsetReset(TopicPartition partition, OffsetResetStrategy offsetResetStrategy) {
        assignedState(partition).awaitReset(offsetResetStrategy);
    }

    public void needOffsetReset(TopicPartition partition) {
        needOffsetReset(partition, defaultResetStrategy);
    }

    public boolean hasDefaultOffsetResetPolicy() {
        return defaultResetStrategy != OffsetResetStrategy.NONE;
    }

    public boolean isOffsetResetNeeded(TopicPartition partition) {
        return assignedState(partition).awaitingReset();
    }

    public OffsetResetStrategy resetStrategy(TopicPartition partition) {
        return assignedState(partition).resetStrategy;
    }

<<<<<<< HEAD
    public boolean hasAllFetchPositions() {
        for (TopicPartitionState state : assignment.values())
            if (!state.hasValidPosition())
=======
    public boolean hasAllFetchPositions(Collection<TopicPartition> partitions) {
        for (TopicPartition partition : partitions)
            if (!hasValidPosition(partition))
>>>>>>> 850ceb74
                return false;
        return true;
    }

    public boolean hasAllFetchPositions() {
        return hasAllFetchPositions(this.assignedPartitions());
    }

    public Set<TopicPartition> missingFetchPositions() {
        Set<TopicPartition> missing = new HashSet<>();
<<<<<<< HEAD
        for (Map.Entry<TopicPartition, TopicPartitionState> entry : assignment.entrySet())
            if (!entry.getValue().hasValidPosition())
                missing.add(entry.getKey());
=======
        for (PartitionStates.PartitionState<TopicPartitionState> state : assignment.partitionStates()) {
            if (!state.value().hasValidPosition())
                missing.add(state.topicPartition());
        }
>>>>>>> 850ceb74
        return missing;
    }

    public boolean isAssigned(TopicPartition tp) {
        return assignment.contains(tp);
    }

    public boolean isPaused(TopicPartition tp) {
        return isAssigned(tp) && assignedState(tp).paused;
    }

    public boolean isFetchable(TopicPartition tp) {
        return isAssigned(tp) && assignedState(tp).isFetchable();
    }

    public boolean hasValidPosition(TopicPartition tp) {
        return isAssigned(tp) && assignedState(tp).hasValidPosition();
    }

    public void pause(TopicPartition tp) {
        assignedState(tp).pause();
    }

    public void resume(TopicPartition tp) {
        assignedState(tp).resume();
    }

    public void movePartitionToEnd(TopicPartition tp) {
        assignment.moveToEnd(tp);
    }

    public ConsumerRebalanceListener listener() {
        return listener;
    }

    private static class TopicPartitionState {
        private Long position; // last consumed position
        private OffsetAndMetadata committed;  // last committed position
        private boolean paused;  // whether this partition has been paused by the user
        private OffsetResetStrategy resetStrategy;  // the strategy to use if the offset needs resetting

        public TopicPartitionState() {
            this.paused = false;
            this.position = null;
            this.committed = null;
            this.resetStrategy = null;
        }

        private void awaitReset(OffsetResetStrategy strategy) {
            this.resetStrategy = strategy;
            this.position = null;
        }

        public boolean awaitingReset() {
            return resetStrategy != null;
        }

        public boolean hasValidPosition() {
            return position != null;
        }

        private void seek(long offset) {
            this.position = offset;
            this.resetStrategy = null;
        }

        private void position(long offset) {
            if (!hasValidPosition())
                throw new IllegalStateException("Cannot set a new position without a valid current position");
            this.position = offset;
        }

        private void committed(OffsetAndMetadata offset) {
            this.committed = offset;
        }

        private void pause() {
            this.paused = true;
        }

        private void resume() {
            this.paused = false;
        }

        private boolean isFetchable() {
            return !paused && hasValidPosition();
        }

    }

}<|MERGE_RESOLUTION|>--- conflicted
+++ resolved
@@ -59,13 +59,6 @@
     /* the type of subscription */
     private SubscriptionType subscriptionType;
 
-    private enum SubscriptionType {
-        NONE, AUTO_TOPICS, AUTO_PATTERN, USER_ASSIGNED
-    };
-
-    /* the type of subscription */
-    private SubscriptionType subscriptionType;
-
     /* the pattern user has requested */
     private Pattern subscribedPattern;
 
@@ -90,25 +83,6 @@
     /* Listener to be invoked when assignment changes */
     private ConsumerRebalanceListener listener;
 
-<<<<<<< HEAD
-    private static final String SUBSCRIPTION_EXCEPTION_MESSAGE =
-        "Subscription to topics, partitions and pattern are mutually exclusive";
-
-    /**
-     * This method sets the subscription type if it is not already set (i.e. when it is NONE),
-     * or verifies that the subscription type is equal to the give type when it is set (i.e.
-     * when it is not NONE)
-     * @param type The given subscription type
-     */
-    private void setSubscriptionType(SubscriptionType type) {
-        if (this.subscriptionType == SubscriptionType.NONE)
-            this.subscriptionType = type;
-        else if (this.subscriptionType != type)
-            throw new IllegalStateException(SUBSCRIPTION_EXCEPTION_MESSAGE);
-    }
-
-=======
->>>>>>> 850ceb74
     public SubscriptionState(OffsetResetStrategy defaultResetStrategy) {
         this.defaultResetStrategy = defaultResetStrategy;
         this.subscription = Collections.emptySet();
@@ -182,22 +156,6 @@
      * note this is different from {@link #assignFromSubscribed(Collection)}
      * whose input partitions are provided from the subscribed topics.
      */
-<<<<<<< HEAD
-    public void assignFromUser(Collection<TopicPartition> partitions) {
-        setSubscriptionType(SubscriptionType.USER_ASSIGNED);
-
-        this.userAssignment.clear();
-        this.userAssignment.addAll(partitions);
-
-        for (TopicPartition partition : partitions)
-            if (!assignment.containsKey(partition))
-                addAssignedPartition(partition);
-
-        this.assignment.keySet().retainAll(this.userAssignment);
-
-        this.needsPartitionAssignment = false;
-        this.needsFetchCommittedOffsets = true;
-=======
     public void assignFromUser(Set<TopicPartition> partitions) {
         setSubscriptionType(SubscriptionType.USER_ASSIGNED);
 
@@ -214,7 +172,6 @@
             this.assignment.set(partitionToState);
             this.needsFetchCommittedOffsets = true;
         }
->>>>>>> 850ceb74
     }
 
     /**
@@ -253,13 +210,10 @@
 
     public boolean hasPatternSubscription() {
         return this.subscriptionType == SubscriptionType.AUTO_PATTERN;
-<<<<<<< HEAD
-=======
     }
 
     public boolean hasNoSubscriptionOrUserAssignment() {
         return this.subscriptionType == SubscriptionType.NONE;
->>>>>>> 850ceb74
     }
 
     public void unsubscribe() {
@@ -360,16 +314,9 @@
 
     public Map<TopicPartition, OffsetAndMetadata> allConsumed() {
         Map<TopicPartition, OffsetAndMetadata> allConsumed = new HashMap<>();
-<<<<<<< HEAD
-        for (Map.Entry<TopicPartition, TopicPartitionState> entry : assignment.entrySet()) {
-            TopicPartitionState state = entry.getValue();
-            if (state.hasValidPosition())
-                allConsumed.put(entry.getKey(), new OffsetAndMetadata(state.position));
-=======
         for (PartitionStates.PartitionState<TopicPartitionState> state : assignment.partitionStates()) {
             if (state.value().hasValidPosition())
                 allConsumed.put(state.topicPartition(), new OffsetAndMetadata(state.value().position));
->>>>>>> 850ceb74
         }
         return allConsumed;
     }
@@ -394,15 +341,9 @@
         return assignedState(partition).resetStrategy;
     }
 
-<<<<<<< HEAD
-    public boolean hasAllFetchPositions() {
-        for (TopicPartitionState state : assignment.values())
-            if (!state.hasValidPosition())
-=======
     public boolean hasAllFetchPositions(Collection<TopicPartition> partitions) {
         for (TopicPartition partition : partitions)
             if (!hasValidPosition(partition))
->>>>>>> 850ceb74
                 return false;
         return true;
     }
@@ -413,16 +354,10 @@
 
     public Set<TopicPartition> missingFetchPositions() {
         Set<TopicPartition> missing = new HashSet<>();
-<<<<<<< HEAD
-        for (Map.Entry<TopicPartition, TopicPartitionState> entry : assignment.entrySet())
-            if (!entry.getValue().hasValidPosition())
-                missing.add(entry.getKey());
-=======
         for (PartitionStates.PartitionState<TopicPartitionState> state : assignment.partitionStates()) {
             if (!state.value().hasValidPosition())
                 missing.add(state.topicPartition());
         }
->>>>>>> 850ceb74
         return missing;
     }
 
