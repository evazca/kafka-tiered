--- conflicted
+++ resolved
@@ -62,11 +62,7 @@
 import java.util.Collections;
 import java.util.HashMap;
 import java.util.HashSet;
-<<<<<<< HEAD
-import java.util.Iterator;
-=======
 import java.util.LinkedHashMap;
->>>>>>> 850ceb74
 import java.util.List;
 import java.util.Locale;
 import java.util.Map;
@@ -93,11 +89,7 @@
     private final Metadata metadata;
     private final FetchManagerMetrics sensors;
     private final SubscriptionState subscriptions;
-<<<<<<< HEAD
-    private final List<CompletedFetch> completedFetches;
-=======
     private final ConcurrentLinkedQueue<CompletedFetch> completedFetches;
->>>>>>> 850ceb74
     private final Deserializer<K> keyDeserializer;
     private final Deserializer<V> valueDeserializer;
 
@@ -128,27 +120,15 @@
         this.fetchSize = fetchSize;
         this.maxPollRecords = maxPollRecords;
         this.checkCrcs = checkCrcs;
+
         this.keyDeserializer = keyDeserializer;
         this.valueDeserializer = valueDeserializer;
-<<<<<<< HEAD
-        this.completedFetches = new ArrayList<>();
-=======
         this.completedFetches = new ConcurrentLinkedQueue<>();
->>>>>>> 850ceb74
         this.sensors = new FetchManagerMetrics(metrics, metricGrpPrefix);
         this.retryBackoffMs = retryBackoffMs;
     }
 
     /**
-<<<<<<< HEAD
-     * Set-up a fetch request for any node that we have assigned partitions for which doesn't already have
-     * an in-flight fetch or pending fetch data.
-     */
-    public void sendFetches() {
-        for (Map.Entry<Node, FetchRequest> fetchEntry: createFetchRequests().entrySet()) {
-            final FetchRequest request = fetchEntry.getValue();
-            client.send(fetchEntry.getKey(), ApiKeys.FETCH, request)
-=======
      * Return whether we have any completed fetches pending return to the user. This method is thread-safe.
      * @return true if there are completed fetches, false otherwise
      */
@@ -172,13 +152,10 @@
             final Node fetchTarget = fetchEntry.getKey();
 
             client.send(fetchTarget, ApiKeys.FETCH, request)
->>>>>>> 850ceb74
                     .addListener(new RequestFutureListener<ClientResponse>() {
                         @Override
                         public void onSuccess(ClientResponse resp) {
                             FetchResponse response = new FetchResponse(resp.responseBody());
-<<<<<<< HEAD
-=======
                             if (!matchesRequestedPartitions(request, response)) {
                                 // obviously we expect the broker to always send us valid responses, so this check
                                 // is mainly for test cases where mock fetch responses must be manually crafted.
@@ -188,7 +165,6 @@
                                 return;
                             }
 
->>>>>>> 850ceb74
                             Set<TopicPartition> partitions = new HashSet<>(response.responseData().keySet());
                             FetchResponseMetricAggregator metricAggregator = new FetchResponseMetricAggregator(sensors, partitions);
 
@@ -400,8 +376,6 @@
             else
                 time.sleep(Math.min(remaining, retryBackoffMs));
 
-<<<<<<< HEAD
-=======
             elapsed = time.milliseconds() - startMs;
             remaining = timeout - elapsed;
         } while (remaining > 0);
@@ -429,7 +403,6 @@
         return result;
     }
 
->>>>>>> 850ceb74
     /**
      * Return the fetched records, empty the record buffer and update the consumed position.
      *
@@ -440,29 +413,6 @@
      *         the defaultResetPolicy is NONE
      */
     public Map<TopicPartition, List<ConsumerRecord<K, V>>> fetchedRecords() {
-<<<<<<< HEAD
-        if (this.subscriptions.partitionAssignmentNeeded()) {
-            return Collections.emptyMap();
-        } else {
-            Map<TopicPartition, List<ConsumerRecord<K, V>>> drained = new HashMap<>();
-            int recordsRemaining = maxPollRecords;
-            Iterator<CompletedFetch> completedFetchesIterator = completedFetches.iterator();
-
-            while (recordsRemaining > 0) {
-                if (nextInLineRecords == null || nextInLineRecords.isEmpty()) {
-                    if (!completedFetchesIterator.hasNext())
-                        break;
-
-                    CompletedFetch completion = completedFetchesIterator.next();
-                    completedFetchesIterator.remove();
-                    nextInLineRecords = parseFetchedData(completion);
-                } else {
-                    recordsRemaining -= append(drained, nextInLineRecords, recordsRemaining);
-                }
-            }
-
-            return drained;
-=======
         Map<TopicPartition, List<ConsumerRecord<K, V>>> drained = new HashMap<>();
         int recordsRemaining = maxPollRecords;
 
@@ -493,23 +443,14 @@
                     recordsRemaining -= records.size();
                 }
             }
->>>>>>> 850ceb74
         }
 
         return drained;
     }
 
-<<<<<<< HEAD
-    private int append(Map<TopicPartition, List<ConsumerRecord<K, V>>> drained,
-                       PartitionRecords<K, V> partitionRecords,
-                       int maxRecords) {
-        if (partitionRecords.isEmpty())
-            return 0;
-=======
     private List<ConsumerRecord<K, V>> drainRecords(PartitionRecords<K, V> partitionRecords, int maxRecords) {
         if (partitionRecords.isDrained())
             return Collections.emptyList();
->>>>>>> 850ceb74
 
         if (!subscriptions.isAssigned(partitionRecords.partition)) {
             // this can happen when a rebalance happened before fetched records are returned to the consumer's poll call
@@ -522,31 +463,14 @@
                 log.debug("Not returning fetched records for assigned partition {} since it is no longer fetchable", partitionRecords.partition);
             } else if (partitionRecords.fetchOffset == position) {
                 // we are ensured to have at least one record since we already checked for emptiness
-<<<<<<< HEAD
-                List<ConsumerRecord<K, V>> partRecords = partitionRecords.take(maxRecords);
-=======
                 List<ConsumerRecord<K, V>> partRecords = partitionRecords.drainRecords(maxRecords);
->>>>>>> 850ceb74
                 long nextOffset = partRecords.get(partRecords.size() - 1).offset() + 1;
 
                 log.trace("Returning fetched records at offset {} for assigned partition {} and update " +
                         "position to {}", position, partitionRecords.partition, nextOffset);
 
-<<<<<<< HEAD
-                List<ConsumerRecord<K, V>> records = drained.get(partitionRecords.partition);
-                if (records == null) {
-                    records = partRecords;
-                    drained.put(partitionRecords.partition, records);
-                } else {
-                    records.addAll(partRecords);
-                }
-
-                subscriptions.position(partitionRecords.partition, nextOffset);
-                return partRecords.size();
-=======
                 subscriptions.position(partitionRecords.partition, nextOffset);
                 return partRecords;
->>>>>>> 850ceb74
             } else {
                 // these records aren't next in line based on the last consumed position, ignore them
                 // they must be from an obsolete request
@@ -555,13 +479,8 @@
             }
         }
 
-<<<<<<< HEAD
-        partitionRecords.discard();
-        return 0;
-=======
         partitionRecords.drain();
         return Collections.emptyList();
->>>>>>> 850ceb74
     }
 
     /**
@@ -687,15 +606,9 @@
             future.complete(timestampOffsetMap);
     }
 
-<<<<<<< HEAD
-    private Set<TopicPartition> fetchablePartitions() {
-        Set<TopicPartition> fetchable = subscriptions.fetchablePartitions();
-        if (nextInLineRecords != null && !nextInLineRecords.isEmpty())
-=======
     private List<TopicPartition> fetchablePartitions() {
         List<TopicPartition> fetchable = subscriptions.fetchablePartitions();
         if (nextInLineRecords != null && !nextInLineRecords.isDrained())
->>>>>>> 850ceb74
             fetchable.remove(nextInLineRecords.partition);
         for (CompletedFetch completedFetch : completedFetches)
             fetchable.remove(completedFetch.partition);
@@ -709,11 +622,7 @@
     private Map<Node, FetchRequest> createFetchRequests() {
         // create the fetch info
         Cluster cluster = metadata.fetch();
-<<<<<<< HEAD
-        Map<Node, Map<TopicPartition, FetchRequest.PartitionData>> fetchable = new HashMap<>();
-=======
         Map<Node, LinkedHashMap<TopicPartition, FetchRequest.PartitionData>> fetchable = new LinkedHashMap<>();
->>>>>>> 850ceb74
         for (TopicPartition partition : fetchablePartitions()) {
             Node node = cluster.leaderFor(partition);
             if (node == null) {
@@ -754,21 +663,14 @@
         int bytes = 0;
         int recordsCount = 0;
         PartitionRecords<K, V> parsedRecords = null;
-<<<<<<< HEAD
-=======
         Errors error = Errors.forCode(partition.errorCode);
->>>>>>> 850ceb74
 
         try {
             if (!subscriptions.isFetchable(tp)) {
                 // this can happen when a rebalance happened or a partition consumption paused
                 // while fetch is still in-flight
                 log.debug("Ignoring fetched records for partition {} since it is no longer fetchable", tp);
-<<<<<<< HEAD
-            } else if (partition.errorCode == Errors.NONE.code()) {
-=======
             } else if (error == Errors.NONE) {
->>>>>>> 850ceb74
                 // we are interested in this fetch only if the beginning offset matches the
                 // current consumed position
                 Long position = subscriptions.position(tp);
@@ -781,14 +683,11 @@
                 ByteBuffer buffer = partition.recordSet;
                 MemoryRecords records = MemoryRecords.readableRecords(buffer);
                 List<ConsumerRecord<K, V>> parsed = new ArrayList<>();
-                boolean skippedRecords = false;
                 for (LogEntry logEntry : records) {
                     // Skip the messages earlier than current position.
                     if (logEntry.offset() >= position) {
                         parsed.add(parseRecord(tp, logEntry));
                         bytes += logEntry.size();
-                    } else {
-                        skippedRecords = true;
                     }
                 }
 
@@ -800,26 +699,6 @@
                     parsedRecords = new PartitionRecords<>(fetchOffset, tp, parsed);
                     ConsumerRecord<K, V> record = parsed.get(parsed.size() - 1);
                     this.sensors.recordsFetchLag.record(partition.highWatermark - record.offset());
-<<<<<<< HEAD
-                } else if (buffer.limit() > 0 && !skippedRecords) {
-                    // we did not read a single message from a non-empty buffer
-                    // because that message's size is larger than fetch size, in this case
-                    // record this exception
-                    Map<TopicPartition, Long> recordTooLargePartitions = Collections.singletonMap(tp, fetchOffset);
-                    throw new RecordTooLargeException("There are some messages at [Partition=Offset]: "
-                            + recordTooLargePartitions
-                            + " whose size is larger than the fetch size "
-                            + this.fetchSize
-                            + " and hence cannot be ever returned."
-                            + " Increase the fetch size on the client (using max.partition.fetch.bytes),"
-                            + " or decrease the maximum message size the broker will allow (using message.max.bytes).",
-                            recordTooLargePartitions);
-                }
-            } else if (partition.errorCode == Errors.NOT_LEADER_FOR_PARTITION.code()
-                    || partition.errorCode == Errors.UNKNOWN_TOPIC_OR_PARTITION.code()) {
-                this.metadata.requestUpdate();
-            } else if (partition.errorCode == Errors.OFFSET_OUT_OF_RANGE.code()) {
-=======
                 }
             } else if (error == Errors.NOT_LEADER_FOR_PARTITION) {
                 log.debug("Error in fetch for partition {}: {}", tp, error.exceptionName());
@@ -829,7 +708,6 @@
                         "may not exist or the user may not have Describe access to it", tp);
                 this.metadata.requestUpdate();
             } else if (error == Errors.OFFSET_OUT_OF_RANGE) {
->>>>>>> 850ceb74
                 if (fetchOffset != subscriptions.position(tp)) {
                     log.debug("Discarding stale fetch response for partition {} since the fetched offset {}" +
                             "does not match the current offset {}", tp, fetchOffset, subscriptions.position(tp));
@@ -839,17 +717,10 @@
                 } else {
                     throw new OffsetOutOfRangeException(Collections.singletonMap(tp, fetchOffset));
                 }
-<<<<<<< HEAD
-            } else if (partition.errorCode == Errors.TOPIC_AUTHORIZATION_FAILED.code()) {
-                log.warn("Not authorized to read from topic {}.", tp.topic());
-                throw new TopicAuthorizationException(Collections.singleton(tp.topic()));
-            } else if (partition.errorCode == Errors.UNKNOWN.code()) {
-=======
             } else if (error == Errors.TOPIC_AUTHORIZATION_FAILED) {
                 log.warn("Not authorized to read from topic {}.", tp.topic());
                 throw new TopicAuthorizationException(Collections.singleton(tp.topic()));
             } else if (error == Errors.UNKNOWN) {
->>>>>>> 850ceb74
                 log.warn("Unknown error fetching data for topic-partition {}", tp);
             } else {
                 throw new IllegalStateException("Unexpected error code " + error.code() + " while fetching data");
@@ -858,14 +729,11 @@
             completedFetch.metricAggregator.record(tp, bytes, recordsCount);
         }
 
-<<<<<<< HEAD
-=======
         // we move the partition to the end if we received some bytes or if there was an error. This way, it's more
         // likely that partitions for the same topic can remain together (allowing for more efficient serialization).
         if (bytes > 0 || error != Errors.NONE)
             subscriptions.movePartitionToEnd(tp);
 
->>>>>>> 850ceb74
         return parsedRecords;
     }
 
@@ -875,14 +743,6 @@
     private ConsumerRecord<K, V> parseRecord(TopicPartition partition, LogEntry logEntry) {
         Record record = logEntry.record();
 
-<<<<<<< HEAD
-        if (this.checkCrcs && !record.isValid())
-            throw new KafkaException("Record for partition " + partition + " at offset "
-                    + logEntry.offset() + " is corrupt (stored crc = " + record.checksum()
-                    + ", computed crc = "
-                    + record.computeChecksum()
-                    + ")");
-=======
         if (this.checkCrcs) {
             try {
                 record.ensureValid();
@@ -891,7 +751,6 @@
                         + " is invalid, cause: " + e.getMessage());
             }
         }
->>>>>>> 850ceb74
 
         try {
             long offset = logEntry.offset();
@@ -919,10 +778,7 @@
         private long fetchOffset;
         private TopicPartition partition;
         private List<ConsumerRecord<K, V>> records;
-<<<<<<< HEAD
-=======
         private int position = 0;
->>>>>>> 850ceb74
 
         public PartitionRecords(long fetchOffset, TopicPartition partition, List<ConsumerRecord<K, V>> records) {
             this.fetchOffset = fetchOffset;
@@ -930,28 +786,17 @@
             this.records = records;
         }
 
-<<<<<<< HEAD
-        private boolean isEmpty() {
-            return records == null || records.isEmpty();
-=======
         private boolean isDrained() {
             return records == null || position >= records.size();
->>>>>>> 850ceb74
         }
 
         private void drain() {
             this.records = null;
         }
 
-<<<<<<< HEAD
-        private List<ConsumerRecord<K, V>> take(int n) {
-            if (records == null)
-                return new ArrayList<>();
-=======
         private List<ConsumerRecord<K, V>> drainRecords(int n) {
             if (isDrained())
                 return Collections.emptyList();
->>>>>>> 850ceb74
 
             // using a sublist avoids a potentially expensive list copy (depending on the size of the records
             // and the maximum we can return from poll). The cost is that we cannot mutate the returned sublist.
@@ -1082,12 +927,7 @@
             String name = "topic." + topic + ".bytes-fetched";
             Sensor bytesFetched = this.metrics.getSensor(name);
             if (bytesFetched == null) {
-<<<<<<< HEAD
-                Map<String, String> metricTags = new HashMap<>(1);
-                metricTags.put("topic", topic.replace('.', '_'));
-=======
                 Map<String, String> metricTags = Collections.singletonMap("topic", topic.replace('.', '_'));
->>>>>>> 850ceb74
 
                 bytesFetched = this.metrics.sensor(name);
                 bytesFetched.add(this.metrics.metricName("fetch-size-avg",
