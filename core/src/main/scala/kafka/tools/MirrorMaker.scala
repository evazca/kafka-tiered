--- conflicted
+++ resolved
@@ -742,12 +742,8 @@
 
   private[tools] object defaultMirrorMakerMessageHandler extends MirrorMakerMessageHandler {
     override def handle(record: BaseConsumerRecord): util.List[ProducerRecord[Array[Byte], Array[Byte]]] = {
-<<<<<<< HEAD
-      Collections.singletonList(new ProducerRecord[Array[Byte], Array[Byte]](record.topic, null, record.timestamp, record.key, record.value))
-=======
       val timestamp: java.lang.Long = if (record.timestamp == Record.NO_TIMESTAMP) null else record.timestamp
       Collections.singletonList(new ProducerRecord[Array[Byte], Array[Byte]](record.topic, null, timestamp, record.key, record.value))
->>>>>>> 850ceb74
     }
   }
 
