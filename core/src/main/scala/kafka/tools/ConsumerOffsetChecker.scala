--- conflicted
+++ resolved
@@ -32,35 +32,19 @@
 import kafka.network.BlockingChannel
 import kafka.api.PartitionOffsetRequestInfo
 import org.I0Itec.zkclient.exception.ZkNoNodeException
-import kafka.common.security.LoginManager
-import org.apache.kafka.common.config.SaslConfigs
-import org.apache.kafka.common.protocol.SecurityProtocol
-
 
 object ConsumerOffsetChecker extends Logging {
 
   private val consumerMap: mutable.Map[Int, Option[SimpleConsumer]] = mutable.Map()
   private val offsetMap: mutable.Map[TopicAndPartition, Long] = mutable.Map()
   private var topicPidMap: immutable.Map[String, Seq[Int]] = immutable.Map()
-  private var securityProtocol: String = _
+
   private def getConsumer(zkUtils: ZkUtils, bid: Int): Option[SimpleConsumer] = {
     try {
-<<<<<<< HEAD
-      zkUtils.getBrokerInfo(bid) match {
-        case Some(brokerInfo) =>
-          val protocol = SecurityProtocol.valueOf(securityProtocol);
-          Some(new SimpleConsumer(brokerInfo.getBrokerEndPoint(protocol).host,
-                                  brokerInfo.getBrokerEndPoint(protocol).port,
-                                  10000, 100000, "ConsumerOffsetChecker", protocol))
-        case None =>
-          throw new BrokerNotAvailableException("Broker id %d does not exist".format(bid))
-      }
-=======
       zkUtils.getBrokerInfo(bid)
         .map(_.getBrokerEndPoint(SecurityProtocol.PLAINTEXT))
         .map(endPoint => new SimpleConsumer(endPoint.host, endPoint.port, 10000, 100000, "ConsumerOffsetChecker"))
         .orElse(throw new BrokerNotAvailableException("Broker id %d does not exist".format(bid)))
->>>>>>> 850ceb74
     } catch {
       case t: Throwable =>
         println("Could not parse broker info due to " + t.getCause)
@@ -131,12 +115,6 @@
     val channelRetryBackoffMsOpt = parser.accepts("retry.backoff.ms", "Retry back-off to use for failed offset queries.").
             withRequiredArg().ofType(classOf[java.lang.Integer]).defaultsTo(3000)
 
-    val securityProtocolOpt = parser.accepts("security-protocol", "The security protocol to use to connect to broker.")
-      .withRequiredArg
-      .describedAs("security-protocol")
-      .ofType(classOf[String])
-      .defaultsTo("PLAINTEXT")
-
     parser.accepts("broker-info", "Print broker info")
     parser.accepts("help", "Print this message.")
 
@@ -159,17 +137,8 @@
 
     val channelSocketTimeoutMs = options.valueOf(channelSocketTimeoutMsOpt).intValue()
     val channelRetryBackoffMs = options.valueOf(channelRetryBackoffMsOpt).intValue()
-    securityProtocol = options.valueOf(securityProtocolOpt)
+
     val topics = if (options.has(topicsOpt)) Some(options.valueOf(topicsOpt)) else None
-
-    if (CoreUtils.isSaslProtocol(SecurityProtocol.valueOf(securityProtocol))) {
-      val saslConfigs = new java.util.HashMap[String, Any]()
-      saslConfigs.put(SaslConfigs.SASL_KERBEROS_KINIT_CMD, SaslConfigs.DEFAULT_KERBEROS_KINIT_CMD)
-      saslConfigs.put(SaslConfigs.SASL_KERBEROS_TICKET_RENEW_JITTER, SaslConfigs.DEFAULT_KERBEROS_TICKET_RENEW_JITTER)
-      saslConfigs.put(SaslConfigs.SASL_KERBEROS_TICKET_RENEW_WINDOW_FACTOR, SaslConfigs.DEFAULT_KERBEROS_TICKET_RENEW_JITTER)
-      saslConfigs.put(SaslConfigs.SASL_KERBEROS_MIN_TIME_BEFORE_RELOGIN, SaslConfigs.DEFAULT_KERBEROS_MIN_TIME_BEFORE_RELOGIN)
-      LoginManager.init(JaasUtils.LOGIN_CONTEXT_CLIENT, saslConfigs)
-    }
 
     var zkUtils: ZkUtils = null
     var channel: BlockingChannel = null
@@ -186,7 +155,7 @@
 
       topicPidMap = immutable.Map(zkUtils.getPartitionsForTopics(topicList).toSeq:_*)
       val topicPartitions = topicPidMap.flatMap { case(topic, partitionSeq) => partitionSeq.map(TopicAndPartition(topic, _)) }.toSeq
-      val channel = ClientUtils.channelToOffsetManager(group, zkUtils, channelSocketTimeoutMs, channelRetryBackoffMs, protocol=SecurityProtocol.valueOf(securityProtocol))
+      val channel = ClientUtils.channelToOffsetManager(group, zkUtils, channelSocketTimeoutMs, channelRetryBackoffMs)
 
       debug("Sending offset fetch request to coordinator %s:%d.".format(channel.host, channel.port))
       channel.send(OffsetFetchRequest(group, topicPartitions))
