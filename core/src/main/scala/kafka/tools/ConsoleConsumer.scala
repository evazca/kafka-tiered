/**
 * Licensed to the Apache Software Foundation (ASF) under one or more
 * contributor license agreements.  See the NOTICE file distributed with
 * this work for additional information regarding copyright ownership.
 * The ASF licenses this file to You under the Apache License, Version 2.0
 * (the "License"); you may not use this file except in compliance with
 * the License.  You may obtain a copy of the License at
 *
 * http://www.apache.org/licenses/LICENSE-2.0
 *
 * Unless required by applicable law or agreed to in writing, software
 * distributed under the License is distributed on an "AS IS" BASIS,
 * WITHOUT WARRANTIES OR CONDITIONS OF ANY KIND, either express or implied.
 * See the License for the specific language governing permissions and
 * limitations under the License.
 */

package kafka.tools

import java.io.PrintStream
import java.nio.charset.StandardCharsets
import java.util.concurrent.CountDownLatch
import java.util.{Locale, Properties, Random}

import joptsimple._
import kafka.api.OffsetRequest
import kafka.common.{MessageFormatter, StreamEndException}
import kafka.consumer._
import kafka.message._
import kafka.metrics.KafkaMetricsReporter
import kafka.utils._
import kafka.utils.Implicits._
import org.apache.kafka.clients.consumer.{ConsumerConfig, ConsumerRecord}
import org.apache.kafka.common.errors.{AuthenticationException, WakeupException}
import org.apache.kafka.common.record.TimestampType
import org.apache.kafka.common.serialization.Deserializer
import org.apache.kafka.common.utils.Utils
import org.apache.log4j.Logger

import scala.collection.JavaConverters._

/**
 * Consumer that dumps messages to standard out.
 */
object ConsoleConsumer extends Logging {

  var messageCount = 0

  private val shutdownLatch = new CountDownLatch(1)

  def main(args: Array[String]) {
    val conf = new ConsumerConfig(args)
    try {
      run(conf)
    } catch {
      case e: AuthenticationException =>
        error("Authentication failed: terminating consumer process", e)
        Exit.exit(1)
      case e: Throwable =>
        error("Unknown error when running consumer: ", e)
        Exit.exit(1)
    }
  }

  def run(conf: ConsumerConfig) {

    val consumer =
      if (conf.useOldConsumer) {
        checkZk(conf)
        val props = getOldConsumerProps(conf)
        checkAndMaybeDeleteOldPath(conf, props)
        new OldConsumer(conf.filterSpec, props)
      } else {
        val timeoutMs = if (conf.timeoutMs >= 0) conf.timeoutMs else Long.MaxValue
        if (conf.partitionArg.isDefined)
          new NewShinyConsumer(Option(conf.topicArg), conf.partitionArg, Option(conf.offsetArg), None, getNewConsumerProps(conf), timeoutMs)
        else
          new NewShinyConsumer(Option(conf.topicArg), None, None, Option(conf.whitelistArg), getNewConsumerProps(conf), timeoutMs)
      }

    addShutdownHook(consumer, conf)

    try {
      process(conf.maxMessages, conf.formatter, consumer, System.out, conf.skipMessageOnError)
    } finally {
      consumer.cleanup()
      conf.formatter.close()
      reportRecordCount()

      // if we generated a random group id (as none specified explicitly) then avoid polluting zookeeper with persistent group data, this is a hack
      if (!conf.groupIdPassed)
        ZkUtils.maybeDeletePath(conf.options.valueOf(conf.zkConnectOpt), "/consumers/" + conf.consumerProps.get("group.id"))

      shutdownLatch.countDown()
    }
  }

  def checkZk(config: ConsumerConfig) {
    if (!checkZkPathExists(config.options.valueOf(config.zkConnectOpt), "/brokers/ids")) {
      System.err.println("No brokers found in ZK.")
      Exit.exit(1)
    }

    if (!config.options.has(config.deleteConsumerOffsetsOpt) && config.options.has(config.resetBeginningOpt) &&
      checkZkPathExists(config.options.valueOf(config.zkConnectOpt), "/consumers/" + config.consumerProps.getProperty("group.id") + "/offsets")) {
      System.err.println("Found previous offset information for this group " + config.consumerProps.getProperty("group.id")
        + ". Please use --delete-consumer-offsets to delete previous offsets metadata")
      Exit.exit(1)
    }
  }

  def addShutdownHook(consumer: BaseConsumer, conf: ConsumerConfig) {
    Runtime.getRuntime.addShutdownHook(new Thread() {
      override def run() {
        consumer.stop()

        shutdownLatch.await()

        if (conf.enableSystestEventsLogging) {
          System.out.println("shutdown_complete")
        }
      }
    })
  }

  def process(maxMessages: Integer, formatter: MessageFormatter, consumer: BaseConsumer, output: PrintStream, skipMessageOnError: Boolean) {
    while (messageCount < maxMessages || maxMessages == -1) {
      val msg: BaseConsumerRecord = try {
        consumer.receive()
      } catch {
        case _: StreamEndException =>
          trace("Caught StreamEndException because consumer is shutdown, ignore and terminate.")
          // Consumer is already closed
          return
        case _: WakeupException =>
          trace("Caught WakeupException because consumer is shutdown, ignore and terminate.")
          // Consumer will be closed
          return
        case e: Throwable =>
          error("Error processing message, terminating consumer process: ", e)
          // Consumer will be closed
          return
      }
      messageCount += 1
      try {
        formatter.writeTo(new ConsumerRecord(msg.topic, msg.partition, msg.offset, msg.timestamp,
                                             msg.timestampType, 0, 0, 0, msg.key, msg.value, msg.headers), output)
      } catch {
        case e: Throwable =>
          if (skipMessageOnError) {
            error("Error processing message, skipping this message: ", e)
          } else {
            // Consumer will be closed
            throw e
          }
      }
      if (checkErr(output, formatter)) {
        // Consumer will be closed
        return
      }
    }
  }

  def reportRecordCount() {
    System.err.println(s"Processed a total of $messageCount messages")
  }

  def checkErr(output: PrintStream, formatter: MessageFormatter): Boolean = {
    val gotError = output.checkError()
    if (gotError) {
      // This means no one is listening to our output stream any more, time to shutdown
      System.err.println("Unable to write to standard out, closing consumer.")
    }
    gotError
  }

  def getOldConsumerProps(config: ConsumerConfig): Properties = {
    val props = new Properties

    props ++= config.consumerProps
    props ++= config.extraConsumerProps
    setAutoOffsetResetValue(config, props)
    props.put("zookeeper.connect", config.zkConnectionStr)

    if (config.timeoutMs >= 0)
      props.put("consumer.timeout.ms", config.timeoutMs.toString)

    props
  }

  def checkAndMaybeDeleteOldPath(config: ConsumerConfig, props: Properties) = {
    val consumerGroupBasePath = "/consumers/" + props.getProperty("group.id")
    if (config.options.has(config.deleteConsumerOffsetsOpt)) {
      ZkUtils.maybeDeletePath(config.options.valueOf(config.zkConnectOpt), consumerGroupBasePath)
    } else {
      val resetToBeginning = OffsetRequest.SmallestTimeString == props.getProperty(ConsumerConfig.AUTO_OFFSET_RESET_CONFIG)
      if (resetToBeginning && checkZkPathExists(config.options.valueOf(config.zkConnectOpt), consumerGroupBasePath + "/offsets")) {
        System.err.println("Found previous offset information for this group " + props.getProperty("group.id")
          + ". Please use --delete-consumer-offsets to delete previous offsets metadata")
        Exit.exit(1)
      }
    }
  }

  def getNewConsumerProps(config: ConsumerConfig): Properties = {
    val props = new Properties

    props ++= config.consumerProps
    props ++= config.extraConsumerProps
    setAutoOffsetResetValue(config, props)
    props.put(ConsumerConfig.BOOTSTRAP_SERVERS_CONFIG, config.bootstrapServer)
    props.put(ConsumerConfig.KEY_DESERIALIZER_CLASS_CONFIG, "org.apache.kafka.common.serialization.ByteArrayDeserializer")
    props.put(ConsumerConfig.VALUE_DESERIALIZER_CLASS_CONFIG, "org.apache.kafka.common.serialization.ByteArrayDeserializer")
    props.put(ConsumerConfig.ISOLATION_LEVEL_CONFIG, config.isolationLevel)
    props
  }

  /**
    * Used by both getNewConsumerProps and getOldConsumerProps to retrieve the correct value for the
    * consumer parameter 'auto.offset.reset'.
    * Order of priority is:
    *   1. Explicitly set parameter via --consumer.property command line parameter
    *   2. Explicit --from-beginning given -> 'earliest'
    *   3. Default value of 'latest'
    *
    * In case both --from-beginning and an explicit value are specified an error is thrown if these
    * are conflicting.
    */
  def setAutoOffsetResetValue(config: ConsumerConfig, props: Properties) {
    val (earliestConfigValue, latestConfigValue) = if (config.useOldConsumer)
      (OffsetRequest.SmallestTimeString, OffsetRequest.LargestTimeString)
    else
      ("earliest", "latest")

    if (props.containsKey(ConsumerConfig.AUTO_OFFSET_RESET_CONFIG)) {
      // auto.offset.reset parameter was specified on the command line
      val autoResetOption = props.getProperty(ConsumerConfig.AUTO_OFFSET_RESET_CONFIG)
      if (config.options.has(config.resetBeginningOpt) && earliestConfigValue != autoResetOption) {
        // conflicting options - latest und earliest, throw an error
        System.err.println(s"Can't simultaneously specify --from-beginning and 'auto.offset.reset=$autoResetOption', " +
          "please remove one option")
        Exit.exit(1)
      }
      // nothing to do, checking for valid parameter values happens later and the specified
      // value was already copied during .putall operation
    } else {
      // no explicit value for auto.offset.reset was specified
      // if --from-beginning was specified use earliest, otherwise default to latest
      val autoResetOption = if (config.options.has(config.resetBeginningOpt)) earliestConfigValue else latestConfigValue
      props.put(ConsumerConfig.AUTO_OFFSET_RESET_CONFIG, autoResetOption)
    }
  }

  class ConsumerConfig(args: Array[String]) {
    val parser = new OptionParser(false)
    val topicIdOpt = parser.accepts("topic", "The topic id to consume on.")
      .withRequiredArg
      .describedAs("topic")
      .ofType(classOf[String])
    val whitelistOpt = parser.accepts("whitelist", "Whitelist of topics to include for consumption.")
      .withRequiredArg
      .describedAs("whitelist")
      .ofType(classOf[String])
    val blacklistOpt = parser.accepts("blacklist", "Blacklist of topics to exclude from consumption.")
      .withRequiredArg
      .describedAs("blacklist")
      .ofType(classOf[String])
    val partitionIdOpt = parser.accepts("partition", "The partition to consume from. Consumption " +
      "starts from the end of the partition unless '--offset' is specified.")
      .withRequiredArg
      .describedAs("partition")
      .ofType(classOf[java.lang.Integer])
    val offsetOpt = parser.accepts("offset", "The offset id to consume from (a non-negative number), or 'earliest' which means from beginning, or 'latest' which means from end")
      .withRequiredArg
      .describedAs("consume offset")
      .ofType(classOf[String])
      .defaultsTo("latest")
    val zkConnectOpt = parser.accepts("zookeeper", "REQUIRED (only when using old consumer): The connection string for the zookeeper connection in the form host:port. " +
      "Multiple URLS can be given to allow fail-over.")
      .withRequiredArg
      .describedAs("urls")
      .ofType(classOf[String])
    val consumerPropertyOpt = parser.accepts("consumer-property", "A mechanism to pass user-defined properties in the form key=value to the consumer.")
      .withRequiredArg
      .describedAs("consumer_prop")
      .ofType(classOf[String])
    val consumerConfigOpt = parser.accepts("consumer.config", s"Consumer config properties file. Note that ${consumerPropertyOpt} takes precedence over this config.")
      .withRequiredArg
      .describedAs("config file")
      .ofType(classOf[String])
    val messageFormatterOpt = parser.accepts("formatter", "The name of a class to use for formatting kafka messages for display.")
      .withRequiredArg
      .describedAs("class")
      .ofType(classOf[String])
      .defaultsTo(classOf[DefaultMessageFormatter].getName)
    val messageFormatterArgOpt = parser.accepts("property", "The properties to initialize the message formatter.")
      .withRequiredArg
      .describedAs("prop")
      .ofType(classOf[String])
    val deleteConsumerOffsetsOpt = parser.accepts("delete-consumer-offsets", "If specified, the consumer path in zookeeper is deleted when starting up")
    val resetBeginningOpt = parser.accepts("from-beginning", "If the consumer does not already have an established offset to consume from, " +
      "start with the earliest message present in the log rather than the latest message.")
    val maxMessagesOpt = parser.accepts("max-messages", "The maximum number of messages to consume before exiting. If not set, consumption is continual.")
      .withRequiredArg
      .describedAs("num_messages")
      .ofType(classOf[java.lang.Integer])
    val timeoutMsOpt = parser.accepts("timeout-ms", "If specified, exit if no message is available for consumption for the specified interval.")
      .withRequiredArg
      .describedAs("timeout_ms")
      .ofType(classOf[java.lang.Integer])
    val skipMessageOnErrorOpt = parser.accepts("skip-message-on-error", "If there is an error when processing a message, " +
      "skip it instead of halt.")
    val csvMetricsReporterEnabledOpt = parser.accepts("csv-reporter-enabled", "If set, the CSV metrics reporter will be enabled")
    val metricsDirectoryOpt = parser.accepts("metrics-dir", "If csv-reporter-enable is set, and this parameter is" +
      "set, the csv metrics will be output here")
      .withRequiredArg
      .describedAs("metrics directory")
      .ofType(classOf[java.lang.String])
    val newConsumerOpt = parser.accepts("new-consumer", "Use the new consumer implementation. This is the default, so " +
      "this option is deprecated and will be removed in a future release.")
    val bootstrapServerOpt = parser.accepts("bootstrap-server", "REQUIRED (unless old consumer is used): The server to connect to.")
      .withRequiredArg
      .describedAs("server to connect to")
      .ofType(classOf[String])
    val keyDeserializerOpt = parser.accepts("key-deserializer")
      .withRequiredArg
      .describedAs("deserializer for key")
      .ofType(classOf[String])
    val valueDeserializerOpt = parser.accepts("value-deserializer")
      .withRequiredArg
      .describedAs("deserializer for values")
      .ofType(classOf[String])
    val enableSystestEventsLoggingOpt = parser.accepts("enable-systest-events",
                                                       "Log lifecycle events of the consumer in addition to logging consumed " +
                                                       "messages. (This is specific for system tests.)")
    val isolationLevelOpt = parser.accepts("isolation-level",
        "Set to read_committed in order to filter out transactional messages which are not committed. Set to read_uncommitted" +
        "to read all messages.")
      .withRequiredArg()
      .ofType(classOf[String])
      .defaultsTo("read_uncommitted")

    val groupIdOpt = parser.accepts("group", "The consumer group id of the consumer.")
      .withRequiredArg
      .describedAs("consumer group id")
      .ofType(classOf[String])

    val securityProtocolOpt = parser.accepts("security-protocol", "The security protocol to use to connect to broker.")
      .withRequiredArg
      .describedAs("security-protocol")
      .ofType(classOf[String])
      .defaultsTo("PLAINTEXT")

    if (args.length == 0)
      CommandLineUtils.printUsageAndDie(parser, "The console consumer is a tool that reads data from Kafka and outputs it to standard output.")

    var groupIdPassed = true
    val options: OptionSet = tryParse(parser, args)
    val useOldConsumer = options.has(zkConnectOpt)
    val enableSystestEventsLogging = options.has(enableSystestEventsLoggingOpt)

    // If using old consumer, exactly one of whitelist/blacklist/topic is required.
    // If using new consumer, topic must be specified.
    var topicArg: String = null
    var whitelistArg: String = null
    var filterSpec: TopicFilter = null
    val extraConsumerProps = CommandLineUtils.parseKeyValueArgs(options.valuesOf(consumerPropertyOpt).asScala)
    val consumerProps = if (options.has(consumerConfigOpt))
      Utils.loadProps(options.valueOf(consumerConfigOpt))
    else
      new Properties()
    val zkConnectionStr = options.valueOf(zkConnectOpt)
    val fromBeginning = options.has(resetBeginningOpt)
    val partitionArg = if (options.has(partitionIdOpt)) Some(options.valueOf(partitionIdOpt).intValue) else None
    val skipMessageOnError = options.has(skipMessageOnErrorOpt)
    val messageFormatterClass = Class.forName(options.valueOf(messageFormatterOpt))
    val formatterArgs = CommandLineUtils.parseKeyValueArgs(options.valuesOf(messageFormatterArgOpt).asScala)
    val maxMessages = if (options.has(maxMessagesOpt)) options.valueOf(maxMessagesOpt).intValue else -1
    val timeoutMs = if (options.has(timeoutMsOpt)) options.valueOf(timeoutMsOpt).intValue else -1
    val bootstrapServer = options.valueOf(bootstrapServerOpt)
    val keyDeserializer = options.valueOf(keyDeserializerOpt)
    val valueDeserializer = options.valueOf(valueDeserializerOpt)
<<<<<<< HEAD
    val securityProtocol = options.valueOf(securityProtocolOpt).toString
=======
    val isolationLevel = options.valueOf(isolationLevelOpt).toString
>>>>>>> 8ee7b906
    val formatter: MessageFormatter = messageFormatterClass.newInstance().asInstanceOf[MessageFormatter]

    if (keyDeserializer != null && !keyDeserializer.isEmpty) {
      formatterArgs.setProperty(ConsumerConfig.KEY_DESERIALIZER_CLASS_CONFIG, keyDeserializer)
    }
    if (valueDeserializer != null && !valueDeserializer.isEmpty) {
      formatterArgs.setProperty(ConsumerConfig.VALUE_DESERIALIZER_CLASS_CONFIG, valueDeserializer)
    }
    formatter.init(formatterArgs)

    if (useOldConsumer) {
      if (options.has(bootstrapServerOpt))
        CommandLineUtils.printUsageAndDie(parser, s"Option $bootstrapServerOpt is not valid with $zkConnectOpt.")
      else if (options.has(newConsumerOpt))
        CommandLineUtils.printUsageAndDie(parser, s"Option $newConsumerOpt is not valid with $zkConnectOpt.")
      val topicOrFilterOpt = List(topicIdOpt, whitelistOpt, blacklistOpt).filter(options.has)
      if (topicOrFilterOpt.size != 1)
        CommandLineUtils.printUsageAndDie(parser, "Exactly one of whitelist/blacklist/topic is required.")
      topicArg = options.valueOf(topicOrFilterOpt.head)
      filterSpec = if (options.has(blacklistOpt)) new Blacklist(topicArg) else new Whitelist(topicArg)
      Console.err.println("Using the ConsoleConsumer with old consumer is deprecated and will be removed " +
        s"in a future major release. Consider using the new consumer by passing $bootstrapServerOpt instead of ${zkConnectOpt}.")
    } else {
      val topicOrFilterOpt = List(topicIdOpt, whitelistOpt).filter(options.has)
      if (topicOrFilterOpt.size != 1)
        CommandLineUtils.printUsageAndDie(parser, "Exactly one of whitelist/topic is required.")
      topicArg = options.valueOf(topicIdOpt)
      whitelistArg = options.valueOf(whitelistOpt)
    }

    if (useOldConsumer && (partitionArg.isDefined || options.has(offsetOpt)))
      CommandLineUtils.printUsageAndDie(parser, "Partition-offset based consumption is supported in the new consumer only.")

    if (partitionArg.isDefined) {
      if (!options.has(topicIdOpt))
        CommandLineUtils.printUsageAndDie(parser, "The topic is required when partition is specified.")
      if (fromBeginning && options.has(offsetOpt))
        CommandLineUtils.printUsageAndDie(parser, "Options from-beginning and offset cannot be specified together.")
    } else if (options.has(offsetOpt))
      CommandLineUtils.printUsageAndDie(parser, "The partition is required when offset is specified.")

    def invalidOffset(offset: String): Nothing =
      CommandLineUtils.printUsageAndDie(parser, s"The provided offset value '$offset' is incorrect. Valid values are " +
        "'earliest', 'latest', or a non-negative long.")

    val offsetArg =
      if (options.has(offsetOpt)) {
        options.valueOf(offsetOpt).toLowerCase(Locale.ROOT) match {
          case "earliest" => OffsetRequest.EarliestTime
          case "latest" => OffsetRequest.LatestTime
          case offsetString =>
            val offset =
              try offsetString.toLong
              catch {
                case _: NumberFormatException => invalidOffset(offsetString)
              }
            if (offset < 0) invalidOffset(offsetString)
            offset
        }
      }
      else if (fromBeginning) OffsetRequest.EarliestTime
      else OffsetRequest.LatestTime

    if (!useOldConsumer) {
      CommandLineUtils.checkRequiredArgs(parser, options, bootstrapServerOpt)

      if (options.has(newConsumerOpt)) {
        Console.err.println("The --new-consumer option is deprecated and will be removed in a future major release." +
          "The new consumer is used by default if the --bootstrap-server option is provided.")
      }
    }

    if (options.has(csvMetricsReporterEnabledOpt)) {
      val csvReporterProps = new Properties()
      csvReporterProps.put("kafka.metrics.polling.interval.secs", "5")
      csvReporterProps.put("kafka.metrics.reporters", "kafka.metrics.KafkaCSVMetricsReporter")
      if (options.has(metricsDirectoryOpt))
        csvReporterProps.put("kafka.csv.metrics.dir", options.valueOf(metricsDirectoryOpt))
      else
        csvReporterProps.put("kafka.csv.metrics.dir", "kafka_metrics")
      csvReporterProps.put("kafka.csv.metrics.reporter.enabled", "true")
      val verifiableProps = new VerifiableProperties(csvReporterProps)
      KafkaMetricsReporter.startReporters(verifiableProps)
    }
<<<<<<< HEAD
    consumerProps.put("security.protocol", securityProtocol)
    //Provide the consumer with a randomly assigned group id
    if (!consumerProps.containsKey(ConsumerConfig.GROUP_ID_CONFIG)) {
      consumerProps.put(ConsumerConfig.GROUP_ID_CONFIG, s"console-consumer-${new Random().nextInt(100000)}")
      groupIdPassed = false
=======

    // if the group id is provided in more than place (through different means) all values must be the same
    val groupIdsProvided = Set(
        Option(options.valueOf(groupIdOpt)),                           // via --group
        Option(consumerProps.get(ConsumerConfig.GROUP_ID_CONFIG)),     // via --consumer-property
        Option(extraConsumerProps.get(ConsumerConfig.GROUP_ID_CONFIG)) // via --cosumer.config
      ).flatten

    if (groupIdsProvided.size > 1) {
      CommandLineUtils.printUsageAndDie(parser, "The group ids provided in different places (directly using '--group', "
                                              + "via '--consumer-property', or via '--consumer.config') do not match. "
                                              + s"Detected group ids: ${groupIdsProvided.mkString("'", "', '", "'")}")
    }

    groupIdsProvided.headOption match {
      case Some(group) =>
        consumerProps.put(ConsumerConfig.GROUP_ID_CONFIG, group)
      case None =>
        consumerProps.put(ConsumerConfig.GROUP_ID_CONFIG, s"console-consumer-${new Random().nextInt(100000)}")
        groupIdPassed = false
>>>>>>> 8ee7b906
    }

    def tryParse(parser: OptionParser, args: Array[String]): OptionSet = {
      try
        parser.parse(args: _*)
      catch {
        case e: OptionException =>
          CommandLineUtils.printUsageAndDie(parser, e.getMessage)
      }
    }
  }

  def checkZkPathExists(zkUrl: String, path: String): Boolean = {
    try {
      val zk = ZkUtils.createZkClient(zkUrl, 30 * 1000, 30 * 1000)
      zk.exists(path)
    } catch {
      case _: Throwable => false
    }
  }
}

class DefaultMessageFormatter extends MessageFormatter {
  var printKey = false
  var printValue = true
  var printTimestamp = false
  var keySeparator = "\t".getBytes(StandardCharsets.UTF_8)
  var lineSeparator = "\n".getBytes(StandardCharsets.UTF_8)

  var keyDeserializer: Option[Deserializer[_]] = None
  var valueDeserializer: Option[Deserializer[_]] = None

  override def init(props: Properties) {
    if (props.containsKey("print.timestamp"))
      printTimestamp = props.getProperty("print.timestamp").trim.equalsIgnoreCase("true")
    if (props.containsKey("print.key"))
      printKey = props.getProperty("print.key").trim.equalsIgnoreCase("true")
    if (props.containsKey("print.value"))
      printValue = props.getProperty("print.value").trim.equalsIgnoreCase("true")
    if (props.containsKey("key.separator"))
      keySeparator = props.getProperty("key.separator").getBytes(StandardCharsets.UTF_8)
    if (props.containsKey("line.separator"))
      lineSeparator = props.getProperty("line.separator").getBytes(StandardCharsets.UTF_8)
    // Note that `toString` will be called on the instance returned by `Deserializer.deserialize`
    if (props.containsKey("key.deserializer"))
      keyDeserializer = Some(Class.forName(props.getProperty("key.deserializer")).newInstance().asInstanceOf[Deserializer[_]])
    // Note that `toString` will be called on the instance returned by `Deserializer.deserialize`
    if (props.containsKey("value.deserializer"))
      valueDeserializer = Some(Class.forName(props.getProperty("value.deserializer")).newInstance().asInstanceOf[Deserializer[_]])
  }

  def writeTo(consumerRecord: ConsumerRecord[Array[Byte], Array[Byte]], output: PrintStream) {

    def writeSeparator(columnSeparator: Boolean): Unit = {
      if (columnSeparator)
        output.write(keySeparator)
      else
        output.write(lineSeparator)
    }

    def write(deserializer: Option[Deserializer[_]], sourceBytes: Array[Byte]) {
      val nonNullBytes = Option(sourceBytes).getOrElse("null".getBytes(StandardCharsets.UTF_8))
      val convertedBytes = deserializer.map(_.deserialize(null, nonNullBytes).toString.
        getBytes(StandardCharsets.UTF_8)).getOrElse(nonNullBytes)
      output.write(convertedBytes)
    }

    import consumerRecord._

    if (printTimestamp) {
      if (timestampType != TimestampType.NO_TIMESTAMP_TYPE)
        output.write(s"$timestampType:$timestamp".getBytes(StandardCharsets.UTF_8))
      else
        output.write(s"NO_TIMESTAMP".getBytes(StandardCharsets.UTF_8))
      writeSeparator(printKey || printValue)
    }

    if (printKey) {
      write(keyDeserializer, key)
      writeSeparator(printValue)
    }

    if (printValue) {
      write(valueDeserializer, value)
      output.write(lineSeparator)
    }
  }
}

class LoggingMessageFormatter extends MessageFormatter   {
  private val defaultWriter: DefaultMessageFormatter = new DefaultMessageFormatter
  val logger = Logger.getLogger(getClass().getName)

  override def init(props: Properties): Unit = defaultWriter.init(props)

  def writeTo(consumerRecord: ConsumerRecord[Array[Byte], Array[Byte]], output: PrintStream): Unit = {
    import consumerRecord._
    defaultWriter.writeTo(consumerRecord, output)
    if (logger.isInfoEnabled)
      logger.info({if (timestampType != TimestampType.NO_TIMESTAMP_TYPE) s"$timestampType:$timestamp, " else ""} +
                  s"key:${if (key == null) "null" else new String(key, StandardCharsets.UTF_8)}, " +
                  s"value:${if (value == null) "null" else new String(value, StandardCharsets.UTF_8)}")
  }
}

class NoOpMessageFormatter extends MessageFormatter {
  override def init(props: Properties) {}

  def writeTo(consumerRecord: ConsumerRecord[Array[Byte], Array[Byte]], output: PrintStream){}
}

class ChecksumMessageFormatter extends MessageFormatter {
  private var topicStr: String = _

  override def init(props: Properties) {
    topicStr = props.getProperty("topic")
    if (topicStr != null)
      topicStr = topicStr + ":"
    else
      topicStr = ""
  }

  def writeTo(consumerRecord: ConsumerRecord[Array[Byte], Array[Byte]], output: PrintStream) {
    import consumerRecord._
    val chksum =
      if (timestampType != TimestampType.NO_TIMESTAMP_TYPE)
        new Message(value, key, timestamp, timestampType, NoCompressionCodec, 0, -1, Message.MagicValue_V1).checksum
      else
        new Message(value, key, Message.NoTimestamp, Message.MagicValue_V0).checksum
    output.println(topicStr + "checksum:" + chksum)
  }
}<|MERGE_RESOLUTION|>--- conflicted
+++ resolved
@@ -380,11 +380,7 @@
     val bootstrapServer = options.valueOf(bootstrapServerOpt)
     val keyDeserializer = options.valueOf(keyDeserializerOpt)
     val valueDeserializer = options.valueOf(valueDeserializerOpt)
-<<<<<<< HEAD
-    val securityProtocol = options.valueOf(securityProtocolOpt).toString
-=======
     val isolationLevel = options.valueOf(isolationLevelOpt).toString
->>>>>>> 8ee7b906
     val formatter: MessageFormatter = messageFormatterClass.newInstance().asInstanceOf[MessageFormatter]
 
     if (keyDeserializer != null && !keyDeserializer.isEmpty) {
@@ -469,13 +465,6 @@
       val verifiableProps = new VerifiableProperties(csvReporterProps)
       KafkaMetricsReporter.startReporters(verifiableProps)
     }
-<<<<<<< HEAD
-    consumerProps.put("security.protocol", securityProtocol)
-    //Provide the consumer with a randomly assigned group id
-    if (!consumerProps.containsKey(ConsumerConfig.GROUP_ID_CONFIG)) {
-      consumerProps.put(ConsumerConfig.GROUP_ID_CONFIG, s"console-consumer-${new Random().nextInt(100000)}")
-      groupIdPassed = false
-=======
 
     // if the group id is provided in more than place (through different means) all values must be the same
     val groupIdsProvided = Set(
@@ -496,7 +485,6 @@
       case None =>
         consumerProps.put(ConsumerConfig.GROUP_ID_CONFIG, s"console-consumer-${new Random().nextInt(100000)}")
         groupIdPassed = false
->>>>>>> 8ee7b906
     }
 
     def tryParse(parser: OptionParser, args: Array[String]): OptionSet = {
