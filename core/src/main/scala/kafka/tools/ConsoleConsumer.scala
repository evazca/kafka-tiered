--- conflicted
+++ resolved
@@ -456,15 +456,11 @@
 }
 
 class DefaultMessageFormatter extends MessageFormatter {
-  var printTimestamp = false
   var printKey = false
   var printValue = true
-<<<<<<< HEAD
   var printTimestamp = false
   var printOffset = false
-=======
   var printPartition = false
->>>>>>> dbe618c6
   var keySeparator = "\t".getBytes(StandardCharsets.UTF_8)
   var lineSeparator = "\n".getBytes(StandardCharsets.UTF_8)
 
