/**
 * Licensed to the Apache Software Foundation (ASF) under one or more
 * contributor license agreements.  See the NOTICE file distributed with
 * this work for additional information regarding copyright ownership.
 * The ASF licenses this file to You under the Apache License, Version 2.0
 * (the "License"); you may not use this file except in compliance with
 * the License.  You may obtain a copy of the License at
 *
 *    http://www.apache.org/licenses/LICENSE-2.0
 *
 * Unless required by applicable law or agreed to in writing, software
 * distributed under the License is distributed on an "AS IS" BASIS,
 * WITHOUT WARRANTIES OR CONDITIONS OF ANY KIND, either express or implied.
 * See the License for the specific language governing permissions and
 * limitations under the License.
 */
package kafka.coordinator

import java.util.Properties
import java.util.concurrent.atomic.AtomicBoolean

import kafka.common.{OffsetAndMetadata, OffsetMetadataAndError, TopicAndPartition}
import kafka.log.LogConfig
import kafka.message.ProducerCompressionCodec
import kafka.server._
import kafka.utils._
import org.apache.kafka.common.TopicPartition
import org.apache.kafka.common.utils.Time
import org.apache.kafka.common.protocol.Errors
import org.apache.kafka.common.requests.{OffsetFetchResponse, JoinGroupRequest}

import scala.collection.{Map, Seq, immutable}


/**
 * GroupCoordinator handles general group membership and offset management.
 *
 * Each Kafka server instantiates a coordinator which is responsible for a set of
 * groups. Groups are assigned to coordinators based on their group names.
 */
class GroupCoordinator(val brokerId: Int,
                       val groupConfig: GroupConfig,
                       val offsetConfig: OffsetConfig,
                       val groupManager: GroupMetadataManager,
                       val heartbeatPurgatory: DelayedOperationPurgatory[DelayedHeartbeat],
                       val joinPurgatory: DelayedOperationPurgatory[DelayedJoin],
                       time: Time) extends Logging {
  type JoinCallback = JoinGroupResult => Unit
  type SyncCallback = (Array[Byte], Short) => Unit

  this.logIdent = "[GroupCoordinator " + brokerId + "]: "

  private val isActive = new AtomicBoolean(false)

  def offsetsTopicConfigs: Properties = {
    val props = new Properties
    props.put(LogConfig.CleanupPolicyProp, LogConfig.Compact)
    props.put(LogConfig.SegmentBytesProp, offsetConfig.offsetsTopicSegmentBytes.toString)
    props.put(LogConfig.CompressionTypeProp, ProducerCompressionCodec.name)
    props
  }

  /**
   * NOTE: If a group lock and metadataLock are simultaneously needed,
   * be sure to acquire the group lock before metadataLock to prevent deadlock
   */

  /**
   * Startup logic executed at the same time when the server starts up.
   */
  def startup(enableMetadataExpiration: Boolean = true) {
    info("Starting up.")
    if (enableMetadataExpiration)
      groupManager.enableMetadataExpiration()
    isActive.set(true)
    info("Startup complete.")
  }

  /**
   * Shutdown logic executed at the same time when server shuts down.
   * Ordering of actions should be reversed from the startup process.
   */
  def shutdown() {
    info("Shutting down.")
    isActive.set(false)
    groupManager.shutdown()
    heartbeatPurgatory.shutdown()
    joinPurgatory.shutdown()
    info("Shutdown complete.")
  }

  def handleJoinGroup(groupId: String,
                      memberId: String,
                      clientId: String,
                      clientHost: String,
                      rebalanceTimeoutMs: Int,
                      sessionTimeoutMs: Int,
                      protocolType: String,
                      protocols: List[(String, Array[Byte])],
                      responseCallback: JoinCallback) {
    if (!isActive.get) {
      responseCallback(joinError(memberId, Errors.GROUP_COORDINATOR_NOT_AVAILABLE.code))
    } else if (!validGroupId(groupId)) {
      responseCallback(joinError(memberId, Errors.INVALID_GROUP_ID.code))
    } else if (!isCoordinatorForGroup(groupId)) {
      responseCallback(joinError(memberId, Errors.NOT_COORDINATOR_FOR_GROUP.code))
    } else if (isCoordinatorLoadingInProgress(groupId)) {
      responseCallback(joinError(memberId, Errors.GROUP_LOAD_IN_PROGRESS.code))
    } else if (sessionTimeoutMs < groupConfig.groupMinSessionTimeoutMs ||
               sessionTimeoutMs > groupConfig.groupMaxSessionTimeoutMs) {
      responseCallback(joinError(memberId, Errors.INVALID_SESSION_TIMEOUT.code))
    } else {
      // only try to create the group if the group is not unknown AND
      // the member id is UNKNOWN, if member is specified but group does not
      // exist we should reject the request
      groupManager.getGroup(groupId) match {
        case None =>
          if (memberId != JoinGroupRequest.UNKNOWN_MEMBER_ID) {
            responseCallback(joinError(memberId, Errors.UNKNOWN_MEMBER_ID.code))
          } else {
            val group = groupManager.addGroup(new GroupMetadata(groupId))
            doJoinGroup(group, memberId, clientId, clientHost, rebalanceTimeoutMs, sessionTimeoutMs, protocolType, protocols, responseCallback)
          }

        case Some(group) =>
          doJoinGroup(group, memberId, clientId, clientHost, rebalanceTimeoutMs, sessionTimeoutMs, protocolType, protocols, responseCallback)
      }
    }
  }

  private def doJoinGroup(group: GroupMetadata,
                          memberId: String,
                          clientId: String,
                          clientHost: String,
                          rebalanceTimeoutMs: Int,
                          sessionTimeoutMs: Int,
                          protocolType: String,
                          protocols: List[(String, Array[Byte])],
                          responseCallback: JoinCallback) {
    group synchronized {
      if (!group.is(Empty) && (group.protocolType != Some(protocolType) || !group.supportsProtocols(protocols.map(_._1).toSet))) {
        // if the new member does not support the group protocol, reject it
        responseCallback(joinError(memberId, Errors.INCONSISTENT_GROUP_PROTOCOL.code))
      } else if (memberId != JoinGroupRequest.UNKNOWN_MEMBER_ID && !group.has(memberId)) {
        // if the member trying to register with a un-recognized id, send the response to let
        // it reset its member id and retry
        responseCallback(joinError(memberId, Errors.UNKNOWN_MEMBER_ID.code))
      } else {
        group.currentState match {
          case Dead =>
            // if the group is marked as dead, it means some other thread has just removed the group
            // from the coordinator metadata; this is likely that the group has migrated to some other
            // coordinator OR the group is in a transient unstable phase. Let the member retry
            // joining without the specified member id,
            responseCallback(joinError(memberId, Errors.UNKNOWN_MEMBER_ID.code))

          case PreparingRebalance =>
            if (memberId == JoinGroupRequest.UNKNOWN_MEMBER_ID) {
              addMemberAndRebalance(rebalanceTimeoutMs, sessionTimeoutMs, clientId, clientHost, protocolType, protocols, group, responseCallback)
            } else {
              val member = group.get(memberId)
              updateMemberAndRebalance(group, member, protocols, responseCallback)
            }

          case AwaitingSync =>
            if (memberId == JoinGroupRequest.UNKNOWN_MEMBER_ID) {
              addMemberAndRebalance(rebalanceTimeoutMs, sessionTimeoutMs, clientId, clientHost, protocolType, protocols, group, responseCallback)
            } else {
              val member = group.get(memberId)
              if (member.matches(protocols)) {
                // member is joining with the same metadata (which could be because it failed to
                // receive the initial JoinGroup response), so just return current group information
                // for the current generation.
                responseCallback(JoinGroupResult(
                  members = if (memberId == group.leaderId) {
                    group.currentMemberMetadata
                  } else {
                    Map.empty
                  },
                  memberId = memberId,
                  generationId = group.generationId,
                  subProtocol = group.protocol,
                  leaderId = group.leaderId,
                  errorCode = Errors.NONE.code))
              } else {
                // member has changed metadata, so force a rebalance
                updateMemberAndRebalance(group, member, protocols, responseCallback)
              }
            }

          case Empty | Stable =>
            if (memberId == JoinGroupRequest.UNKNOWN_MEMBER_ID) {
              // if the member id is unknown, register the member to the group
              addMemberAndRebalance(rebalanceTimeoutMs, sessionTimeoutMs, clientId, clientHost, protocolType, protocols, group, responseCallback)
            } else {
              val member = group.get(memberId)
              if (memberId == group.leaderId || !member.matches(protocols)) {
                // force a rebalance if a member has changed metadata or if the leader sends JoinGroup.
                // The latter allows the leader to trigger rebalances for changes affecting assignment
                // which do not affect the member metadata (such as topic metadata changes for the consumer)
                updateMemberAndRebalance(group, member, protocols, responseCallback)
              } else {
                // for followers with no actual change to their metadata, just return group information
                // for the current generation which will allow them to issue SyncGroup
                responseCallback(JoinGroupResult(
                  members = Map.empty,
                  memberId = memberId,
                  generationId = group.generationId,
                  subProtocol = group.protocol,
                  leaderId = group.leaderId,
                  errorCode = Errors.NONE.code))
              }
            }
        }

        if (group.is(PreparingRebalance))
          joinPurgatory.checkAndComplete(GroupKey(group.groupId))
      }
    }
  }

  def handleSyncGroup(groupId: String,
                      generation: Int,
                      memberId: String,
                      groupAssignment: Map[String, Array[Byte]],
                      responseCallback: SyncCallback) {
    if (!isActive.get) {
      responseCallback(Array.empty, Errors.GROUP_COORDINATOR_NOT_AVAILABLE.code)
    } else if (!isCoordinatorForGroup(groupId)) {
      responseCallback(Array.empty, Errors.NOT_COORDINATOR_FOR_GROUP.code)
    } else {
      groupManager.getGroup(groupId) match {
        case None => responseCallback(Array.empty, Errors.UNKNOWN_MEMBER_ID.code)
        case Some(group) => doSyncGroup(group, generation, memberId, groupAssignment, responseCallback)
      }
    }
  }

  private def doSyncGroup(group: GroupMetadata,
                          generationId: Int,
                          memberId: String,
                          groupAssignment: Map[String, Array[Byte]],
                          responseCallback: SyncCallback) {
    var delayedGroupStore: Option[DelayedStore] = None

    group synchronized {
      if (!group.has(memberId)) {
        responseCallback(Array.empty, Errors.UNKNOWN_MEMBER_ID.code)
      } else if (generationId != group.generationId) {
        responseCallback(Array.empty, Errors.ILLEGAL_GENERATION.code)
      } else {
        group.currentState match {
          case Empty | Dead =>
            responseCallback(Array.empty, Errors.UNKNOWN_MEMBER_ID.code)

          case PreparingRebalance =>
            responseCallback(Array.empty, Errors.REBALANCE_IN_PROGRESS.code)

          case AwaitingSync =>
            group.get(memberId).awaitingSyncCallback = responseCallback

            // if this is the leader, then we can attempt to persist state and transition to stable
            if (memberId == group.leaderId) {
              info(s"Assignment received from leader for group ${group.groupId} for generation ${group.generationId}")

              // fill any missing members with an empty assignment
              val missing = group.allMembers -- groupAssignment.keySet
              val assignment = groupAssignment ++ missing.map(_ -> Array.empty[Byte]).toMap

              delayedGroupStore = groupManager.prepareStoreGroup(group, assignment, (error: Errors) => {
                group synchronized {
                  // another member may have joined the group while we were awaiting this callback,
                  // so we must ensure we are still in the AwaitingSync state and the same generation
                  // when it gets invoked. if we have transitioned to another state, then do nothing
                  if (group.is(AwaitingSync) && generationId == group.generationId) {
                    if (error != Errors.NONE) {
                      resetAndPropagateAssignmentError(group, error)
                      maybePrepareRebalance(group)
                    } else {
                      setAndPropagateAssignment(group, assignment)
                      group.transitionTo(Stable)
                    }
                  }
                }
              })
            }

          case Stable =>
            // if the group is stable, we just return the current assignment
            val memberMetadata = group.get(memberId)
            responseCallback(memberMetadata.assignment, Errors.NONE.code)
            completeAndScheduleNextHeartbeatExpiration(group, group.get(memberId))
        }
      }
    }

    // store the group metadata without holding the group lock to avoid the potential
    // for deadlock if the callback is invoked holding other locks (e.g. the replica
    // state change lock)
    delayedGroupStore.foreach(groupManager.store)
  }

  def handleLeaveGroup(groupId: String, memberId: String, responseCallback: Short => Unit) {
    if (!isActive.get) {
      responseCallback(Errors.GROUP_COORDINATOR_NOT_AVAILABLE.code)
    } else if (!isCoordinatorForGroup(groupId)) {
      responseCallback(Errors.NOT_COORDINATOR_FOR_GROUP.code)
    } else if (isCoordinatorLoadingInProgress(groupId)) {
      responseCallback(Errors.GROUP_LOAD_IN_PROGRESS.code)
    } else {
      groupManager.getGroup(groupId) match {
        case None =>
          // if the group is marked as dead, it means some other thread has just removed the group
          // from the coordinator metadata; this is likely that the group has migrated to some other
          // coordinator OR the group is in a transient unstable phase. Let the consumer to retry
          // joining without specified consumer id,
          responseCallback(Errors.UNKNOWN_MEMBER_ID.code)

        case Some(group) =>
          group synchronized {
            if (group.is(Dead) || !group.has(memberId)) {
              responseCallback(Errors.UNKNOWN_MEMBER_ID.code)
            } else {
              val member = group.get(memberId)
              removeHeartbeatForLeavingMember(group, member)
              onMemberFailure(group, member)
              responseCallback(Errors.NONE.code)
            }
          }
      }
    }
  }

  def handleHeartbeat(groupId: String,
                      memberId: String,
                      generationId: Int,
                      responseCallback: Short => Unit) {
    if (!isActive.get) {
      responseCallback(Errors.GROUP_COORDINATOR_NOT_AVAILABLE.code)
    } else if (!isCoordinatorForGroup(groupId)) {
      responseCallback(Errors.NOT_COORDINATOR_FOR_GROUP.code)
    } else if (isCoordinatorLoadingInProgress(groupId)) {
      // the group is still loading, so respond just blindly
      responseCallback(Errors.NONE.code)
    } else {
      groupManager.getGroup(groupId) match {
        case None =>
          responseCallback(Errors.UNKNOWN_MEMBER_ID.code)

        case Some(group) =>
          group synchronized {
            group.currentState match {
              case Dead =>
                // if the group is marked as dead, it means some other thread has just removed the group
                // from the coordinator metadata; this is likely that the group has migrated to some other
                // coordinator OR the group is in a transient unstable phase. Let the member retry
                // joining without the specified member id,
                responseCallback(Errors.UNKNOWN_MEMBER_ID.code)

              case Empty =>
                responseCallback(Errors.UNKNOWN_MEMBER_ID.code)

              case AwaitingSync =>
                if (!group.has(memberId))
                  responseCallback(Errors.UNKNOWN_MEMBER_ID.code)
                else
                  responseCallback(Errors.REBALANCE_IN_PROGRESS.code)

              case PreparingRebalance =>
                if (!group.has(memberId)) {
                  responseCallback(Errors.UNKNOWN_MEMBER_ID.code)
                } else if (generationId != group.generationId) {
                  responseCallback(Errors.ILLEGAL_GENERATION.code)
                } else {
                  val member = group.get(memberId)
                  completeAndScheduleNextHeartbeatExpiration(group, member)
                  responseCallback(Errors.REBALANCE_IN_PROGRESS.code)
                }

              case Stable =>
                if (!group.has(memberId)) {
                  responseCallback(Errors.UNKNOWN_MEMBER_ID.code)
                } else if (generationId != group.generationId) {
                  responseCallback(Errors.ILLEGAL_GENERATION.code)
                } else {
                  val member = group.get(memberId)
                  completeAndScheduleNextHeartbeatExpiration(group, member)
                  responseCallback(Errors.NONE.code)
                }
            }
          }
      }
    }
  }

  def handleCommitOffsets(groupId: String,
                          memberId: String,
                          generationId: Int,
                          offsetMetadata: immutable.Map[TopicPartition, OffsetAndMetadata],
                          responseCallback: immutable.Map[TopicPartition, Short] => Unit) {
    if (!isActive.get) {
      responseCallback(offsetMetadata.mapValues(_ => Errors.GROUP_COORDINATOR_NOT_AVAILABLE.code))
    } else if (!isCoordinatorForGroup(groupId)) {
      responseCallback(offsetMetadata.mapValues(_ => Errors.NOT_COORDINATOR_FOR_GROUP.code))
    } else if (isCoordinatorLoadingInProgress(groupId)) {
      responseCallback(offsetMetadata.mapValues(_ => Errors.GROUP_LOAD_IN_PROGRESS.code))
    } else {
      groupManager.getGroup(groupId) match {
        case None =>
          if (generationId < 0) {
            // the group is not relying on Kafka for group management, so allow the commit
            val group = groupManager.addGroup(new GroupMetadata(groupId))
            doCommitOffsets(group, memberId, generationId, offsetMetadata, responseCallback)
          } else {
            // or this is a request coming from an older generation. either way, reject the commit
            responseCallback(offsetMetadata.mapValues(_ => Errors.ILLEGAL_GENERATION.code))
          }

        case Some(group) =>
          doCommitOffsets(group, memberId, generationId, offsetMetadata, responseCallback)
      }
    }
  }

  def doCommitOffsets(group: GroupMetadata,
                      memberId: String,
                      generationId: Int,
                      offsetMetadata: immutable.Map[TopicPartition, OffsetAndMetadata],
                      responseCallback: immutable.Map[TopicPartition, Short] => Unit) {
    var delayedOffsetStore: Option[DelayedStore] = None

    group synchronized {
      if (group.is(Dead)) {
        responseCallback(offsetMetadata.mapValues(_ => Errors.UNKNOWN_MEMBER_ID.code))
      } else if (generationId < 0 && group.is(Empty)) {
        // the group is only using Kafka to store offsets
        delayedOffsetStore = groupManager.prepareStoreOffsets(group, memberId, generationId,
          offsetMetadata, responseCallback)
      } else if (group.is(AwaitingSync)) {
        responseCallback(offsetMetadata.mapValues(_ => Errors.REBALANCE_IN_PROGRESS.code))
      } else if (!group.has(memberId)) {
        responseCallback(offsetMetadata.mapValues(_ => Errors.UNKNOWN_MEMBER_ID.code))
      } else if (generationId != group.generationId) {
        responseCallback(offsetMetadata.mapValues(_ => Errors.ILLEGAL_GENERATION.code))
      } else {
        val member = group.get(memberId)
        completeAndScheduleNextHeartbeatExpiration(group, member)
        delayedOffsetStore = groupManager.prepareStoreOffsets(group, memberId, generationId,
          offsetMetadata, responseCallback)
      }
    }

    // store the offsets without holding the group lock
    delayedOffsetStore.foreach(groupManager.store)
  }


  def handleFetchOffsets(groupId: String,
                         partitions: Seq[TopicPartition]): Map[TopicPartition, OffsetFetchResponse.PartitionData] = {
    if (!isActive.get) {
      partitions.map { case topicPartition =>
        (topicPartition, new OffsetFetchResponse.PartitionData(OffsetFetchResponse.INVALID_OFFSET, "", Errors.GROUP_COORDINATOR_NOT_AVAILABLE.code))}.toMap
    } else if (!isCoordinatorForGroup(groupId)) {
      debug("Could not fetch offsets for group %s (not group coordinator).".format(groupId))
      partitions.map { case topicPartition =>
        (topicPartition, new OffsetFetchResponse.PartitionData(OffsetFetchResponse.INVALID_OFFSET, "", Errors.NOT_COORDINATOR_FOR_GROUP.code))}.toMap
    } else if (isCoordinatorLoadingInProgress(groupId)) {
      partitions.map { case topicPartition =>
        (topicPartition, new OffsetFetchResponse.PartitionData(OffsetFetchResponse.INVALID_OFFSET, "", Errors.GROUP_LOAD_IN_PROGRESS.code))}.toMap
    } else {
      // return offsets blindly regardless the current group state since the group may be using
      // Kafka commit storage without automatic group management
      groupManager.getOffsets(groupId, partitions)
    }
  }

  def handleListGroups(): (Errors, List[GroupOverview]) = {
    if (!isActive.get) {
      (Errors.GROUP_COORDINATOR_NOT_AVAILABLE, List[GroupOverview]())
    } else {
      val errorCode = if (groupManager.isLoading()) Errors.GROUP_LOAD_IN_PROGRESS else Errors.NONE
      (errorCode, groupManager.currentGroups.map(_.overview).toList)
    }
  }

  def handleDescribeGroup(groupId: String): (Errors, GroupSummary) = {
    if (!isActive.get) {
      (Errors.GROUP_COORDINATOR_NOT_AVAILABLE, GroupCoordinator.EmptyGroup)
    } else if (!isCoordinatorForGroup(groupId)) {
      (Errors.NOT_COORDINATOR_FOR_GROUP, GroupCoordinator.EmptyGroup)
    } else if (isCoordinatorLoadingInProgress(groupId)) {
      (Errors.GROUP_LOAD_IN_PROGRESS, GroupCoordinator.EmptyGroup)
    } else {
      groupManager.getGroup(groupId) match {
        case None => (Errors.NONE, GroupCoordinator.DeadGroup)
        case Some(group) =>
          group synchronized {
            (Errors.NONE, group.summary)
          }
      }
    }
  }

  private def onGroupUnloaded(group: GroupMetadata) {
    group synchronized {
      info(s"Unloading group metadata for ${group.groupId} with generation ${group.generationId}")
      val previousState = group.currentState
      group.transitionTo(Dead)

      previousState match {
        case Empty | Dead =>
        case PreparingRebalance =>
          for (member <- group.allMemberMetadata) {
            if (member.awaitingJoinCallback != null) {
              member.awaitingJoinCallback(joinError(member.memberId, Errors.NOT_COORDINATOR_FOR_GROUP.code))
              member.awaitingJoinCallback = null
            }
          }
          joinPurgatory.checkAndComplete(GroupKey(group.groupId))

        case Stable | AwaitingSync =>
          for (member <- group.allMemberMetadata) {
            if (member.awaitingSyncCallback != null) {
              member.awaitingSyncCallback(Array.empty[Byte], Errors.NOT_COORDINATOR_FOR_GROUP.code)
              member.awaitingSyncCallback = null
            }
            heartbeatPurgatory.checkAndComplete(MemberKey(member.groupId, member.memberId))
          }
      }
    }
  }

  private def onGroupLoaded(group: GroupMetadata) {
    group synchronized {
      info(s"Loading group metadata for ${group.groupId} with generation ${group.generationId}")
      assert(group.is(Stable) || group.is(Empty))
      group.allMemberMetadata.foreach(completeAndScheduleNextHeartbeatExpiration(group, _))
    }
  }

  def handleGroupImmigration(offsetTopicPartitionId: Int) {
    groupManager.loadGroupsForPartition(offsetTopicPartitionId, onGroupLoaded)
  }

  def handleGroupEmigration(offsetTopicPartitionId: Int) {
    groupManager.removeGroupsForPartition(offsetTopicPartitionId, onGroupUnloaded)
  }

  private def setAndPropagateAssignment(group: GroupMetadata, assignment: Map[String, Array[Byte]]) {
    assert(group.is(AwaitingSync))
    group.allMemberMetadata.foreach(member => member.assignment = assignment(member.memberId))
    propagateAssignment(group, Errors.NONE)
  }

  private def resetAndPropagateAssignmentError(group: GroupMetadata, error: Errors) {
    assert(group.is(AwaitingSync))
    group.allMemberMetadata.foreach(_.assignment = Array.empty[Byte])
    propagateAssignment(group, error)
  }

  private def propagateAssignment(group: GroupMetadata, error: Errors) {
    for (member <- group.allMemberMetadata) {
      if (member.awaitingSyncCallback != null) {
        member.awaitingSyncCallback(member.assignment, error.code)
        member.awaitingSyncCallback = null

        // reset the session timeout for members after propagating the member's assignment.
        // This is because if any member's session expired while we were still awaiting either
        // the leader sync group or the storage callback, its expiration will be ignored and no
        // future heartbeat expectations will not be scheduled.
        completeAndScheduleNextHeartbeatExpiration(group, member)
      }
    }
  }

  private def validGroupId(groupId: String): Boolean = {
    groupId != null && !groupId.isEmpty
  }

  private def joinError(memberId: String, errorCode: Short): JoinGroupResult = {
    JoinGroupResult(
      members=Map.empty,
      memberId=memberId,
      generationId=0,
      subProtocol=GroupCoordinator.NoProtocol,
      leaderId=GroupCoordinator.NoLeader,
      errorCode=errorCode)
  }

  /**
   * Complete existing DelayedHeartbeats for the given member and schedule the next one
   */
  private def completeAndScheduleNextHeartbeatExpiration(group: GroupMetadata, member: MemberMetadata) {
    // complete current heartbeat expectation
    member.latestHeartbeat = time.milliseconds()
    val memberKey = MemberKey(member.groupId, member.memberId)
    heartbeatPurgatory.checkAndComplete(memberKey)

    // reschedule the next heartbeat expiration deadline
    val newHeartbeatDeadline = member.latestHeartbeat + member.sessionTimeoutMs
    val delayedHeartbeat = new DelayedHeartbeat(this, group, member, newHeartbeatDeadline, member.sessionTimeoutMs)
    heartbeatPurgatory.tryCompleteElseWatch(delayedHeartbeat, Seq(memberKey))
  }

  private def removeHeartbeatForLeavingMember(group: GroupMetadata, member: MemberMetadata) {
    member.isLeaving = true
    val memberKey = MemberKey(member.groupId, member.memberId)
    heartbeatPurgatory.checkAndComplete(memberKey)
  }

  private def addMemberAndRebalance(rebalanceTimeoutMs: Int,
                                    sessionTimeoutMs: Int,
                                    clientId: String,
                                    clientHost: String,
                                    protocolType: String,
                                    protocols: List[(String, Array[Byte])],
                                    group: GroupMetadata,
                                    callback: JoinCallback) = {
    // use the client-id with a random id suffix as the member-id
    val memberId = clientId + "-" + group.generateMemberIdSuffix
    val member = new MemberMetadata(memberId, group.groupId, clientId, clientHost, rebalanceTimeoutMs,
      sessionTimeoutMs, protocolType, protocols)
    member.awaitingJoinCallback = callback
    group.add(member.memberId, member)
    maybePrepareRebalance(group)
    member
  }

  private def updateMemberAndRebalance(group: GroupMetadata,
                                       member: MemberMetadata,
                                       protocols: List[(String, Array[Byte])],
                                       callback: JoinCallback) {
    member.supportedProtocols = protocols
    member.awaitingJoinCallback = callback
    maybePrepareRebalance(group)
  }

  private def maybePrepareRebalance(group: GroupMetadata) {
    group synchronized {
      if (group.canRebalance)
        prepareRebalance(group)
    }
  }

  private def prepareRebalance(group: GroupMetadata) {
    // if any members are awaiting sync, cancel their request and have them rejoin
    if (group.is(AwaitingSync))
      resetAndPropagateAssignmentError(group, Errors.REBALANCE_IN_PROGRESS)

    group.transitionTo(PreparingRebalance)
    info("Preparing to restabilize group %s with old generation %s".format(group.groupId, group.generationId))

    val rebalanceTimeout = group.rebalanceTimeoutMs
    val delayedRebalance = new DelayedJoin(this, group, rebalanceTimeout)
    val groupKey = GroupKey(group.groupId)
    joinPurgatory.tryCompleteElseWatch(delayedRebalance, Seq(groupKey))
  }

  private def onMemberFailure(group: GroupMetadata, member: MemberMetadata) {
    trace("Member %s in group %s has failed".format(member.memberId, group.groupId))
    group.remove(member.memberId)
    group.currentState match {
      case Dead | Empty =>
      case Stable | AwaitingSync => maybePrepareRebalance(group)
      case PreparingRebalance => joinPurgatory.checkAndComplete(GroupKey(group.groupId))
    }
  }

  def tryCompleteJoin(group: GroupMetadata, forceComplete: () => Boolean) = {
    group synchronized {
      if (group.notYetRejoinedMembers.isEmpty)
        forceComplete()
      else false
    }
  }

  def onExpireJoin() {
    // TODO: add metrics for restabilize timeouts
  }

  def onCompleteJoin(group: GroupMetadata) {
    var delayedStore: Option[DelayedStore] = None
    group synchronized {
      // remove any members who haven't joined the group yet
      group.notYetRejoinedMembers.foreach { failedMember =>
        group.remove(failedMember.memberId)
        // TODO: cut the socket connection to the client
      }

      if (!group.is(Dead)) {
        group.initNextGeneration()
        if (group.is(Empty)) {
          info(s"Group ${group.groupId} with generation ${group.generationId} is now empty")

          delayedStore = groupManager.prepareStoreGroup(group, Map.empty, error => {
            if (error != Errors.NONE) {
              // we failed to write the empty group metadata. If the broker fails before another rebalance,
              // the previous generation written to the log will become active again (and most likely timeout).
              // This should be safe since there are no active members in an empty generation, so we just warn.
              warn(s"Failed to write empty metadata for group ${group.groupId}: ${error.message}")
            }
          })
        } else {
          info(s"Stabilized group ${group.groupId} generation ${group.generationId}")

          // trigger the awaiting join group response callback for all the members after rebalancing
          for (member <- group.allMemberMetadata) {
            assert(member.awaitingJoinCallback != null)
            val joinResult = JoinGroupResult(
              members=if (member.memberId == group.leaderId) { group.currentMemberMetadata } else { Map.empty },
              memberId=member.memberId,
              generationId=group.generationId,
              subProtocol=group.protocol,
              leaderId=group.leaderId,
              errorCode=Errors.NONE.code)

            member.awaitingJoinCallback(joinResult)
            member.awaitingJoinCallback = null
            completeAndScheduleNextHeartbeatExpiration(group, member)
          }
        }
      }
    }

    // call without holding the group lock
    delayedStore.foreach(groupManager.store)
  }

  def tryCompleteHeartbeat(group: GroupMetadata, member: MemberMetadata, heartbeatDeadline: Long, forceComplete: () => Boolean) = {
    group synchronized {
      if (shouldKeepMemberAlive(member, heartbeatDeadline) || member.isLeaving)
        forceComplete()
      else false
    }
  }

  def onExpireHeartbeat(group: GroupMetadata, member: MemberMetadata, heartbeatDeadline: Long) {
    group synchronized {
      if (!shouldKeepMemberAlive(member, heartbeatDeadline))
        onMemberFailure(group, member)
    }
  }

  def onCompleteHeartbeat() {
    // TODO: add metrics for complete heartbeats
  }

  def partitionFor(group: String): Int = groupManager.partitionFor(group)

  private def shouldKeepMemberAlive(member: MemberMetadata, heartbeatDeadline: Long) =
    member.awaitingJoinCallback != null ||
      member.awaitingSyncCallback != null ||
      member.latestHeartbeat + member.sessionTimeoutMs > heartbeatDeadline

  private def isCoordinatorForGroup(groupId: String) = groupManager.isGroupLocal(groupId)

  private def isCoordinatorLoadingInProgress(groupId: String) = groupManager.isGroupLoading(groupId)
}

object GroupCoordinator {

  val NoState = ""
  val NoProtocolType = ""
  val NoProtocol = ""
  val NoLeader = ""
  val NoMembers = List[MemberSummary]()
  val EmptyGroup = GroupSummary(NoState, NoProtocolType, NoProtocol, NoMembers)
  val DeadGroup = GroupSummary(Dead.toString, NoProtocolType, NoProtocol, NoMembers)

  def apply(config: KafkaConfig,
            zkUtils: ZkUtils,
            replicaManager: ReplicaManager,
            time: Time): GroupCoordinator = {
    val heartbeatPurgatory = DelayedOperationPurgatory[DelayedHeartbeat]("Heartbeat", config.brokerId)
    val joinPurgatory = DelayedOperationPurgatory[DelayedJoin]("Rebalance", config.brokerId)
    apply(config, zkUtils, replicaManager, heartbeatPurgatory, joinPurgatory, time)
  }

  private[coordinator] def offsetConfig(config: KafkaConfig) = OffsetConfig(
    maxMetadataSize = config.offsetMetadataMaxSize,
    loadBufferSize = config.offsetsLoadBufferSize,
    offsetsRetentionMs = config.offsetsRetentionMinutes * 60L * 1000L,
    offsetsRetentionCheckIntervalMs = config.offsetsRetentionCheckIntervalMs,
    offsetsTopicNumPartitions = config.offsetsTopicPartitions,
    offsetsTopicSegmentBytes = config.offsetsTopicSegmentBytes,
    offsetsTopicReplicationFactor = config.offsetsTopicReplicationFactor,
    offsetsTopicCompressionCodec = config.offsetsTopicCompressionCodec,
    offsetCommitTimeoutMs = config.offsetCommitTimeoutMs,
    offsetCommitRequiredAcks = config.offsetCommitRequiredAcks
  )

  def apply(config: KafkaConfig,
            zkUtils: ZkUtils,
            replicaManager: ReplicaManager,
            heartbeatPurgatory: DelayedOperationPurgatory[DelayedHeartbeat],
            joinPurgatory: DelayedOperationPurgatory[DelayedJoin],
            time: Time): GroupCoordinator = {
<<<<<<< HEAD
    val offsetConfig = OffsetConfig(maxMetadataSize = config.offsetMetadataMaxSize,
      loadBufferSize = config.offsetsLoadBufferSize,
      offsetsRetentionMs = config.offsetsRetentionMinutes * 60 * 1000L,
      offsetsRetentionCheckIntervalMs = config.offsetsRetentionCheckIntervalMs,
      offsetsTopicNumPartitions = config.offsetsTopicPartitions,
      offsetsTopicSegmentBytes = config.offsetsTopicSegmentBytes,
      offsetsTopicReplicationFactor = config.offsetsTopicReplicationFactor,
      offsetsTopicCompressionCodec = config.offsetsTopicCompressionCodec,
      offsetCommitTimeoutMs = config.offsetCommitTimeoutMs,
      offsetCommitRequiredAcks = config.offsetCommitRequiredAcks)
    val groupConfig = GroupConfig(groupMinSessionTimeoutMs = config.groupMinSessionTimeoutMs,
      groupMaxSessionTimeoutMs = config.groupMaxSessionTimeoutMs)

    val groupMetadataManager = new GroupMetadataManager(config.brokerId, offsetConfig, replicaManager, zkUtils, time)
=======
    val offsetConfig = this.offsetConfig(config)
    val groupConfig = GroupConfig(groupMinSessionTimeoutMs = config.groupMinSessionTimeoutMs,
      groupMaxSessionTimeoutMs = config.groupMaxSessionTimeoutMs)

    val groupMetadataManager = new GroupMetadataManager(config.brokerId, config.interBrokerProtocolVersion,
      offsetConfig, replicaManager, zkUtils, time)
>>>>>>> 850ceb74
    new GroupCoordinator(config.brokerId, groupConfig, offsetConfig, groupMetadataManager, heartbeatPurgatory, joinPurgatory, time)
  }

}

case class GroupConfig(groupMinSessionTimeoutMs: Int,
                       groupMaxSessionTimeoutMs: Int)

case class JoinGroupResult(members: Map[String, Array[Byte]],
                           memberId: String,
                           generationId: Int,
                           subProtocol: String,
                           leaderId: String,
                           errorCode: Short)<|MERGE_RESOLUTION|>--- conflicted
+++ resolved
@@ -398,6 +398,7 @@
                           generationId: Int,
                           offsetMetadata: immutable.Map[TopicPartition, OffsetAndMetadata],
                           responseCallback: immutable.Map[TopicPartition, Short] => Unit) {
+
     if (!isActive.get) {
       responseCallback(offsetMetadata.mapValues(_ => Errors.GROUP_COORDINATOR_NOT_AVAILABLE.code))
     } else if (!isCoordinatorForGroup(groupId)) {
@@ -795,29 +796,12 @@
             heartbeatPurgatory: DelayedOperationPurgatory[DelayedHeartbeat],
             joinPurgatory: DelayedOperationPurgatory[DelayedJoin],
             time: Time): GroupCoordinator = {
-<<<<<<< HEAD
-    val offsetConfig = OffsetConfig(maxMetadataSize = config.offsetMetadataMaxSize,
-      loadBufferSize = config.offsetsLoadBufferSize,
-      offsetsRetentionMs = config.offsetsRetentionMinutes * 60 * 1000L,
-      offsetsRetentionCheckIntervalMs = config.offsetsRetentionCheckIntervalMs,
-      offsetsTopicNumPartitions = config.offsetsTopicPartitions,
-      offsetsTopicSegmentBytes = config.offsetsTopicSegmentBytes,
-      offsetsTopicReplicationFactor = config.offsetsTopicReplicationFactor,
-      offsetsTopicCompressionCodec = config.offsetsTopicCompressionCodec,
-      offsetCommitTimeoutMs = config.offsetCommitTimeoutMs,
-      offsetCommitRequiredAcks = config.offsetCommitRequiredAcks)
-    val groupConfig = GroupConfig(groupMinSessionTimeoutMs = config.groupMinSessionTimeoutMs,
-      groupMaxSessionTimeoutMs = config.groupMaxSessionTimeoutMs)
-
-    val groupMetadataManager = new GroupMetadataManager(config.brokerId, offsetConfig, replicaManager, zkUtils, time)
-=======
     val offsetConfig = this.offsetConfig(config)
     val groupConfig = GroupConfig(groupMinSessionTimeoutMs = config.groupMinSessionTimeoutMs,
       groupMaxSessionTimeoutMs = config.groupMaxSessionTimeoutMs)
 
     val groupMetadataManager = new GroupMetadataManager(config.brokerId, config.interBrokerProtocolVersion,
       offsetConfig, replicaManager, zkUtils, time)
->>>>>>> 850ceb74
     new GroupCoordinator(config.brokerId, groupConfig, offsetConfig, groupMetadataManager, heartbeatPurgatory, joinPurgatory, time)
   }
 
