/**
 * Licensed to the Apache Software Foundation (ASF) under one or more
 * contributor license agreements.  See the NOTICE file distributed with
 * this work for additional information regarding copyright ownership.
 * The ASF licenses this file to You under the Apache License, Version 2.0
 * (the "License"); you may not use this file except in compliance with
 * the License.  You may obtain a copy of the License at
 *
 *    http://www.apache.org/licenses/LICENSE-2.0
 *
 * Unless required by applicable law or agreed to in writing, software
 * distributed under the License is distributed on an "AS IS" BASIS,
 * WITHOUT WARRANTIES OR CONDITIONS OF ANY KIND, either express or implied.
 * See the License for the specific language governing permissions and
 * limitations under the License.
 */

package kafka.coordinator

import java.io.PrintStream
import java.nio.ByteBuffer
import java.util.concurrent.TimeUnit
import java.util.concurrent.atomic.AtomicBoolean
import java.util.concurrent.locks.ReentrantLock

import com.yammer.metrics.core.Gauge
import kafka.api.{ApiVersion, KAFKA_0_10_1_IV0}
import kafka.common.{MessageFormatter, _}
import kafka.metrics.KafkaMetricsGroup
import kafka.server.ReplicaManager
import kafka.utils.CoreUtils.inLock
import kafka.utils._
import org.apache.kafka.clients.consumer.ConsumerRecord
import org.apache.kafka.common.TopicPartition
import org.apache.kafka.common.protocol.Errors
import org.apache.kafka.common.protocol.types.Type._
import org.apache.kafka.common.protocol.types.{ArrayOf, Field, Schema, Struct}
import org.apache.kafka.common.record._
import org.apache.kafka.common.requests.OffsetFetchResponse
import org.apache.kafka.common.requests.ProduceResponse.PartitionResponse
import org.apache.kafka.common.utils.{Time, Utils}

<<<<<<< HEAD
=======
import scala.collection.JavaConverters._
import scala.collection._

>>>>>>> d7850a40
class GroupMetadataManager(val brokerId: Int,
                           val interBrokerProtocolVersion: ApiVersion,
                           val config: OffsetConfig,
                           replicaManager: ReplicaManager,
                           zkUtils: ZkUtils,
                           time: Time) extends Logging with KafkaMetricsGroup {

  private val compressionType: CompressionType = CompressionType.forId(config.offsetsTopicCompressionCodec.codec)

  private val groupMetadataCache = new Pool[String, GroupMetadata]

  /* lock protecting access to loading and owned partition sets */
  private val partitionLock = new ReentrantLock()

  /* partitions of consumer groups that are being loaded, its lock should be always called BEFORE the group lock if needed */
  private val loadingPartitions: mutable.Set[Int] = mutable.Set()

  /* partitions of consumer groups that are assigned, using the same loading partition lock */
  private val ownedPartitions: mutable.Set[Int] = mutable.Set()

  /* shutting down flag */
  private val shuttingDown = new AtomicBoolean(false)

  /* number of partitions for the consumer metadata topic */
  private val groupMetadataTopicPartitionCount = getOffsetsTopicPartitionCount

  /* single-thread scheduler to handle offset/group metadata cache loading and unloading */
  private val scheduler = new KafkaScheduler(threads = 1, threadNamePrefix = "group-metadata-manager-")

  this.logIdent = "[Group Metadata Manager on Broker " + brokerId + "]: "

  newGauge("NumOffsets",
    new Gauge[Int] {
      def value = groupMetadataCache.values.map(group => {
        group synchronized { group.numOffsets }
      }).sum
    }
  )

  newGauge("NumGroups",
    new Gauge[Int] {
      def value = groupMetadataCache.size
    }
  )

  def enableMetadataExpiration() {
    scheduler.startup()

    scheduler.schedule(name = "delete-expired-group-metadata",
      fun = cleanupGroupMetadata,
      period = config.offsetsRetentionCheckIntervalMs,
      unit = TimeUnit.MILLISECONDS)
  }

  def currentGroups: Iterable[GroupMetadata] = groupMetadataCache.values

  def isPartitionOwned(partition: Int) = inLock(partitionLock) { ownedPartitions.contains(partition) }

  def isPartitionLoading(partition: Int) = inLock(partitionLock) { loadingPartitions.contains(partition) }

  def partitionFor(groupId: String): Int = Utils.abs(groupId.hashCode) % groupMetadataTopicPartitionCount

  def isGroupLocal(groupId: String): Boolean = isPartitionOwned(partitionFor(groupId))

  def isGroupLoading(groupId: String): Boolean = isPartitionLoading(partitionFor(groupId))

  def isLoading(): Boolean = inLock(partitionLock) { loadingPartitions.nonEmpty }

  /**
   * Get the group associated with the given groupId, or null if not found
   */
  def getGroup(groupId: String): Option[GroupMetadata] = {
    Option(groupMetadataCache.get(groupId))
  }

  /**
   * Add a group or get the group associated with the given groupId if it already exists
   */
  def addGroup(group: GroupMetadata): GroupMetadata = {
    val currentGroup = groupMetadataCache.putIfNotExists(group.groupId, group)
    if (currentGroup != null) {
      currentGroup
    } else {
      group
    }
  }

<<<<<<< HEAD

  def prepareStoreGroup(group: GroupMetadata,
                        groupAssignment: Map[String, Array[Byte]],
                        responseCallback: Errors => Unit): Option[DelayedStore] = {
    val magicValueAndTimestampOpt = getMessageFormatVersionAndTimestamp(partitionFor(group.groupId))
    magicValueAndTimestampOpt match {
      case Some((magicValue, timestamp)) =>
=======
  def prepareStoreGroup(group: GroupMetadata,
                        groupAssignment: Map[String, Array[Byte]],
                        responseCallback: Errors => Unit): Option[DelayedStore] = {
    getMagic(partitionFor(group.groupId)) match {
      case Some(magicValue) =>
>>>>>>> d7850a40
        val groupMetadataValueVersion = {
          if (interBrokerProtocolVersion < KAFKA_0_10_1_IV0)
            0.toShort
          else
            GroupMetadataManager.CURRENT_GROUP_VALUE_SCHEMA_VERSION
        }

<<<<<<< HEAD
        val message = new Message(
          key = GroupMetadataManager.groupMetadataKey(group.groupId),
          bytes = GroupMetadataManager.groupMetadataValue(group, groupAssignment, version = groupMetadataValueVersion),
          timestamp = timestamp,
          magicValue = magicValue)

        val groupMetadataPartition = new TopicPartition(Topic.GroupMetadataTopicName, partitionFor(group.groupId))

        val groupMetadataMessageSet = Map(groupMetadataPartition ->
          new ByteBufferMessageSet(config.offsetsTopicCompressionCodec, message))

=======
        // We always use CREATE_TIME, like the producer. The conversion to LOG_APPEND_TIME (if necessary) happens automatically.
        val timestampType = TimestampType.CREATE_TIME
        val timestamp = time.milliseconds()
        val record = Record.create(magicValue, timestampType, timestamp,
          GroupMetadataManager.groupMetadataKey(group.groupId),
          GroupMetadataManager.groupMetadataValue(group, groupAssignment, version = groupMetadataValueVersion))

        val groupMetadataPartition = new TopicPartition(Topic.GroupMetadataTopicName, partitionFor(group.groupId))
        val groupMetadataRecords = Map(groupMetadataPartition -> MemoryRecords.withRecords(timestampType, compressionType, record))
>>>>>>> d7850a40
        val generationId = group.generationId

        // set the callback function to insert the created group into cache after log append completed
        def putCacheCallback(responseStatus: Map[TopicPartition, PartitionResponse]) {
          // the append response should only contain the topics partition
          if (responseStatus.size != 1 || !responseStatus.contains(groupMetadataPartition))
            throw new IllegalStateException("Append status %s should only have one partition %s"
              .format(responseStatus, groupMetadataPartition))

          // construct the error status in the propagated assignment response
          // in the cache
          val status = responseStatus(groupMetadataPartition)
<<<<<<< HEAD
          val statusError = Errors.forCode(status.errorCode)

          val responseError = if (statusError == Errors.NONE) {
            Errors.NONE
          } else {
            debug(s"Metadata from group ${group.groupId} with generation $generationId failed when appending to log " +
              s"due to ${statusError.exceptionName}")

            // transform the log append error code to the corresponding the commit status error code
            statusError match {
              case Errors.UNKNOWN_TOPIC_OR_PARTITION
                   | Errors.NOT_ENOUGH_REPLICAS
                   | Errors.NOT_ENOUGH_REPLICAS_AFTER_APPEND =>
                Errors.GROUP_COORDINATOR_NOT_AVAILABLE

              case Errors.NOT_LEADER_FOR_PARTITION =>
                Errors.NOT_COORDINATOR_FOR_GROUP

              case Errors.REQUEST_TIMED_OUT =>
                Errors.REBALANCE_IN_PROGRESS

              case Errors.MESSAGE_TOO_LARGE
                   | Errors.RECORD_LIST_TOO_LARGE
                   | Errors.INVALID_FETCH_SIZE =>

                error(s"Appending metadata message for group ${group.groupId} generation $generationId failed due to " +
                  s"${statusError.exceptionName}, returning UNKNOWN error code to the client")

                Errors.UNKNOWN

              case other =>
                error(s"Appending metadata message for group ${group.groupId} generation $generationId failed " +
                  s"due to unexpected error: ${statusError.exceptionName}")

                other
            }
          }

          responseCallback(responseError)
        }
        Some(DelayedStore(groupMetadataMessageSet, putCacheCallback))
=======

          val responseError = if (status.error == Errors.NONE) {
            Errors.NONE
          } else {
            debug(s"Metadata from group ${group.groupId} with generation $generationId failed when appending to log " +
              s"due to ${status.error.exceptionName}")

            // transform the log append error code to the corresponding the commit status error code
            status.error match {
              case Errors.UNKNOWN_TOPIC_OR_PARTITION
                   | Errors.NOT_ENOUGH_REPLICAS
                   | Errors.NOT_ENOUGH_REPLICAS_AFTER_APPEND =>
                Errors.GROUP_COORDINATOR_NOT_AVAILABLE

              case Errors.NOT_LEADER_FOR_PARTITION =>
                Errors.NOT_COORDINATOR_FOR_GROUP

              case Errors.REQUEST_TIMED_OUT =>
                Errors.REBALANCE_IN_PROGRESS

              case Errors.MESSAGE_TOO_LARGE
                   | Errors.RECORD_LIST_TOO_LARGE
                   | Errors.INVALID_FETCH_SIZE =>

                error(s"Appending metadata message for group ${group.groupId} generation $generationId failed due to " +
                  s"${status.error.exceptionName}, returning UNKNOWN error code to the client")

                Errors.UNKNOWN

              case other =>
                error(s"Appending metadata message for group ${group.groupId} generation $generationId failed " +
                  s"due to unexpected error: ${status.error.exceptionName}")

                other
            }
          }

          responseCallback(responseError)
        }
        Some(DelayedStore(groupMetadataRecords, putCacheCallback))
>>>>>>> d7850a40

      case None =>
        responseCallback(Errors.NOT_COORDINATOR_FOR_GROUP)
        None
    }
  }

  def store(delayedStore: DelayedStore) {
    // call replica manager to append the group message
    replicaManager.appendRecords(
      config.offsetCommitTimeoutMs.toLong,
      config.offsetCommitRequiredAcks,
      true, // allow appending to internal offset topic
      delayedStore.partitionRecords,
      delayedStore.callback)
  }

  /**
   * Store offsets by appending it to the replicated log and then inserting to cache
   */
  def prepareStoreOffsets(group: GroupMetadata,
                          consumerId: String,
                          generationId: Int,
                          offsetMetadata: immutable.Map[TopicPartition, OffsetAndMetadata],
                          responseCallback: immutable.Map[TopicPartition, Short] => Unit): Option[DelayedStore] = {
    // first filter out partitions with offset metadata size exceeding limit
    val filteredOffsetMetadata = offsetMetadata.filter { case (_, offsetAndMetadata) =>
      validateOffsetMetadataLength(offsetAndMetadata.metadata)
    }

    // construct the message set to append
<<<<<<< HEAD
    val magicValueAndTimestampOpt = getMessageFormatVersionAndTimestamp(partitionFor(group.groupId))
    magicValueAndTimestampOpt match {
      case Some((magicValue, timestamp)) =>
        val messages = filteredOffsetMetadata.map { case (topicAndPartition, offsetAndMetadata) =>
          new Message(
            key = GroupMetadataManager.offsetCommitKey(group.groupId, topicAndPartition.topic, topicAndPartition.partition),
            bytes = GroupMetadataManager.offsetCommitValue(offsetAndMetadata),
            timestamp = timestamp,
            magicValue = magicValue
          )
=======
    getMagic(partitionFor(group.groupId)) match {
      case Some(magicValue) =>
        // We always use CREATE_TIME, like the producer. The conversion to LOG_APPEND_TIME (if necessary) happens automatically.
        val timestampType = TimestampType.CREATE_TIME
        val timestamp = time.milliseconds()
        val records = filteredOffsetMetadata.map { case (topicPartition, offsetAndMetadata) =>
          Record.create(magicValue, timestampType, timestamp,
            GroupMetadataManager.offsetCommitKey(group.groupId, topicPartition),
            GroupMetadataManager.offsetCommitValue(offsetAndMetadata))
>>>>>>> d7850a40
        }.toSeq

        val offsetTopicPartition = new TopicPartition(Topic.GroupMetadataTopicName, partitionFor(group.groupId))

<<<<<<< HEAD
        val offsetsAndMetadataMessageSet = Map(offsetTopicPartition ->
          new ByteBufferMessageSet(config.offsetsTopicCompressionCodec, messages:_*))
=======
        val entries = Map(offsetTopicPartition -> MemoryRecords.withRecords(timestampType, compressionType, records:_*))
>>>>>>> d7850a40

        // set the callback function to insert offsets into cache after log append completed
        def putCacheCallback(responseStatus: Map[TopicPartition, PartitionResponse]) {
          // the append response should only contain the topics partition
          if (responseStatus.size != 1 || ! responseStatus.contains(offsetTopicPartition))
            throw new IllegalStateException("Append status %s should only have one partition %s"
              .format(responseStatus, offsetTopicPartition))

          // construct the commit response status and insert
          // the offset and metadata to cache if the append status has no error
          val status = responseStatus(offsetTopicPartition)
<<<<<<< HEAD
          val statusError = Errors.forCode(status.errorCode)

          val responseCode =
            group synchronized {
              if (statusError == Errors.NONE) {
                if (!group.is(Dead)) {
                  filteredOffsetMetadata.foreach { case (topicAndPartition, offsetAndMetadata) =>
                    group.completePendingOffsetWrite(topicAndPartition, offsetAndMetadata)
=======

          val responseCode =
            group synchronized {
              if (status.error == Errors.NONE) {
                if (!group.is(Dead)) {
                  filteredOffsetMetadata.foreach { case (topicPartition, offsetAndMetadata) =>
                    group.completePendingOffsetWrite(topicPartition, offsetAndMetadata)
>>>>>>> d7850a40
                  }
                }
                Errors.NONE.code
              } else {
                if (!group.is(Dead)) {
<<<<<<< HEAD
                  filteredOffsetMetadata.foreach { case (topicAndPartition, offsetAndMetadata) =>
                    group.failPendingOffsetWrite(topicAndPartition, offsetAndMetadata)
=======
                  filteredOffsetMetadata.foreach { case (topicPartition, offsetAndMetadata) =>
                    group.failPendingOffsetWrite(topicPartition, offsetAndMetadata)
>>>>>>> d7850a40
                  }
                }

                debug(s"Offset commit $filteredOffsetMetadata from group ${group.groupId}, consumer $consumerId " +
<<<<<<< HEAD
                  s"with generation $generationId failed when appending to log due to ${statusError.exceptionName}")

                // transform the log append error code to the corresponding the commit status error code
                val responseError = statusError match {
=======
                  s"with generation $generationId failed when appending to log due to ${status.error.exceptionName}")

                // transform the log append error code to the corresponding the commit status error code
                val responseError = status.error match {
>>>>>>> d7850a40
                  case Errors.UNKNOWN_TOPIC_OR_PARTITION
                       | Errors.NOT_ENOUGH_REPLICAS
                       | Errors.NOT_ENOUGH_REPLICAS_AFTER_APPEND =>
                    Errors.GROUP_COORDINATOR_NOT_AVAILABLE

                  case Errors.NOT_LEADER_FOR_PARTITION =>
                    Errors.NOT_COORDINATOR_FOR_GROUP

                  case Errors.MESSAGE_TOO_LARGE
                       | Errors.RECORD_LIST_TOO_LARGE
                       | Errors.INVALID_FETCH_SIZE =>
                    Errors.INVALID_COMMIT_OFFSET_SIZE

                  case other => other
                }

                responseError.code
              }
            }

          // compute the final error codes for the commit response
<<<<<<< HEAD
          val commitStatus = offsetMetadata.map { case (topicAndPartition, offsetAndMetadata) =>
            if (validateOffsetMetadataLength(offsetAndMetadata.metadata))
              (topicAndPartition, responseCode)
            else
              (topicAndPartition, Errors.OFFSET_METADATA_TOO_LARGE.code)
=======
          val commitStatus = offsetMetadata.map { case (topicPartition, offsetAndMetadata) =>
            if (validateOffsetMetadataLength(offsetAndMetadata.metadata))
              (topicPartition, responseCode)
            else
              (topicPartition, Errors.OFFSET_METADATA_TOO_LARGE.code)
>>>>>>> d7850a40
          }

          // finally trigger the callback logic passed from the API layer
          responseCallback(commitStatus)
        }

        group synchronized {
          group.prepareOffsetCommit(offsetMetadata)
        }

<<<<<<< HEAD
        Some(DelayedStore(offsetsAndMetadataMessageSet, putCacheCallback))

      case None =>
        val commitStatus = offsetMetadata.map { case (topicAndPartition, offsetAndMetadata) =>
          (topicAndPartition, Errors.NOT_COORDINATOR_FOR_GROUP.code)
=======
        Some(DelayedStore(entries, putCacheCallback))

      case None =>
        val commitStatus = offsetMetadata.map { case (topicPartition, offsetAndMetadata) =>
          (topicPartition, Errors.NOT_COORDINATOR_FOR_GROUP.code)
>>>>>>> d7850a40
        }
        responseCallback(commitStatus)
        None
    }
  }

  /**
   * The most important guarantee that this API provides is that it should never return a stale offset. i.e., it either
   * returns the current offset or it begins to sync the cache from the log (and returns an error code).
   */
  def getOffsets(groupId: String, topicPartitionsOpt: Option[Seq[TopicPartition]]): Map[TopicPartition, OffsetFetchResponse.PartitionData] = {
    trace("Getting offsets of %s for group %s.".format(topicPartitionsOpt.getOrElse("all partitions"), groupId))
    val group = groupMetadataCache.get(groupId)
    if (group == null) {
      topicPartitionsOpt.getOrElse(Seq.empty[TopicPartition]).map { topicPartition =>
        (topicPartition, new OffsetFetchResponse.PartitionData(OffsetFetchResponse.INVALID_OFFSET, "", Errors.NONE))
      }.toMap
    } else {
      group synchronized {
        if (group.is(Dead)) {
          topicPartitionsOpt.getOrElse(Seq.empty[TopicPartition]).map { topicPartition =>
            (topicPartition, new OffsetFetchResponse.PartitionData(OffsetFetchResponse.INVALID_OFFSET, "", Errors.NONE))
          }.toMap
        } else {
            topicPartitionsOpt match {
              case None =>
                // Return offsets for all partitions owned by this consumer group. (this only applies to consumers
                // that commit offsets to Kafka.)
                group.allOffsets.map { case (topicPartition, offsetAndMetadata) =>
                  topicPartition -> new OffsetFetchResponse.PartitionData(offsetAndMetadata.offset, offsetAndMetadata.metadata, Errors.NONE)
                }

              case Some(topicPartitions) =>
                topicPartitionsOpt.getOrElse(Seq.empty[TopicPartition]).map { topicPartition =>
                  val partitionData = group.offset(topicPartition) match {
                    case None =>
                      new OffsetFetchResponse.PartitionData(OffsetFetchResponse.INVALID_OFFSET, "", Errors.NONE)
                    case Some(offsetAndMetadata) =>
                      new OffsetFetchResponse.PartitionData(offsetAndMetadata.offset, offsetAndMetadata.metadata, Errors.NONE)
                  }
                  topicPartition -> partitionData
                }.toMap
            }
        }
      }
    }
  }

  /**
   * Asynchronously read the partition from the offsets topic and populate the cache
   */
  def loadGroupsForPartition(offsetsPartition: Int, onGroupLoaded: GroupMetadata => Unit) {
    val topicPartition = new TopicPartition(Topic.GroupMetadataTopicName, offsetsPartition)

    def doLoadGroupsAndOffsets() {
      info(s"Loading offsets and group metadata from $topicPartition")

      inLock(partitionLock) {
        if (loadingPartitions.contains(offsetsPartition)) {
          info(s"Offset load from $topicPartition already in progress.")
          return
        } else {
          loadingPartitions.add(offsetsPartition)
        }
      }

      try {
        loadGroupsAndOffsets(topicPartition, onGroupLoaded)
      } catch {
        case t: Throwable => error(s"Error loading offsets from $topicPartition", t)
      } finally {
        inLock(partitionLock) {
          ownedPartitions.add(offsetsPartition)
          loadingPartitions.remove(offsetsPartition)
        }
      }
    }

    scheduler.schedule(topicPartition.toString, doLoadGroupsAndOffsets)
  }

  private[coordinator] def loadGroupsAndOffsets(topicPartition: TopicPartition, onGroupLoaded: GroupMetadata => Unit) {
    def highWaterMark = replicaManager.getHighWatermark(topicPartition).getOrElse(-1L)

    val startMs = time.milliseconds()
    replicaManager.getLog(topicPartition) match {
      case None =>
        warn(s"Attempted to load offsets and group metadata from $topicPartition, but found no log")

      case Some(log) =>
        var currOffset = log.logStartOffset
        val buffer = ByteBuffer.allocate(config.loadBufferSize)
        // loop breaks if leader changes at any time during the load, since getHighWatermark is -1
        val loadedOffsets = mutable.Map[GroupTopicPartition, OffsetAndMetadata]()
        val removedOffsets = mutable.Set[GroupTopicPartition]()
        val loadedGroups = mutable.Map[String, GroupMetadata]()
        val removedGroups = mutable.Set[String]()

        while (currOffset < highWaterMark && !shuttingDown.get()) {
          buffer.clear()
          val fileRecords = log.read(currOffset, config.loadBufferSize, maxOffset = None, minOneMessage = true)
            .records.asInstanceOf[FileRecords]
          val bufferRead = fileRecords.readInto(buffer, 0)

          MemoryRecords.readableRecords(bufferRead).deepEntries.asScala.foreach { entry =>
            val record = entry.record
            require(record.hasKey, "Group metadata/offset entry key should not be null")

            GroupMetadataManager.readMessageKey(record.key) match {
              case offsetKey: OffsetKey =>
                // load offset
                val key = offsetKey.key
                if (record.hasNullValue) {
                  loadedOffsets.remove(key)
                  removedOffsets.add(key)
                } else {
                  val value = GroupMetadataManager.readOffsetMessageValue(record.value)
                  loadedOffsets.put(key, value)
                  removedOffsets.remove(key)
                }

              case groupMetadataKey: GroupMetadataKey =>
                // load group metadata
                val groupId = groupMetadataKey.key
                val groupMetadata = GroupMetadataManager.readGroupMessageValue(groupId, record.value)
                if (groupMetadata != null) {
                  trace(s"Loaded group metadata for group $groupId with generation ${groupMetadata.generationId}")
                  removedGroups.remove(groupId)
                  loadedGroups.put(groupId, groupMetadata)
                } else {
                  loadedGroups.remove(groupId)
                  removedGroups.add(groupId)
                }

              case unknownKey =>
                throw new IllegalStateException(s"Unexpected message key $unknownKey while loading offsets and group metadata")
            }

            currOffset = entry.nextOffset
          }
        }

        val (groupOffsets, emptyGroupOffsets) = loadedOffsets
          .groupBy(_._1.group)
          .mapValues(_.map { case (groupTopicPartition, offset) => (groupTopicPartition.topicPartition, offset)} )
          .partition { case (group, _) => loadedGroups.contains(group) }

        loadedGroups.values.foreach { group =>
          val offsets = groupOffsets.getOrElse(group.groupId, Map.empty[TopicPartition, OffsetAndMetadata])
          loadGroup(group, offsets)
          onGroupLoaded(group)
        }

        // load groups which store offsets in kafka, but which have no active members and thus no group
        // metadata stored in the log
        emptyGroupOffsets.foreach { case (groupId, offsets) =>
          val group = new GroupMetadata(groupId)
          loadGroup(group, offsets)
          onGroupLoaded(group)
        }

        removedGroups.foreach { groupId =>
          // if the cache already contains a group which should be removed, raise an error. Note that it
          // is possible (however unlikely) for a consumer group to be removed, and then to be used only for
          // offset storage (i.e. by "simple" consumers)
          if (groupMetadataCache.contains(groupId) && !emptyGroupOffsets.contains(groupId))
            throw new IllegalStateException(s"Unexpected unload of active group $groupId while " +
              s"loading partition $topicPartition")
        }

        if (!shuttingDown.get())
          info("Finished loading offsets from %s in %d milliseconds."
            .format(topicPartition, time.milliseconds() - startMs))
    }
  }

  private def loadGroup(group: GroupMetadata, offsets: Map[TopicPartition, OffsetAndMetadata]): Unit = {
    // offsets are initialized prior to loading the group into the cache to ensure that clients see a consistent
    // view of the group's offsets
    val loadedOffsets = offsets.mapValues { offsetAndMetadata =>
      // special handling for version 0:
      // set the expiration time stamp as commit time stamp + server default retention time
      if (offsetAndMetadata.expireTimestamp == org.apache.kafka.common.requests.OffsetCommitRequest.DEFAULT_TIMESTAMP)
        offsetAndMetadata.copy(expireTimestamp = offsetAndMetadata.commitTimestamp + config.offsetsRetentionMs)
      else
        offsetAndMetadata
    }
    trace(s"Initialized offsets $loadedOffsets for group ${group.groupId}")
    group.initializeOffsets(loadedOffsets)

    val currentGroup = addGroup(group)
    if (group != currentGroup)
      debug(s"Attempt to load group ${group.groupId} from log with generation ${group.generationId} failed " +
        s"because there is already a cached group with generation ${currentGroup.generationId}")
  }

  /**
   * When this broker becomes a follower for an offsets topic partition clear out the cache for groups that belong to
   * that partition.
   *
   * @param offsetsPartition Groups belonging to this partition of the offsets topic will be deleted from the cache.
   */
  def removeGroupsForPartition(offsetsPartition: Int,
                               onGroupUnloaded: GroupMetadata => Unit) {
    val topicPartition = new TopicPartition(Topic.GroupMetadataTopicName, offsetsPartition)
    scheduler.schedule(topicPartition.toString, removeGroupsAndOffsets)

    def removeGroupsAndOffsets() {
      var numOffsetsRemoved = 0
      var numGroupsRemoved = 0

      inLock(partitionLock) {
        // we need to guard the group removal in cache in the loading partition lock
        // to prevent coordinator's check-and-get-group race condition
        ownedPartitions.remove(offsetsPartition)

        for (group <- groupMetadataCache.values) {
          if (partitionFor(group.groupId) == offsetsPartition) {
            onGroupUnloaded(group)
            groupMetadataCache.remove(group.groupId, group)
            numGroupsRemoved += 1
            numOffsetsRemoved += group.numOffsets
          }
        }
      }

      if (numOffsetsRemoved > 0)
        info(s"Removed $numOffsetsRemoved cached offsets for $topicPartition on follower transition.")

      if (numGroupsRemoved > 0)
        info(s"Removed $numGroupsRemoved cached groups for $topicPartition on follower transition.")
    }
  }

  // visible for testing
  private[coordinator] def cleanupGroupMetadata(): Unit = {
    cleanupGroupMetadata(None)
  }

  def cleanupGroupMetadata(deletedTopicPartitions: Option[Seq[TopicPartition]]) {
    val startMs = time.milliseconds()
    var offsetsRemoved = 0

    groupMetadataCache.foreach { case (groupId, group) =>
<<<<<<< HEAD
      val (expiredOffsets, groupIsDead, generation) = group synchronized {
        // remove expired offsets from the cache
        val expiredOffsets = group.removeExpiredOffsets(startMs)
        if (group.is(Empty) && !group.hasOffsets) {
          info(s"Group $groupId transitioned to Dead in generation ${group.generationId}")
          group.transitionTo(Dead)
        }
        (expiredOffsets, group.is(Dead), group.generationId)
      }

      val offsetsPartition = partitionFor(groupId)
      getMessageFormatVersionAndTimestamp(offsetsPartition) match {
        case Some((magicValue, timestamp)) =>
          val partitionOpt = replicaManager.getPartition(Topic.GroupMetadataTopicName, offsetsPartition)
          partitionOpt.foreach { partition =>
            val appendPartition = TopicAndPartition(Topic.GroupMetadataTopicName, offsetsPartition)
            val tombstones = expiredOffsets.map { case (topicPartition, offsetAndMetadata) =>
              trace(s"Removing expired offset and metadata for $groupId, $topicPartition: $offsetAndMetadata")
              val commitKey = GroupMetadataManager.offsetCommitKey(groupId, topicPartition.topic, topicPartition.partition)
              new Message(bytes = null, key = commitKey, timestamp = timestamp, magicValue = magicValue)
            }.toBuffer
            trace(s"Marked ${expiredOffsets.size} offsets in $appendPartition for deletion.")

            // We avoid writing the tombstone when the generationId is 0, since this group is only using
            // Kafka for offset storage.
            if (groupIsDead && groupMetadataCache.remove(groupId, group) && generation > 0) {
              // Append the tombstone messages to the partition. It is okay if the replicas don't receive these (say,
              // if we crash or leaders move) since the new leaders will still expire the consumers with heartbeat and
              // retry removing this group.
              tombstones += new Message(bytes = null, key = GroupMetadataManager.groupMetadataKey(group.groupId),
                timestamp = timestamp, magicValue = magicValue)
              trace(s"Group $groupId removed from the metadata cache and marked for deletion in $appendPartition.")
            }

            if (tombstones.nonEmpty) {
              try {
                // do not need to require acks since even if the tombstone is lost,
                // it will be appended again in the next purge cycle
                partition.appendMessagesToLeader(new ByteBufferMessageSet(config.offsetsTopicCompressionCodec, tombstones: _*))
                offsetsRemoved += expiredOffsets.size
                trace(s"Successfully appended ${tombstones.size} tombstones to $appendPartition for expired offsets and/or metadata for group $groupId")
              } catch {
                case t: Throwable =>
                  error(s"Failed to append ${tombstones.size} tombstones to $appendPartition for expired offsets and/or metadata for group $groupId.", t)
                // ignore and continue
              }
            }
          }

        case None =>
          info(s"BrokerId $brokerId is no longer a coordinator for the group $groupId. Proceeding cleanup for other alive groups")
=======
      val (removedOffsets, groupIsDead, generation) = group synchronized {
        val removedOffsets = deletedTopicPartitions match {
          case Some(topicPartitions) => group.removeOffsets(topicPartitions)
          case None => group.removeExpiredOffsets(startMs)
        }

        if (group.is(Empty) && !group.hasOffsets) {
          info(s"Group $groupId transitioned to Dead in generation ${group.generationId}")
          group.transitionTo(Dead)
        }
        (removedOffsets, group.is(Dead), group.generationId)
>>>>>>> d7850a40
      }

<<<<<<< HEAD
    info(s"Removed $offsetsRemoved expired offsets in ${time.milliseconds() - startMs} milliseconds.")
  }
=======
      val offsetsPartition = partitionFor(groupId)
      val appendPartition = new TopicPartition(Topic.GroupMetadataTopicName, offsetsPartition)
      getMagic(offsetsPartition) match {
        case Some(magicValue) =>
          // We always use CREATE_TIME, like the producer. The conversion to LOG_APPEND_TIME (if necessary) happens automatically.
          val timestampType = TimestampType.CREATE_TIME
          val timestamp = time.milliseconds()

          val partitionOpt = replicaManager.getPartition(appendPartition)
          partitionOpt.foreach { partition =>
            val tombstones = removedOffsets.map { case (topicPartition, offsetAndMetadata) =>
              trace(s"Removing expired/deleted offset and metadata for $groupId, $topicPartition: $offsetAndMetadata")
              val commitKey = GroupMetadataManager.offsetCommitKey(groupId, topicPartition)
              Record.create(magicValue, timestampType, timestamp, commitKey, null)
            }.toBuffer
            trace(s"Marked ${removedOffsets.size} offsets in $appendPartition for deletion.")

            // We avoid writing the tombstone when the generationId is 0, since this group is only using
            // Kafka for offset storage.
            if (groupIsDead && groupMetadataCache.remove(groupId, group) && generation > 0) {
              // Append the tombstone messages to the partition. It is okay if the replicas don't receive these (say,
              // if we crash or leaders move) since the new leaders will still expire the consumers with heartbeat and
              // retry removing this group.
              tombstones += Record.create(magicValue, timestampType, timestamp, GroupMetadataManager.groupMetadataKey(group.groupId), null)
              trace(s"Group $groupId removed from the metadata cache and marked for deletion in $appendPartition.")
            }
>>>>>>> d7850a40

            if (tombstones.nonEmpty) {
              try {
                // do not need to require acks since even if the tombstone is lost,
                // it will be appended again in the next purge cycle
                partition.appendRecordsToLeader(MemoryRecords.withRecords(timestampType, compressionType, tombstones: _*))
                offsetsRemoved += removedOffsets.size
                trace(s"Successfully appended ${tombstones.size} tombstones to $appendPartition for expired/deleted offsets and/or metadata for group $groupId")
              } catch {
                case t: Throwable =>
                  error(s"Failed to append ${tombstones.size} tombstones to $appendPartition for expired/deleted offsets and/or metadata for group $groupId.", t)
                  // ignore and continue
              }
            }
          }

        case None =>
          info(s"BrokerId $brokerId is no longer a coordinator for the group $groupId. Proceeding cleanup for other alive groups")
      }
    }

    info(s"Removed $offsetsRemoved expired offsets in ${time.milliseconds() - startMs} milliseconds.")
  }

  /*
   * Check if the offset metadata length is valid
   */
  private def validateOffsetMetadataLength(metadata: String) : Boolean = {
    metadata == null || metadata.length() <= config.maxMetadataSize
  }


  def shutdown() {
    shuttingDown.set(true)
    if (scheduler.isStarted)
      scheduler.shutdown()

    // TODO: clear the caches
  }

  /**
   * Gets the partition count of the offsets topic from ZooKeeper.
   * If the topic does not exist, the configured partition count is returned.
   */
  private def getOffsetsTopicPartitionCount = {
    val topic = Topic.GroupMetadataTopicName
    val topicData = zkUtils.getPartitionAssignmentForTopics(Seq(topic))
    if (topicData(topic).nonEmpty)
      topicData(topic).size
    else
      config.offsetsTopicNumPartitions
  }

  /**
   * Check if the replica is local and return the message format version and timestamp
   *
   * @param   partition  Partition of GroupMetadataTopic
<<<<<<< HEAD
   * @return  Option[(MessageFormatVersion, TimeStamp)] if replica is local, None otherwise
   */
  private def getMessageFormatVersionAndTimestamp(partition: Int): Option[(Byte, Long)] = {
    val groupMetadataTopicAndPartition = TopicAndPartition(Topic.GroupMetadataTopicName, partition)
    replicaManager.getMessageFormatVersion(groupMetadataTopicAndPartition).map { messageFormatVersion =>
      val timestamp = {
        if (messageFormatVersion == Message.MagicValue_V0)
          Message.NoTimestamp
        else
          time.milliseconds()
      }
      (messageFormatVersion, timestamp)
    }
  }
=======
   * @return  Some(MessageFormatVersion) if replica is local, None otherwise
   */
  private def getMagic(partition: Int): Option[Byte] =
    replicaManager.getMagic(new TopicPartition(Topic.GroupMetadataTopicName, partition))
>>>>>>> d7850a40

  /**
   * Add the partition into the owned list
   *
   * NOTE: this is for test only
   */
  def addPartitionOwnership(partition: Int) {
    inLock(partitionLock) {
      ownedPartitions.add(partition)
    }
  }
}

/**
 * Messages stored for the group topic has versions for both the key and value fields. Key
 * version is used to indicate the type of the message (also to differentiate different types
 * of messages from being compacted together if they have the same field values); and value
 * version is used to evolve the messages within their data types:
 *
 * key version 0:       group consumption offset
 *    -> value version 0:       [offset, metadata, timestamp]
 *
 * key version 1:       group consumption offset
 *    -> value version 1:       [offset, metadata, commit_timestamp, expire_timestamp]
 *
 * key version 2:       group metadata
 *     -> value version 0:       [protocol_type, generation, protocol, leader, members]
 */
object GroupMetadataManager {

  private val CURRENT_OFFSET_KEY_SCHEMA_VERSION = 1.toShort
  private val CURRENT_GROUP_KEY_SCHEMA_VERSION = 2.toShort

  private val OFFSET_COMMIT_KEY_SCHEMA = new Schema(new Field("group", STRING),
    new Field("topic", STRING),
    new Field("partition", INT32))
  private val OFFSET_KEY_GROUP_FIELD = OFFSET_COMMIT_KEY_SCHEMA.get("group")
  private val OFFSET_KEY_TOPIC_FIELD = OFFSET_COMMIT_KEY_SCHEMA.get("topic")
  private val OFFSET_KEY_PARTITION_FIELD = OFFSET_COMMIT_KEY_SCHEMA.get("partition")

  private val OFFSET_COMMIT_VALUE_SCHEMA_V0 = new Schema(new Field("offset", INT64),
    new Field("metadata", STRING, "Associated metadata.", ""),
    new Field("timestamp", INT64))
  private val OFFSET_VALUE_OFFSET_FIELD_V0 = OFFSET_COMMIT_VALUE_SCHEMA_V0.get("offset")
  private val OFFSET_VALUE_METADATA_FIELD_V0 = OFFSET_COMMIT_VALUE_SCHEMA_V0.get("metadata")
  private val OFFSET_VALUE_TIMESTAMP_FIELD_V0 = OFFSET_COMMIT_VALUE_SCHEMA_V0.get("timestamp")

  private val OFFSET_COMMIT_VALUE_SCHEMA_V1 = new Schema(new Field("offset", INT64),
    new Field("metadata", STRING, "Associated metadata.", ""),
    new Field("commit_timestamp", INT64),
    new Field("expire_timestamp", INT64))
  private val OFFSET_VALUE_OFFSET_FIELD_V1 = OFFSET_COMMIT_VALUE_SCHEMA_V1.get("offset")
  private val OFFSET_VALUE_METADATA_FIELD_V1 = OFFSET_COMMIT_VALUE_SCHEMA_V1.get("metadata")
  private val OFFSET_VALUE_COMMIT_TIMESTAMP_FIELD_V1 = OFFSET_COMMIT_VALUE_SCHEMA_V1.get("commit_timestamp")
  private val OFFSET_VALUE_EXPIRE_TIMESTAMP_FIELD_V1 = OFFSET_COMMIT_VALUE_SCHEMA_V1.get("expire_timestamp")

  private val GROUP_METADATA_KEY_SCHEMA = new Schema(new Field("group", STRING))
  private val GROUP_KEY_GROUP_FIELD = GROUP_METADATA_KEY_SCHEMA.get("group")

  private val MEMBER_ID_KEY = "member_id"
  private val CLIENT_ID_KEY = "client_id"
  private val CLIENT_HOST_KEY = "client_host"
  private val REBALANCE_TIMEOUT_KEY = "rebalance_timeout"
  private val SESSION_TIMEOUT_KEY = "session_timeout"
  private val SUBSCRIPTION_KEY = "subscription"
  private val ASSIGNMENT_KEY = "assignment"

  private val MEMBER_METADATA_V0 = new Schema(
    new Field(MEMBER_ID_KEY, STRING),
    new Field(CLIENT_ID_KEY, STRING),
    new Field(CLIENT_HOST_KEY, STRING),
    new Field(SESSION_TIMEOUT_KEY, INT32),
    new Field(SUBSCRIPTION_KEY, BYTES),
    new Field(ASSIGNMENT_KEY, BYTES))

  private val MEMBER_METADATA_V1 = new Schema(
    new Field(MEMBER_ID_KEY, STRING),
    new Field(CLIENT_ID_KEY, STRING),
    new Field(CLIENT_HOST_KEY, STRING),
    new Field(REBALANCE_TIMEOUT_KEY, INT32),
    new Field(SESSION_TIMEOUT_KEY, INT32),
    new Field(SUBSCRIPTION_KEY, BYTES),
    new Field(ASSIGNMENT_KEY, BYTES))

  private val PROTOCOL_TYPE_KEY = "protocol_type"
  private val GENERATION_KEY = "generation"
  private val PROTOCOL_KEY = "protocol"
  private val LEADER_KEY = "leader"
  private val MEMBERS_KEY = "members"

  private val GROUP_METADATA_VALUE_SCHEMA_V0 = new Schema(
    new Field(PROTOCOL_TYPE_KEY, STRING),
    new Field(GENERATION_KEY, INT32),
    new Field(PROTOCOL_KEY, NULLABLE_STRING),
    new Field(LEADER_KEY, NULLABLE_STRING),
    new Field(MEMBERS_KEY, new ArrayOf(MEMBER_METADATA_V0)))

  private val GROUP_METADATA_VALUE_SCHEMA_V1 = new Schema(
    new Field(PROTOCOL_TYPE_KEY, STRING),
    new Field(GENERATION_KEY, INT32),
    new Field(PROTOCOL_KEY, NULLABLE_STRING),
    new Field(LEADER_KEY, NULLABLE_STRING),
    new Field(MEMBERS_KEY, new ArrayOf(MEMBER_METADATA_V1)))


  // map of versions to key schemas as data types
  private val MESSAGE_TYPE_SCHEMAS = Map(
    0 -> OFFSET_COMMIT_KEY_SCHEMA,
    1 -> OFFSET_COMMIT_KEY_SCHEMA,
    2 -> GROUP_METADATA_KEY_SCHEMA)

  // map of version of offset value schemas
  private val OFFSET_VALUE_SCHEMAS = Map(
    0 -> OFFSET_COMMIT_VALUE_SCHEMA_V0,
    1 -> OFFSET_COMMIT_VALUE_SCHEMA_V1)
  private val CURRENT_OFFSET_VALUE_SCHEMA_VERSION = 1.toShort

  // map of version of group metadata value schemas
  private val GROUP_VALUE_SCHEMAS = Map(
    0 -> GROUP_METADATA_VALUE_SCHEMA_V0,
    1 -> GROUP_METADATA_VALUE_SCHEMA_V1)
  private val CURRENT_GROUP_VALUE_SCHEMA_VERSION = 1.toShort

  private val CURRENT_OFFSET_KEY_SCHEMA = schemaForKey(CURRENT_OFFSET_KEY_SCHEMA_VERSION)
  private val CURRENT_GROUP_KEY_SCHEMA = schemaForKey(CURRENT_GROUP_KEY_SCHEMA_VERSION)

  private val CURRENT_OFFSET_VALUE_SCHEMA = schemaForOffset(CURRENT_OFFSET_VALUE_SCHEMA_VERSION)
  private val CURRENT_GROUP_VALUE_SCHEMA = schemaForGroup(CURRENT_GROUP_VALUE_SCHEMA_VERSION)

  private def schemaForKey(version: Int) = {
    val schemaOpt = MESSAGE_TYPE_SCHEMAS.get(version)
    schemaOpt match {
      case Some(schema) => schema
      case _ => throw new KafkaException("Unknown offset schema version " + version)
    }
  }

  private def schemaForOffset(version: Int) = {
    val schemaOpt = OFFSET_VALUE_SCHEMAS.get(version)
    schemaOpt match {
      case Some(schema) => schema
      case _ => throw new KafkaException("Unknown offset schema version " + version)
    }
  }

  private def schemaForGroup(version: Int) = {
    val schemaOpt = GROUP_VALUE_SCHEMAS.get(version)
    schemaOpt match {
      case Some(schema) => schema
      case _ => throw new KafkaException("Unknown group metadata version " + version)
    }
  }

  /**
   * Generates the key for offset commit message for given (group, topic, partition)
   *
   * @return key for offset commit message
   */
  private[coordinator] def offsetCommitKey(group: String, topicPartition: TopicPartition,
                                           versionId: Short = 0): Array[Byte] = {
    val key = new Struct(CURRENT_OFFSET_KEY_SCHEMA)
    key.set(OFFSET_KEY_GROUP_FIELD, group)
    key.set(OFFSET_KEY_TOPIC_FIELD, topicPartition.topic)
    key.set(OFFSET_KEY_PARTITION_FIELD, topicPartition.partition)

    val byteBuffer = ByteBuffer.allocate(2 /* version */ + key.sizeOf)
    byteBuffer.putShort(CURRENT_OFFSET_KEY_SCHEMA_VERSION)
    key.writeTo(byteBuffer)
    byteBuffer.array()
  }

  /**
   * Generates the key for group metadata message for given group
   *
   * @return key bytes for group metadata message
   */
  private[coordinator] def groupMetadataKey(group: String): Array[Byte] = {
    val key = new Struct(CURRENT_GROUP_KEY_SCHEMA)
    key.set(GROUP_KEY_GROUP_FIELD, group)

    val byteBuffer = ByteBuffer.allocate(2 /* version */ + key.sizeOf)
    byteBuffer.putShort(CURRENT_GROUP_KEY_SCHEMA_VERSION)
    key.writeTo(byteBuffer)
    byteBuffer.array()
  }

  /**
   * Generates the payload for offset commit message from given offset and metadata
   *
   * @param offsetAndMetadata consumer's current offset and metadata
   * @return payload for offset commit message
   */
  private[coordinator] def offsetCommitValue(offsetAndMetadata: OffsetAndMetadata): Array[Byte] = {
    // generate commit value with schema version 1
    val value = new Struct(CURRENT_OFFSET_VALUE_SCHEMA)
    value.set(OFFSET_VALUE_OFFSET_FIELD_V1, offsetAndMetadata.offset)
    value.set(OFFSET_VALUE_METADATA_FIELD_V1, offsetAndMetadata.metadata)
    value.set(OFFSET_VALUE_COMMIT_TIMESTAMP_FIELD_V1, offsetAndMetadata.commitTimestamp)
    value.set(OFFSET_VALUE_EXPIRE_TIMESTAMP_FIELD_V1, offsetAndMetadata.expireTimestamp)
    val byteBuffer = ByteBuffer.allocate(2 /* version */ + value.sizeOf)
    byteBuffer.putShort(CURRENT_OFFSET_VALUE_SCHEMA_VERSION)
    value.writeTo(byteBuffer)
    byteBuffer.array()
  }

  /**
   * Generates the payload for group metadata message from given offset and metadata
   * assuming the generation id, selected protocol, leader and member assignment are all available
   *
   * @param groupMetadata current group metadata
   * @param assignment the assignment for the rebalancing generation
   * @param version the version of the value message to use
   * @return payload for offset commit message
   */
  private[coordinator] def groupMetadataValue(groupMetadata: GroupMetadata,
                                              assignment: Map[String, Array[Byte]],
                                              version: Short = 0): Array[Byte] = {
    val value = if (version == 0) new Struct(GROUP_METADATA_VALUE_SCHEMA_V0) else new Struct(CURRENT_GROUP_VALUE_SCHEMA)

    value.set(PROTOCOL_TYPE_KEY, groupMetadata.protocolType.getOrElse(""))
    value.set(GENERATION_KEY, groupMetadata.generationId)
    value.set(PROTOCOL_KEY, groupMetadata.protocol)
    value.set(LEADER_KEY, groupMetadata.leaderId)

    val memberArray = groupMetadata.allMemberMetadata.map { memberMetadata =>
      val memberStruct = value.instance(MEMBERS_KEY)
      memberStruct.set(MEMBER_ID_KEY, memberMetadata.memberId)
      memberStruct.set(CLIENT_ID_KEY, memberMetadata.clientId)
      memberStruct.set(CLIENT_HOST_KEY, memberMetadata.clientHost)
      memberStruct.set(SESSION_TIMEOUT_KEY, memberMetadata.sessionTimeoutMs)

      if (version > 0)
        memberStruct.set(REBALANCE_TIMEOUT_KEY, memberMetadata.rebalanceTimeoutMs)

      val metadata = memberMetadata.metadata(groupMetadata.protocol)
      memberStruct.set(SUBSCRIPTION_KEY, ByteBuffer.wrap(metadata))

      val memberAssignment = assignment(memberMetadata.memberId)
      assert(memberAssignment != null)

      memberStruct.set(ASSIGNMENT_KEY, ByteBuffer.wrap(memberAssignment))

      memberStruct
    }

    value.set(MEMBERS_KEY, memberArray.toArray)

    val byteBuffer = ByteBuffer.allocate(2 /* version */ + value.sizeOf)
    byteBuffer.putShort(version)
    value.writeTo(byteBuffer)
    byteBuffer.array()
  }

  /**
   * Decodes the offset messages' key
   *
   * @param buffer input byte-buffer
   * @return an GroupTopicPartition object
   */
  def readMessageKey(buffer: ByteBuffer): BaseKey = {
    val version = buffer.getShort
    val keySchema = schemaForKey(version)
    val key = keySchema.read(buffer)

    if (version <= CURRENT_OFFSET_KEY_SCHEMA_VERSION) {
      // version 0 and 1 refer to offset
      val group = key.get(OFFSET_KEY_GROUP_FIELD).asInstanceOf[String]
      val topic = key.get(OFFSET_KEY_TOPIC_FIELD).asInstanceOf[String]
      val partition = key.get(OFFSET_KEY_PARTITION_FIELD).asInstanceOf[Int]

      OffsetKey(version, GroupTopicPartition(group, new TopicPartition(topic, partition)))

    } else if (version == CURRENT_GROUP_KEY_SCHEMA_VERSION) {
      // version 2 refers to offset
      val group = key.get(GROUP_KEY_GROUP_FIELD).asInstanceOf[String]

      GroupMetadataKey(version, group)
    } else {
      throw new IllegalStateException("Unknown version " + version + " for group metadata message")
    }
  }

  /**
   * Decodes the offset messages' payload and retrieves offset and metadata from it
   *
   * @param buffer input byte-buffer
   * @return an offset-metadata object from the message
   */
  def readOffsetMessageValue(buffer: ByteBuffer): OffsetAndMetadata = {
    if (buffer == null) { // tombstone
      null
    } else {
      val version = buffer.getShort
      val valueSchema = schemaForOffset(version)
      val value = valueSchema.read(buffer)

      if (version == 0) {
        val offset = value.get(OFFSET_VALUE_OFFSET_FIELD_V0).asInstanceOf[Long]
        val metadata = value.get(OFFSET_VALUE_METADATA_FIELD_V0).asInstanceOf[String]
        val timestamp = value.get(OFFSET_VALUE_TIMESTAMP_FIELD_V0).asInstanceOf[Long]

        OffsetAndMetadata(offset, metadata, timestamp)
      } else if (version == 1) {
        val offset = value.get(OFFSET_VALUE_OFFSET_FIELD_V1).asInstanceOf[Long]
        val metadata = value.get(OFFSET_VALUE_METADATA_FIELD_V1).asInstanceOf[String]
        val commitTimestamp = value.get(OFFSET_VALUE_COMMIT_TIMESTAMP_FIELD_V1).asInstanceOf[Long]
        val expireTimestamp = value.get(OFFSET_VALUE_EXPIRE_TIMESTAMP_FIELD_V1).asInstanceOf[Long]

        OffsetAndMetadata(offset, metadata, commitTimestamp, expireTimestamp)
      } else {
        throw new IllegalStateException("Unknown offset message version")
      }
    }
  }

  /**
   * Decodes the group metadata messages' payload and retrieves its member metadatafrom it
   *
   * @param buffer input byte-buffer
   * @return a group metadata object from the message
   */
  def readGroupMessageValue(groupId: String, buffer: ByteBuffer): GroupMetadata = {
    if (buffer == null) { // tombstone
      null
    } else {
      val version = buffer.getShort
      val valueSchema = schemaForGroup(version)
      val value = valueSchema.read(buffer)

      if (version == 0 || version == 1) {
        val protocolType = value.get(PROTOCOL_TYPE_KEY).asInstanceOf[String]

        val memberMetadataArray = value.getArray(MEMBERS_KEY)
        val initialState = if (memberMetadataArray.isEmpty) Empty else Stable

        val group = new GroupMetadata(groupId, initialState)

        group.generationId = value.get(GENERATION_KEY).asInstanceOf[Int]
        group.leaderId = value.get(LEADER_KEY).asInstanceOf[String]
        group.protocol = value.get(PROTOCOL_KEY).asInstanceOf[String]

        memberMetadataArray.foreach { memberMetadataObj =>
          val memberMetadata = memberMetadataObj.asInstanceOf[Struct]
          val memberId = memberMetadata.get(MEMBER_ID_KEY).asInstanceOf[String]
          val clientId = memberMetadata.get(CLIENT_ID_KEY).asInstanceOf[String]
          val clientHost = memberMetadata.get(CLIENT_HOST_KEY).asInstanceOf[String]
          val sessionTimeout = memberMetadata.get(SESSION_TIMEOUT_KEY).asInstanceOf[Int]
          val rebalanceTimeout = if (version == 0) sessionTimeout else memberMetadata.get(REBALANCE_TIMEOUT_KEY).asInstanceOf[Int]

          val subscription = Utils.toArray(memberMetadata.get(SUBSCRIPTION_KEY).asInstanceOf[ByteBuffer])

          val member = new MemberMetadata(memberId, groupId, clientId, clientHost, rebalanceTimeout, sessionTimeout,
            protocolType, List((group.protocol, subscription)))

          member.assignment = Utils.toArray(memberMetadata.get(ASSIGNMENT_KEY).asInstanceOf[ByteBuffer])

          group.add(member)
        }

        group
      } else {
        throw new IllegalStateException("Unknown group metadata message version")
      }
    }
  }

  // Formatter for use with tools such as console consumer: Consumer should also set exclude.internal.topics to false.
  // (specify --formatter "kafka.coordinator.GroupMetadataManager\$OffsetsMessageFormatter" when consuming __consumer_offsets)
  class OffsetsMessageFormatter extends MessageFormatter {
    def writeTo(consumerRecord: ConsumerRecord[Array[Byte], Array[Byte]], output: PrintStream) {
      Option(consumerRecord.key).map(key => GroupMetadataManager.readMessageKey(ByteBuffer.wrap(key))).foreach {
        // Only print if the message is an offset record.
        // We ignore the timestamp of the message because GroupMetadataMessage has its own timestamp.
        case offsetKey: OffsetKey =>
          val groupTopicPartition = offsetKey.key
          val value = consumerRecord.value
          val formattedValue =
            if (value == null) "NULL"
            else GroupMetadataManager.readOffsetMessageValue(ByteBuffer.wrap(value)).toString
          output.write(groupTopicPartition.toString.getBytes)
          output.write("::".getBytes)
          output.write(formattedValue.getBytes)
          output.write("\n".getBytes)
        case _ => // no-op
      }
    }
  }

  // Formatter for use with tools to read group metadata history
  class GroupMetadataMessageFormatter extends MessageFormatter {
    def writeTo(consumerRecord: ConsumerRecord[Array[Byte], Array[Byte]], output: PrintStream) {
      Option(consumerRecord.key).map(key => GroupMetadataManager.readMessageKey(ByteBuffer.wrap(key))).foreach {
        // Only print if the message is a group metadata record.
        // We ignore the timestamp of the message because GroupMetadataMessage has its own timestamp.
        case groupMetadataKey: GroupMetadataKey =>
          val groupId = groupMetadataKey.key
          val value = consumerRecord.value
          val formattedValue =
            if (value == null) "NULL"
            else GroupMetadataManager.readGroupMessageValue(groupId, ByteBuffer.wrap(value)).toString
          output.write(groupId.getBytes)
          output.write("::".getBytes)
          output.write(formattedValue.getBytes)
          output.write("\n".getBytes)
        case _ => // no-op
      }
    }
  }

}

case class DelayedStore(partitionRecords: Map[TopicPartition, MemoryRecords],
                        callback: Map[TopicPartition, PartitionResponse] => Unit)

case class GroupTopicPartition(group: String, topicPartition: TopicPartition) {

  def this(group: String, topic: String, partition: Int) =
    this(group, new TopicPartition(topic, partition))

  override def toString =
    "[%s,%s,%d]".format(group, topicPartition.topic, topicPartition.partition)
}

trait BaseKey{
  def version: Short
  def key: Object
}

case class OffsetKey(version: Short, key: GroupTopicPartition) extends BaseKey {

  override def toString = key.toString
}

case class GroupMetadataKey(version: Short, key: String) extends BaseKey {

  override def toString = key
}
<|MERGE_RESOLUTION|>--- conflicted
+++ resolved
@@ -40,12 +40,9 @@
 import org.apache.kafka.common.requests.ProduceResponse.PartitionResponse
 import org.apache.kafka.common.utils.{Time, Utils}
 
-<<<<<<< HEAD
-=======
 import scala.collection.JavaConverters._
 import scala.collection._
 
->>>>>>> d7850a40
 class GroupMetadataManager(val brokerId: Int,
                            val interBrokerProtocolVersion: ApiVersion,
                            val config: OffsetConfig,
@@ -133,21 +130,11 @@
     }
   }
 
-<<<<<<< HEAD
-
-  def prepareStoreGroup(group: GroupMetadata,
-                        groupAssignment: Map[String, Array[Byte]],
-                        responseCallback: Errors => Unit): Option[DelayedStore] = {
-    val magicValueAndTimestampOpt = getMessageFormatVersionAndTimestamp(partitionFor(group.groupId))
-    magicValueAndTimestampOpt match {
-      case Some((magicValue, timestamp)) =>
-=======
   def prepareStoreGroup(group: GroupMetadata,
                         groupAssignment: Map[String, Array[Byte]],
                         responseCallback: Errors => Unit): Option[DelayedStore] = {
     getMagic(partitionFor(group.groupId)) match {
       case Some(magicValue) =>
->>>>>>> d7850a40
         val groupMetadataValueVersion = {
           if (interBrokerProtocolVersion < KAFKA_0_10_1_IV0)
             0.toShort
@@ -155,19 +142,6 @@
             GroupMetadataManager.CURRENT_GROUP_VALUE_SCHEMA_VERSION
         }
 
-<<<<<<< HEAD
-        val message = new Message(
-          key = GroupMetadataManager.groupMetadataKey(group.groupId),
-          bytes = GroupMetadataManager.groupMetadataValue(group, groupAssignment, version = groupMetadataValueVersion),
-          timestamp = timestamp,
-          magicValue = magicValue)
-
-        val groupMetadataPartition = new TopicPartition(Topic.GroupMetadataTopicName, partitionFor(group.groupId))
-
-        val groupMetadataMessageSet = Map(groupMetadataPartition ->
-          new ByteBufferMessageSet(config.offsetsTopicCompressionCodec, message))
-
-=======
         // We always use CREATE_TIME, like the producer. The conversion to LOG_APPEND_TIME (if necessary) happens automatically.
         val timestampType = TimestampType.CREATE_TIME
         val timestamp = time.milliseconds()
@@ -177,7 +151,6 @@
 
         val groupMetadataPartition = new TopicPartition(Topic.GroupMetadataTopicName, partitionFor(group.groupId))
         val groupMetadataRecords = Map(groupMetadataPartition -> MemoryRecords.withRecords(timestampType, compressionType, record))
->>>>>>> d7850a40
         val generationId = group.generationId
 
         // set the callback function to insert the created group into cache after log append completed
@@ -190,49 +163,6 @@
           // construct the error status in the propagated assignment response
           // in the cache
           val status = responseStatus(groupMetadataPartition)
-<<<<<<< HEAD
-          val statusError = Errors.forCode(status.errorCode)
-
-          val responseError = if (statusError == Errors.NONE) {
-            Errors.NONE
-          } else {
-            debug(s"Metadata from group ${group.groupId} with generation $generationId failed when appending to log " +
-              s"due to ${statusError.exceptionName}")
-
-            // transform the log append error code to the corresponding the commit status error code
-            statusError match {
-              case Errors.UNKNOWN_TOPIC_OR_PARTITION
-                   | Errors.NOT_ENOUGH_REPLICAS
-                   | Errors.NOT_ENOUGH_REPLICAS_AFTER_APPEND =>
-                Errors.GROUP_COORDINATOR_NOT_AVAILABLE
-
-              case Errors.NOT_LEADER_FOR_PARTITION =>
-                Errors.NOT_COORDINATOR_FOR_GROUP
-
-              case Errors.REQUEST_TIMED_OUT =>
-                Errors.REBALANCE_IN_PROGRESS
-
-              case Errors.MESSAGE_TOO_LARGE
-                   | Errors.RECORD_LIST_TOO_LARGE
-                   | Errors.INVALID_FETCH_SIZE =>
-
-                error(s"Appending metadata message for group ${group.groupId} generation $generationId failed due to " +
-                  s"${statusError.exceptionName}, returning UNKNOWN error code to the client")
-
-                Errors.UNKNOWN
-
-              case other =>
-                error(s"Appending metadata message for group ${group.groupId} generation $generationId failed " +
-                  s"due to unexpected error: ${statusError.exceptionName}")
-
-                other
-            }
-          }
-
-          responseCallback(responseError)
-        }
-        Some(DelayedStore(groupMetadataMessageSet, putCacheCallback))
-=======
 
           val responseError = if (status.error == Errors.NONE) {
             Errors.NONE
@@ -273,7 +203,6 @@
           responseCallback(responseError)
         }
         Some(DelayedStore(groupMetadataRecords, putCacheCallback))
->>>>>>> d7850a40
 
       case None =>
         responseCallback(Errors.NOT_COORDINATOR_FOR_GROUP)
@@ -305,18 +234,6 @@
     }
 
     // construct the message set to append
-<<<<<<< HEAD
-    val magicValueAndTimestampOpt = getMessageFormatVersionAndTimestamp(partitionFor(group.groupId))
-    magicValueAndTimestampOpt match {
-      case Some((magicValue, timestamp)) =>
-        val messages = filteredOffsetMetadata.map { case (topicAndPartition, offsetAndMetadata) =>
-          new Message(
-            key = GroupMetadataManager.offsetCommitKey(group.groupId, topicAndPartition.topic, topicAndPartition.partition),
-            bytes = GroupMetadataManager.offsetCommitValue(offsetAndMetadata),
-            timestamp = timestamp,
-            magicValue = magicValue
-          )
-=======
     getMagic(partitionFor(group.groupId)) match {
       case Some(magicValue) =>
         // We always use CREATE_TIME, like the producer. The conversion to LOG_APPEND_TIME (if necessary) happens automatically.
@@ -326,17 +243,11 @@
           Record.create(magicValue, timestampType, timestamp,
             GroupMetadataManager.offsetCommitKey(group.groupId, topicPartition),
             GroupMetadataManager.offsetCommitValue(offsetAndMetadata))
->>>>>>> d7850a40
         }.toSeq
 
         val offsetTopicPartition = new TopicPartition(Topic.GroupMetadataTopicName, partitionFor(group.groupId))
 
-<<<<<<< HEAD
-        val offsetsAndMetadataMessageSet = Map(offsetTopicPartition ->
-          new ByteBufferMessageSet(config.offsetsTopicCompressionCodec, messages:_*))
-=======
         val entries = Map(offsetTopicPartition -> MemoryRecords.withRecords(timestampType, compressionType, records:_*))
->>>>>>> d7850a40
 
         // set the callback function to insert offsets into cache after log append completed
         def putCacheCallback(responseStatus: Map[TopicPartition, PartitionResponse]) {
@@ -348,16 +259,6 @@
           // construct the commit response status and insert
           // the offset and metadata to cache if the append status has no error
           val status = responseStatus(offsetTopicPartition)
-<<<<<<< HEAD
-          val statusError = Errors.forCode(status.errorCode)
-
-          val responseCode =
-            group synchronized {
-              if (statusError == Errors.NONE) {
-                if (!group.is(Dead)) {
-                  filteredOffsetMetadata.foreach { case (topicAndPartition, offsetAndMetadata) =>
-                    group.completePendingOffsetWrite(topicAndPartition, offsetAndMetadata)
-=======
 
           val responseCode =
             group synchronized {
@@ -365,34 +266,21 @@
                 if (!group.is(Dead)) {
                   filteredOffsetMetadata.foreach { case (topicPartition, offsetAndMetadata) =>
                     group.completePendingOffsetWrite(topicPartition, offsetAndMetadata)
->>>>>>> d7850a40
                   }
                 }
                 Errors.NONE.code
               } else {
                 if (!group.is(Dead)) {
-<<<<<<< HEAD
-                  filteredOffsetMetadata.foreach { case (topicAndPartition, offsetAndMetadata) =>
-                    group.failPendingOffsetWrite(topicAndPartition, offsetAndMetadata)
-=======
                   filteredOffsetMetadata.foreach { case (topicPartition, offsetAndMetadata) =>
                     group.failPendingOffsetWrite(topicPartition, offsetAndMetadata)
->>>>>>> d7850a40
                   }
                 }
 
                 debug(s"Offset commit $filteredOffsetMetadata from group ${group.groupId}, consumer $consumerId " +
-<<<<<<< HEAD
-                  s"with generation $generationId failed when appending to log due to ${statusError.exceptionName}")
-
-                // transform the log append error code to the corresponding the commit status error code
-                val responseError = statusError match {
-=======
                   s"with generation $generationId failed when appending to log due to ${status.error.exceptionName}")
 
                 // transform the log append error code to the corresponding the commit status error code
                 val responseError = status.error match {
->>>>>>> d7850a40
                   case Errors.UNKNOWN_TOPIC_OR_PARTITION
                        | Errors.NOT_ENOUGH_REPLICAS
                        | Errors.NOT_ENOUGH_REPLICAS_AFTER_APPEND =>
@@ -414,19 +302,11 @@
             }
 
           // compute the final error codes for the commit response
-<<<<<<< HEAD
-          val commitStatus = offsetMetadata.map { case (topicAndPartition, offsetAndMetadata) =>
-            if (validateOffsetMetadataLength(offsetAndMetadata.metadata))
-              (topicAndPartition, responseCode)
-            else
-              (topicAndPartition, Errors.OFFSET_METADATA_TOO_LARGE.code)
-=======
           val commitStatus = offsetMetadata.map { case (topicPartition, offsetAndMetadata) =>
             if (validateOffsetMetadataLength(offsetAndMetadata.metadata))
               (topicPartition, responseCode)
             else
               (topicPartition, Errors.OFFSET_METADATA_TOO_LARGE.code)
->>>>>>> d7850a40
           }
 
           // finally trigger the callback logic passed from the API layer
@@ -437,19 +317,11 @@
           group.prepareOffsetCommit(offsetMetadata)
         }
 
-<<<<<<< HEAD
-        Some(DelayedStore(offsetsAndMetadataMessageSet, putCacheCallback))
-
-      case None =>
-        val commitStatus = offsetMetadata.map { case (topicAndPartition, offsetAndMetadata) =>
-          (topicAndPartition, Errors.NOT_COORDINATOR_FOR_GROUP.code)
-=======
         Some(DelayedStore(entries, putCacheCallback))
 
       case None =>
         val commitStatus = offsetMetadata.map { case (topicPartition, offsetAndMetadata) =>
           (topicPartition, Errors.NOT_COORDINATOR_FOR_GROUP.code)
->>>>>>> d7850a40
         }
         responseCallback(commitStatus)
         None
@@ -694,59 +566,6 @@
     var offsetsRemoved = 0
 
     groupMetadataCache.foreach { case (groupId, group) =>
-<<<<<<< HEAD
-      val (expiredOffsets, groupIsDead, generation) = group synchronized {
-        // remove expired offsets from the cache
-        val expiredOffsets = group.removeExpiredOffsets(startMs)
-        if (group.is(Empty) && !group.hasOffsets) {
-          info(s"Group $groupId transitioned to Dead in generation ${group.generationId}")
-          group.transitionTo(Dead)
-        }
-        (expiredOffsets, group.is(Dead), group.generationId)
-      }
-
-      val offsetsPartition = partitionFor(groupId)
-      getMessageFormatVersionAndTimestamp(offsetsPartition) match {
-        case Some((magicValue, timestamp)) =>
-          val partitionOpt = replicaManager.getPartition(Topic.GroupMetadataTopicName, offsetsPartition)
-          partitionOpt.foreach { partition =>
-            val appendPartition = TopicAndPartition(Topic.GroupMetadataTopicName, offsetsPartition)
-            val tombstones = expiredOffsets.map { case (topicPartition, offsetAndMetadata) =>
-              trace(s"Removing expired offset and metadata for $groupId, $topicPartition: $offsetAndMetadata")
-              val commitKey = GroupMetadataManager.offsetCommitKey(groupId, topicPartition.topic, topicPartition.partition)
-              new Message(bytes = null, key = commitKey, timestamp = timestamp, magicValue = magicValue)
-            }.toBuffer
-            trace(s"Marked ${expiredOffsets.size} offsets in $appendPartition for deletion.")
-
-            // We avoid writing the tombstone when the generationId is 0, since this group is only using
-            // Kafka for offset storage.
-            if (groupIsDead && groupMetadataCache.remove(groupId, group) && generation > 0) {
-              // Append the tombstone messages to the partition. It is okay if the replicas don't receive these (say,
-              // if we crash or leaders move) since the new leaders will still expire the consumers with heartbeat and
-              // retry removing this group.
-              tombstones += new Message(bytes = null, key = GroupMetadataManager.groupMetadataKey(group.groupId),
-                timestamp = timestamp, magicValue = magicValue)
-              trace(s"Group $groupId removed from the metadata cache and marked for deletion in $appendPartition.")
-            }
-
-            if (tombstones.nonEmpty) {
-              try {
-                // do not need to require acks since even if the tombstone is lost,
-                // it will be appended again in the next purge cycle
-                partition.appendMessagesToLeader(new ByteBufferMessageSet(config.offsetsTopicCompressionCodec, tombstones: _*))
-                offsetsRemoved += expiredOffsets.size
-                trace(s"Successfully appended ${tombstones.size} tombstones to $appendPartition for expired offsets and/or metadata for group $groupId")
-              } catch {
-                case t: Throwable =>
-                  error(s"Failed to append ${tombstones.size} tombstones to $appendPartition for expired offsets and/or metadata for group $groupId.", t)
-                // ignore and continue
-              }
-            }
-          }
-
-        case None =>
-          info(s"BrokerId $brokerId is no longer a coordinator for the group $groupId. Proceeding cleanup for other alive groups")
-=======
       val (removedOffsets, groupIsDead, generation) = group synchronized {
         val removedOffsets = deletedTopicPartitions match {
           case Some(topicPartitions) => group.removeOffsets(topicPartitions)
@@ -758,13 +577,8 @@
           group.transitionTo(Dead)
         }
         (removedOffsets, group.is(Dead), group.generationId)
->>>>>>> d7850a40
       }
 
-<<<<<<< HEAD
-    info(s"Removed $offsetsRemoved expired offsets in ${time.milliseconds() - startMs} milliseconds.")
-  }
-=======
       val offsetsPartition = partitionFor(groupId)
       val appendPartition = new TopicPartition(Topic.GroupMetadataTopicName, offsetsPartition)
       getMagic(offsetsPartition) match {
@@ -791,7 +605,6 @@
               tombstones += Record.create(magicValue, timestampType, timestamp, GroupMetadataManager.groupMetadataKey(group.groupId), null)
               trace(s"Group $groupId removed from the metadata cache and marked for deletion in $appendPartition.")
             }
->>>>>>> d7850a40
 
             if (tombstones.nonEmpty) {
               try {
@@ -849,27 +662,10 @@
    * Check if the replica is local and return the message format version and timestamp
    *
    * @param   partition  Partition of GroupMetadataTopic
-<<<<<<< HEAD
-   * @return  Option[(MessageFormatVersion, TimeStamp)] if replica is local, None otherwise
-   */
-  private def getMessageFormatVersionAndTimestamp(partition: Int): Option[(Byte, Long)] = {
-    val groupMetadataTopicAndPartition = TopicAndPartition(Topic.GroupMetadataTopicName, partition)
-    replicaManager.getMessageFormatVersion(groupMetadataTopicAndPartition).map { messageFormatVersion =>
-      val timestamp = {
-        if (messageFormatVersion == Message.MagicValue_V0)
-          Message.NoTimestamp
-        else
-          time.milliseconds()
-      }
-      (messageFormatVersion, timestamp)
-    }
-  }
-=======
    * @return  Some(MessageFormatVersion) if replica is local, None otherwise
    */
   private def getMagic(partition: Int): Option[Byte] =
     replicaManager.getMagic(new TopicPartition(Topic.GroupMetadataTopicName, partition))
->>>>>>> d7850a40
 
   /**
    * Add the partition into the owned list
