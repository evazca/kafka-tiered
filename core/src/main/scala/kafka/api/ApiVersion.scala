--- conflicted
+++ resolved
@@ -98,14 +98,10 @@
     // No new APIs, equivalent to 2.4-IV1
     KAFKA_2_5_IV0,
     // Introduced StopReplicaRequest V3 containing the leader epoch for each partition (KIP-570)
-<<<<<<< HEAD
-    // Tiered storage
-    KAFKA_2_6_IV0
-=======
     KAFKA_2_6_IV0,
     // Introduced feature versioning support (KIP-584)
+    // Tiered storage
     KAFKA_2_7_IV0
->>>>>>> 07798469
   )
 
   // Map keys are the union of the short and full versions
