--- conflicted
+++ resolved
@@ -100,14 +100,11 @@
     // Introduced StopReplicaRequest V3 containing the leader epoch for each partition (KIP-570)
     KAFKA_2_6_IV0,
     // Introduced feature versioning support (KIP-584)
-<<<<<<< HEAD
-    // Tiered storage
-    KAFKA_2_7_IV0
-=======
     KAFKA_2_7_IV0,
     // Bup Fetch protocol for Raft protocol (KIP-595)
     KAFKA_2_7_IV1,
->>>>>>> b7c8490c
+    // Tiered storage
+    KAFKA_2_7_IV2
   )
 
   // Map keys are the union of the short and full versions
@@ -375,6 +372,13 @@
   val id: Int = 29
 }
 
+case object KAFKA_2_7_IV2 extends DefaultApiVersion {
+  val shortVersion: String = "2.7"
+  val subVersion = "IV2"
+  val recordVersion = RecordVersion.V2
+  val id: Int = 29
+}
+
 object ApiVersionValidator extends Validator {
 
   override def ensureValid(name: String, value: Any): Unit = {
