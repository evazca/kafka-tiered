--- conflicted
+++ resolved
@@ -51,9 +51,6 @@
     "0.10.0-IV0" -> KAFKA_0_10_0_IV0,
     // 0.10.0-IV1 is introduced for KIP-36(rack awareness) and KIP-43(SASL handshake).
     "0.10.0-IV1" -> KAFKA_0_10_0_IV1,
-<<<<<<< HEAD
-    "0.10.0" -> KAFKA_0_10_0_IV1
-=======
     "0.10.0" -> KAFKA_0_10_0_IV1,
 
     // introduced for JoinGroup protocol change in KIP-62
@@ -64,7 +61,6 @@
     "0.10.1-IV2" -> KAFKA_0_10_1_IV2,
     "0.10.1" -> KAFKA_0_10_1_IV2
 
->>>>>>> 850ceb74
   )
 
   private val versionPattern = "\\.".r
@@ -123,8 +119,6 @@
   val version: String = "0.10.0-IV1"
   val messageFormatVersion: Byte = Message.MagicValue_V1
   val id: Int = 5
-<<<<<<< HEAD
-=======
 }
 
 case object KAFKA_0_10_1_IV0 extends ApiVersion {
@@ -143,5 +137,4 @@
   val version: String = "0.10.1-IV2"
   val messageFormatVersion: Byte = Message.MagicValue_V1
   val id: Int = 8
->>>>>>> 850ceb74
 }