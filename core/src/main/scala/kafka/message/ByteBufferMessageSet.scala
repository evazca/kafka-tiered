/**
 * Licensed to the Apache Software Foundation (ASF) under one or more
 * contributor license agreements.  See the NOTICE file distributed with
 * this work for additional information regarding copyright ownership.
 * The ASF licenses this file to You under the Apache License, Version 2.0
 * (the "License"); you may not use this file except in compliance with
 * the License.  You may obtain a copy of the License at
 *
 *    http://www.apache.org/licenses/LICENSE-2.0
 *
 * Unless required by applicable law or agreed to in writing, software
 * distributed under the License is distributed on an "AS IS" BASIS,
 * WITHOUT WARRANTIES OR CONDITIONS OF ANY KIND, either express or implied.
 * See the License for the specific language governing permissions and
 * limitations under the License.
 */

package kafka.message

import kafka.utils.{CoreUtils, IteratorTemplate, Logging}
import kafka.common.{KafkaException, LongRef}
import java.nio.ByteBuffer
import java.nio.channels._
import java.io._
import java.util.ArrayDeque

import org.apache.kafka.common.errors.InvalidTimestampException
import org.apache.kafka.common.record.TimestampType
import org.apache.kafka.common.utils.Utils

import scala.collection.mutable

object ByteBufferMessageSet {

  private def create(offsetAssigner: OffsetAssigner,
                     compressionCodec: CompressionCodec,
                     wrapperMessageTimestamp: Option[Long],
                     timestampType: TimestampType,
                     messages: Message*): ByteBuffer = {
    if (messages.isEmpty)
      MessageSet.Empty.buffer
    else if (compressionCodec == NoCompressionCodec) {
      val buffer = ByteBuffer.allocate(MessageSet.messageSetSize(messages))
      for (message <- messages) writeMessage(buffer, message, offsetAssigner.nextAbsoluteOffset())
      buffer.rewind()
      buffer
    } else {
      val magicAndTimestamp = wrapperMessageTimestamp match {
        case Some(ts) => MagicAndTimestamp(messages.head.magic, ts)
        case None => MessageSet.magicAndLargestTimestamp(messages)
      }
      var offset = -1L
      val messageWriter = new MessageWriter(math.min(math.max(MessageSet.messageSetSize(messages) / 2, 1024), 1 << 16))
      messageWriter.write(codec = compressionCodec, timestamp = magicAndTimestamp.timestamp, timestampType = timestampType, magicValue = magicAndTimestamp.magic) { outputStream =>
        val output = new DataOutputStream(CompressionFactory(compressionCodec, magicAndTimestamp.magic, outputStream))
        try {
          for (message <- messages) {
            offset = offsetAssigner.nextAbsoluteOffset()
            if (message.magic != magicAndTimestamp.magic)
              throw new IllegalArgumentException("Messages in the message set must have same magic value")
            // Use inner offset if magic value is greater than 0
            if (magicAndTimestamp.magic > Message.MagicValue_V0)
              output.writeLong(offsetAssigner.toInnerOffset(offset))
            else
              output.writeLong(offset)
            output.writeInt(message.size)
            output.write(message.buffer.array, message.buffer.arrayOffset, message.buffer.limit)
          }
        } finally {
          output.close()
        }
      }
      val buffer = ByteBuffer.allocate(messageWriter.size + MessageSet.LogOverhead)
      writeMessage(buffer, messageWriter, offset)
      buffer.rewind()
      buffer
    }
  }

  /** Deep iterator that decompresses the message sets and adjusts timestamp and offset if needed. */
  def deepIterator(wrapperMessageAndOffset: MessageAndOffset, ensureMatchingMagic: Boolean = false): Iterator[MessageAndOffset] = {

    import Message._

    new IteratorTemplate[MessageAndOffset] {

      val MessageAndOffset(wrapperMessage, wrapperMessageOffset) = wrapperMessageAndOffset

      if (wrapperMessage.payload == null)
        throw new KafkaException(s"Message payload is null: $wrapperMessage")

      val wrapperMessageTimestampOpt: Option[Long] =
        if (wrapperMessage.magic > MagicValue_V0) Some(wrapperMessage.timestamp) else None
      val wrapperMessageTimestampTypeOpt: Option[TimestampType] =
        if (wrapperMessage.magic > MagicValue_V0) Some(wrapperMessage.timestampType) else None

      var lastInnerOffset = -1L

      val messageAndOffsets = {
        val inputStream = new ByteBufferBackedInputStream(wrapperMessage.payload)
        val compressed = try {
          new DataInputStream(CompressionFactory(wrapperMessage.compressionCodec, wrapperMessage.magic, inputStream))
        } catch {
          case ioe: IOException =>
            throw new InvalidMessageException(s"Failed to instantiate input stream compressed with ${wrapperMessage.compressionCodec}", ioe)
        }

        val innerMessageAndOffsets = new ArrayDeque[MessageAndOffset]()
        try {
          while (true)
            innerMessageAndOffsets.add(readMessageFromStream(compressed))
        } catch {
          case eofe: EOFException =>
            // we don't do anything at all here, because the finally
            // will close the compressed input stream, and we simply
            // want to return the innerMessageAndOffsets
          case ioe: IOException =>
            throw new InvalidMessageException(s"Error while reading message from stream compressed with ${wrapperMessage.compressionCodec}", ioe)
        } finally {
          CoreUtils.swallow(compressed.close())
        }

        innerMessageAndOffsets
      }

      private def readMessageFromStream(compressed: DataInputStream): MessageAndOffset = {
        val innerOffset = compressed.readLong()
        val recordSize = compressed.readInt()

        if (recordSize < MinMessageOverhead)
          throw new InvalidMessageException(s"Message found with corrupt size `$recordSize` in deep iterator")

        // read the record into an intermediate record buffer (i.e. extra copy needed)
        val bufferArray = new Array[Byte](recordSize)
        compressed.readFully(bufferArray, 0, recordSize)
        val buffer = ByteBuffer.wrap(bufferArray)

        // Override the timestamp if necessary
        val newMessage = new Message(buffer, wrapperMessageTimestampOpt, wrapperMessageTimestampTypeOpt)

        // Due to KAFKA-4298, it is possible for the inner and outer magic values to differ. We ignore
        // this and depend on the outer message in order to decide how to compute the respective offsets
        // for the inner messages
        if (ensureMatchingMagic && newMessage.magic != wrapperMessage.magic)
          throw new InvalidMessageException(s"Compressed message has magic value ${wrapperMessage.magic} " +
            s"but inner message has magic value ${newMessage.magic}")

        lastInnerOffset = innerOffset
        MessageAndOffset(newMessage, innerOffset)
      }

      override def makeNext(): MessageAndOffset = {
        messageAndOffsets.pollFirst() match {
          case null => allDone()
          case nextMessage@ MessageAndOffset(message, offset) =>
            if (wrapperMessage.magic > MagicValue_V0) {
              val relativeOffset = offset - lastInnerOffset
              val absoluteOffset = wrapperMessageOffset + relativeOffset
<<<<<<< HEAD
              new MessageAndOffset(message, absoluteOffset)
=======
              MessageAndOffset(message, absoluteOffset)
>>>>>>> 850ceb74
            } else {
              nextMessage
            }
        }
      }
    }
  }

  private[kafka] def writeMessage(buffer: ByteBuffer, message: Message, offset: Long) {
    buffer.putLong(offset)
    buffer.putInt(message.size)
    buffer.put(message.buffer)
    message.buffer.rewind()
  }

  private[kafka] def writeMessage(buffer: ByteBuffer, messageWriter: MessageWriter, offset: Long) {
    buffer.putLong(offset)
    buffer.putInt(messageWriter.size)
    messageWriter.writeTo(buffer)
  }
}

private object OffsetAssigner {

  def apply(offsetCounter: LongRef, size: Int): OffsetAssigner =
    new OffsetAssigner(offsetCounter.value to offsetCounter.addAndGet(size))

}

private class OffsetAssigner(offsets: Seq[Long]) {
  private var index = 0

  def nextAbsoluteOffset(): Long = {
    val result = offsets(index)
    index += 1
    result
  }

  def toInnerOffset(offset: Long): Long = offset - offsets.head

}

/**
 * A sequence of messages stored in a byte buffer
 *
 * There are two ways to create a ByteBufferMessageSet
 *
 * Option 1: From a ByteBuffer which already contains the serialized message set. Consumers will use this method.
 *
 * Option 2: Give it a list of messages along with instructions relating to serialization format. Producers will use this method.
 *
 *
 * Message format v1 has the following changes:
 * - For non-compressed messages, timestamp and timestamp type attributes have been added. The offsets of
 *   the messages remain absolute offsets.
 * - For compressed messages, timestamp and timestamp type attributes have been added and inner offsets (IO) are used
 *   for inner messages of compressed messages (see offset calculation details below). The timestamp type
 *   attribute is only set in wrapper messages. Inner messages always have CreateTime as the timestamp type in attributes.
 *
 * We set the timestamp in the following way:
 * For non-compressed messages: the timestamp and timestamp type message attributes are set and used.
 * For compressed messages:
 * 1. Wrapper messages' timestamp type attribute is set to the proper value
 * 2. Wrapper messages' timestamp is set to:
 *    - the max timestamp of inner messages if CreateTime is used
 *    - the current server time if wrapper message's timestamp = LogAppendTime.
 *      In this case the wrapper message timestamp is used and all the timestamps of inner messages are ignored.
 * 3. Inner messages' timestamp will be:
 *    - used when wrapper message's timestamp type is CreateTime
 *    - ignored when wrapper message's timestamp type is LogAppendTime
 * 4. Inner messages' timestamp type will always be ignored with one exception: producers must set the inner message
 *    timestamp type to CreateTime, otherwise the messages will be rejected by broker.
 *
 * Absolute offsets are calculated in the following way:
 * Ideally the conversion from relative offset(RO) to absolute offset(AO) should be:
 *
 * AO = AO_Of_Last_Inner_Message + RO
 *
 * However, note that the message sets sent by producers are compressed in a streaming way.
 * And the relative offset of an inner message compared with the last inner message is not known until
 * the last inner message is written.
 * Unfortunately we are not able to change the previously written messages after the last message is written to
 * the message set when stream compression is used.
 *
 * To solve this issue, we use the following solution:
 *
 * 1. When the producer creates a message set, it simply writes all the messages into a compressed message set with
 *    offset 0, 1, ... (inner offset).
 * 2. The broker will set the offset of the wrapper message to the absolute offset of the last message in the
 *    message set.
 * 3. When a consumer sees the message set, it first decompresses the entire message set to find out the inner
 *    offset (IO) of the last inner message. Then it computes RO and AO of previous messages:
 *
 *    RO = IO_of_a_message - IO_of_the_last_message
 *    AO = AO_Of_Last_Inner_Message + RO
 *
 * 4. This solution works for compacted message sets as well.
 *
 */
class ByteBufferMessageSet(val buffer: ByteBuffer) extends MessageSet with Logging {
  private var shallowValidByteCount = -1

  private[kafka] def this(compressionCodec: CompressionCodec,
                          offsetCounter: LongRef,
                          wrapperMessageTimestamp: Option[Long],
                          timestampType: TimestampType,
                          messages: Message*) {
    this(ByteBufferMessageSet.create(OffsetAssigner(offsetCounter, messages.size), compressionCodec,
      wrapperMessageTimestamp, timestampType, messages:_*))
  }

  def this(compressionCodec: CompressionCodec, offsetCounter: LongRef, messages: Message*) {
    this(compressionCodec, offsetCounter, None, TimestampType.CREATE_TIME, messages:_*)
  }

  def this(compressionCodec: CompressionCodec, offsetSeq: Seq[Long], messages: Message*) {
    this(ByteBufferMessageSet.create(new OffsetAssigner(offsetSeq), compressionCodec,
      None, TimestampType.CREATE_TIME, messages:_*))
  }

  def this(compressionCodec: CompressionCodec, messages: Message*) {
    this(compressionCodec, new LongRef(0L), messages: _*)
  }

  def this(messages: Message*) {
    this(NoCompressionCodec, messages: _*)
  }

  def getBuffer = buffer

  private def shallowValidBytes: Int = {
    if (shallowValidByteCount < 0) {
      this.shallowValidByteCount = this.internalIterator(isShallow = true).map { messageAndOffset =>
        MessageSet.entrySize(messageAndOffset.message)
      }.sum
    }
    shallowValidByteCount
  }

  /** Write the messages in this set to the given channel */
  def writeFullyTo(channel: GatheringByteChannel): Int = {
    buffer.mark()
    var written = 0
    while (written < sizeInBytes)
      written += channel.write(buffer)
    buffer.reset()
    written
  }

  /** Write the messages in this set to the given channel starting at the given offset byte.
    * Less than the complete amount may be written, but no more than maxSize can be. The number
    * of bytes written is returned */
  def writeTo(channel: GatheringByteChannel, offset: Long, maxSize: Int): Int = {
    if (offset > Int.MaxValue)
      throw new IllegalArgumentException(s"offset should not be larger than Int.MaxValue: $offset")
    val dup = buffer.duplicate()
    val position = offset.toInt
    dup.position(position)
    dup.limit(math.min(buffer.limit, position + maxSize))
    channel.write(dup)
  }

  override def isMagicValueInAllWrapperMessages(expectedMagicValue: Byte): Boolean = {
    for (messageAndOffset <- shallowIterator) {
      if (messageAndOffset.message.magic != expectedMagicValue)
        return false
    }
    true
  }

  /** default iterator that iterates over decompressed messages */
  override def iterator: Iterator[MessageAndOffset] = internalIterator()

  /** iterator over compressed messages without decompressing */
  def shallowIterator: Iterator[MessageAndOffset] = internalIterator(isShallow = true)

  /** When flag isShallow is set to be true, we do a shallow iteration: just traverse the first level of messages. **/
  private def internalIterator(isShallow: Boolean = false, ensureMatchingMagic: Boolean = false): Iterator[MessageAndOffset] = {
    new IteratorTemplate[MessageAndOffset] {
      var topIter = buffer.slice()
      var innerIter: Iterator[MessageAndOffset] = null

      def innerDone(): Boolean = (innerIter == null || !innerIter.hasNext)

      def makeNextOuter: MessageAndOffset = {
        // if there isn't at least an offset and size, we are done
        if (topIter.remaining < 12)
          return allDone()
        val offset = topIter.getLong()
        val size = topIter.getInt()
        if(size < Message.MinMessageOverhead)
          throw new InvalidMessageException("Message found with corrupt size (" + size + ") in shallow iterator")

        // we have an incomplete message
        if(topIter.remaining < size)
          return allDone()

        // read the current message and check correctness
        val message = topIter.slice()
        message.limit(size)
        topIter.position(topIter.position + size)
        val newMessage = new Message(message)
        if(isShallow) {
          MessageAndOffset(newMessage, offset)
        } else {
          newMessage.compressionCodec match {
            case NoCompressionCodec =>
              innerIter = null
              MessageAndOffset(newMessage, offset)
            case _ =>
              innerIter = ByteBufferMessageSet.deepIterator(MessageAndOffset(newMessage, offset), ensureMatchingMagic)
              if(!innerIter.hasNext)
                innerIter = null
              makeNext()
          }
        }
      }

      override def makeNext(): MessageAndOffset = {
        if(isShallow){
          makeNextOuter
        } else {
          if(innerDone())
            makeNextOuter
          else
            innerIter.next()
        }
      }

    }
  }

  /**
   * Update the offsets for this message set and do further validation on messages including:
   * 1. Messages for compacted topics must have keys
   * 2. When magic value = 1, inner messages of a compressed message set must have monotonically increasing offsets
   *    starting from 0.
   * 3. When magic value = 1, validate and maybe overwrite timestamps of messages.
   *
   * This method will convert the messages in the following scenarios:
   * A. Magic value of a message = 0 and messageFormatVersion is 1
   * B. Magic value of a message = 1 and messageFormatVersion is 0
   *
   * If no format conversion or value overwriting is required for messages, this method will perform in-place
   * operations and avoid re-compression.
   *
   * Returns a ValidationAndOffsetAssignResult containing the validated message set, maximum timestamp, the offset
   * of the shallow message with the max timestamp and a boolean indicating whether the message sizes may have changed.
   */
  private[kafka] def validateMessagesAndAssignOffsets(offsetCounter: LongRef,
                                                      now: Long,
                                                      sourceCodec: CompressionCodec,
                                                      targetCodec: CompressionCodec,
                                                      compactedTopic: Boolean = false,
                                                      messageFormatVersion: Byte = Message.CurrentMagicValue,
                                                      messageTimestampType: TimestampType,
                                                      messageTimestampDiffMaxMs: Long): ValidationAndOffsetAssignResult = {
    if (sourceCodec == NoCompressionCodec && targetCodec == NoCompressionCodec) {
      // check the magic value
      if (!isMagicValueInAllWrapperMessages(messageFormatVersion))
        convertNonCompressedMessages(offsetCounter, compactedTopic, now, messageTimestampType, messageTimestampDiffMaxMs,
          messageFormatVersion)
      else
        // Do in-place validation, offset assignment and maybe set timestamp
        validateNonCompressedMessagesAndAssignOffsetInPlace(offsetCounter, now, compactedTopic, messageTimestampType,
          messageTimestampDiffMaxMs)
    } else {
      // Deal with compressed messages
      // We cannot do in place assignment in one of the following situations:
      // 1. Source and target compression codec are different
      // 2. When magic value to use is 0 because offsets need to be overwritten
      // 3. When magic value to use is above 0, but some fields of inner messages need to be overwritten.
      // 4. Message format conversion is needed.

      // No in place assignment situation 1 and 2
      var inPlaceAssignment = sourceCodec == targetCodec && messageFormatVersion > Message.MagicValue_V0

      var maxTimestamp = Message.NoTimestamp
      var offsetOfMaxTimestamp = -1L
      val expectedInnerOffset = new LongRef(0)
      val validatedMessages = new mutable.ArrayBuffer[Message]

      this.internalIterator(isShallow = false, ensureMatchingMagic = true).foreach { messageAndOffset =>
        val message = messageAndOffset.message
        validateMessageKey(message, compactedTopic)

        if (message.magic > Message.MagicValue_V0 && messageFormatVersion > Message.MagicValue_V0) {
          // No in place assignment situation 3
          // Validate the timestamp
          validateTimestamp(message, now, messageTimestampType, messageTimestampDiffMaxMs)
          // Check if we need to overwrite offset
          if (messageAndOffset.offset != expectedInnerOffset.getAndIncrement())
            inPlaceAssignment = false
          if (message.timestamp > maxTimestamp) {
            maxTimestamp = message.timestamp
            offsetOfMaxTimestamp = offsetCounter.value + expectedInnerOffset.value - 1
          }
        }

        if (sourceCodec != NoCompressionCodec && message.compressionCodec != NoCompressionCodec)
          throw new InvalidMessageException("Compressed outer message should not have an inner message with a " +
            s"compression attribute set: $message")

        // No in place assignment situation 4
        if (message.magic != messageFormatVersion)
          inPlaceAssignment = false

        validatedMessages += message.toFormatVersion(messageFormatVersion)
      }

      if (!inPlaceAssignment) {
        // Cannot do in place assignment.
        val (largestTimestampOfMessageSet, offsetOfMaxTimestampInMessageSet) = {
          if (messageFormatVersion == Message.MagicValue_V0)
            (Some(Message.NoTimestamp), -1L)
          else if (messageTimestampType == TimestampType.CREATE_TIME)
            (Some(maxTimestamp), {if (targetCodec == NoCompressionCodec) offsetOfMaxTimestamp else offsetCounter.value + validatedMessages.length - 1})
          else // Log append time
            (Some(now), {if (targetCodec == NoCompressionCodec) offsetCounter.value else offsetCounter.value + validatedMessages.length - 1})
        }

        ValidationAndOffsetAssignResult(validatedMessages = new ByteBufferMessageSet(compressionCodec = targetCodec,
                                                                                     offsetCounter = offsetCounter,
                                                                                     wrapperMessageTimestamp = largestTimestampOfMessageSet,
                                                                                     timestampType = messageTimestampType,
                                                                                     messages = validatedMessages: _*),
                                        maxTimestamp = largestTimestampOfMessageSet.get,
                                        offsetOfMaxTimestamp = offsetOfMaxTimestampInMessageSet,
                                        messageSizeMaybeChanged = true)
      } else {
        // Do not do re-compression but simply update the offset, timestamp and attributes field of the wrapper message.
        buffer.putLong(0, offsetCounter.addAndGet(validatedMessages.size) - 1)
        // validate the messages
        validatedMessages.foreach(_.ensureValid())

        var crcUpdateNeeded = true
        val timestampOffset = MessageSet.LogOverhead + Message.TimestampOffset
        val attributeOffset = MessageSet.LogOverhead + Message.AttributesOffset
        val timestamp = buffer.getLong(timestampOffset)
        val attributes = buffer.get(attributeOffset)
        buffer.putLong(timestampOffset, maxTimestamp)
        if (messageTimestampType == TimestampType.CREATE_TIME && timestamp == maxTimestamp)
          // We don't need to recompute crc if the timestamp is not updated.
          crcUpdateNeeded = false
        else if (messageTimestampType == TimestampType.LOG_APPEND_TIME) {
          // Set timestamp type and timestamp
          buffer.putLong(timestampOffset, now)
          buffer.put(attributeOffset, messageTimestampType.updateAttributes(attributes))
        }

        if (crcUpdateNeeded) {
          // need to recompute the crc value
          buffer.position(MessageSet.LogOverhead)
          val wrapperMessage = new Message(buffer.slice())
          Utils.writeUnsignedInt(buffer, MessageSet.LogOverhead + Message.CrcOffset, wrapperMessage.computeChecksum)
        }
        buffer.rewind()
        // For compressed messages,
        ValidationAndOffsetAssignResult(validatedMessages = this,
                                        maxTimestamp = buffer.getLong(timestampOffset),
                                        offsetOfMaxTimestamp = buffer.getLong(0),
                                        messageSizeMaybeChanged = false)
      }
    }
  }

  // We create this method to avoid a memory copy. It reads from the original message set and directly
  // writes the converted messages into new message set buffer. Hence we don't need to allocate memory for each
  // individual message during message format conversion.
  private def convertNonCompressedMessages(offsetCounter: LongRef,
                                           compactedTopic: Boolean,
                                           now: Long,
                                           timestampType: TimestampType,
                                           messageTimestampDiffMaxMs: Long,
                                           toMagicValue: Byte): ValidationAndOffsetAssignResult = {
    val sizeInBytesAfterConversion = shallowValidBytes + this.internalIterator(isShallow = true).map { messageAndOffset =>
      Message.headerSizeDiff(messageAndOffset.message.magic, toMagicValue)
    }.sum
    val newBuffer = ByteBuffer.allocate(sizeInBytesAfterConversion)
    var newMessagePosition = 0
    var maxTimestamp = Message.NoTimestamp
    var offsetOfMaxTimestamp = -1L
    this.internalIterator(isShallow = true).foreach { case MessageAndOffset(message, _) =>
      validateMessageKey(message, compactedTopic)
      validateTimestamp(message, now, timestampType, messageTimestampDiffMaxMs)
      newBuffer.position(newMessagePosition)
      newBuffer.putLong(offsetCounter.getAndIncrement())
      val newMessageSize = message.size + Message.headerSizeDiff(message.magic, toMagicValue)
      newBuffer.putInt(newMessageSize)
      val newMessageBuffer = newBuffer.slice()
      newMessageBuffer.limit(newMessageSize)
      message.convertToBuffer(toMagicValue, newMessageBuffer, now, timestampType)
      if (toMagicValue > Message.MagicValue_V0) {
        val timestamp = newMessageBuffer.getLong(Message.TimestampOffset)
        if (maxTimestamp < timestamp) {
          maxTimestamp = timestamp
          offsetOfMaxTimestamp = offsetCounter.value - 1
        }
      }
      newMessagePosition += MessageSet.LogOverhead + newMessageSize
    }
    newBuffer.rewind()
    new ValidationAndOffsetAssignResult(validatedMessages = new ByteBufferMessageSet(newBuffer),
                                        maxTimestamp = maxTimestamp,
                                        offsetOfMaxTimestamp = offsetOfMaxTimestamp,
                                        messageSizeMaybeChanged = true)
  }

  private def validateNonCompressedMessagesAndAssignOffsetInPlace(offsetCounter: LongRef,
                                                                  now: Long,
                                                                  compactedTopic: Boolean,
                                                                  timestampType: TimestampType,
                                                                  timestampDiffMaxMs: Long): ValidationAndOffsetAssignResult = {
    // do in-place validation and offset assignment
    var messagePosition = 0
    var maxTimestamp = Message.NoTimestamp
    var offsetOfMaxTimestamp = -1L
    buffer.mark()
    while (messagePosition < sizeInBytes - MessageSet.LogOverhead) {
      buffer.position(messagePosition)
      buffer.putLong(offsetCounter.getAndIncrement())
      val messageSize = buffer.getInt()
      val messageBuffer = buffer.slice()
      messageBuffer.limit(messageSize)
      val message = new Message(messageBuffer)
      validateMessageKey(message, compactedTopic)
      if (message.magic > Message.MagicValue_V0) {
        validateTimestamp(message, now, timestampType, timestampDiffMaxMs)
        if (timestampType == TimestampType.LOG_APPEND_TIME) {
          message.buffer.putLong(Message.TimestampOffset, now)
          message.buffer.put(Message.AttributesOffset, timestampType.updateAttributes(message.attributes))
          Utils.writeUnsignedInt(message.buffer, Message.CrcOffset, message.computeChecksum)
        }
        if (message.timestamp > maxTimestamp) {
          maxTimestamp = message.timestamp
          offsetOfMaxTimestamp = offsetCounter.value - 1
        }
      }

      messagePosition += MessageSet.LogOverhead + messageSize
    }
    buffer.reset()
    ValidationAndOffsetAssignResult(validatedMessages = this,
                                    maxTimestamp = maxTimestamp,
                                    offsetOfMaxTimestamp = offsetOfMaxTimestamp,
                                    messageSizeMaybeChanged = false)
  }

  private def validateMessageKey(message: Message, compactedTopic: Boolean) {
    if (compactedTopic && !message.hasKey)
      throw new InvalidMessageException("Compacted topic cannot accept message without key.")
  }

  /**
   * This method validates the timestamps of a message.
   * If the message is using create time, this method checks if it is within acceptable range.
   */
  private def validateTimestamp(message: Message,
                                now: Long,
                                timestampType: TimestampType,
                                timestampDiffMaxMs: Long) {
    if (timestampType == TimestampType.CREATE_TIME && math.abs(message.timestamp - now) > timestampDiffMaxMs)
      throw new InvalidTimestampException(s"Timestamp ${message.timestamp} of message is out of range. " +
        s"The timestamp should be within [${now - timestampDiffMaxMs}, ${now + timestampDiffMaxMs}")
    if (message.timestampType == TimestampType.LOG_APPEND_TIME)
      throw new InvalidTimestampException(s"Invalid timestamp type in message $message. Producer should not set " +
        s"timestamp type to LogAppendTime.")
  }

  /**
   * The total number of bytes in this message set, including any partial trailing messages
   */
  def sizeInBytes: Int = buffer.limit

  /**
   * The total number of bytes in this message set not including any partial, trailing messages
   */
  def validBytes: Int = shallowValidBytes

  /**
   * Two message sets are equal if their respective byte buffers are equal
   */
  override def equals(other: Any): Boolean = {
    other match {
      case that: ByteBufferMessageSet =>
        buffer.equals(that.buffer)
      case _ => false
    }
  }

  override def hashCode: Int = buffer.hashCode

}

case class ValidationAndOffsetAssignResult(validatedMessages: ByteBufferMessageSet,
                                           maxTimestamp: Long,
                                           offsetOfMaxTimestamp: Long,
                                           messageSizeMaybeChanged: Boolean)<|MERGE_RESOLUTION|>--- conflicted
+++ resolved
@@ -156,11 +156,7 @@
             if (wrapperMessage.magic > MagicValue_V0) {
               val relativeOffset = offset - lastInnerOffset
               val absoluteOffset = wrapperMessageOffset + relativeOffset
-<<<<<<< HEAD
-              new MessageAndOffset(message, absoluteOffset)
-=======
               MessageAndOffset(message, absoluteOffset)
->>>>>>> 850ceb74
             } else {
               nextMessage
             }
