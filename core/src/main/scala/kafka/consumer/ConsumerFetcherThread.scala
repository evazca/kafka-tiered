--- conflicted
+++ resolved
@@ -26,17 +26,12 @@
 import scala.collection.Map
 import ConsumerFetcherThread._
 import org.apache.kafka.common.TopicPartition
-<<<<<<< HEAD
-import org.apache.kafka.common.protocol.SecurityProtocol
-=======
 import org.apache.kafka.common.record.MemoryRecords
->>>>>>> d7850a40
 
 class ConsumerFetcherThread(name: String,
                             val config: ConsumerConfig,
                             sourceBroker: BrokerEndPoint,
                             partitionMap: Map[TopicPartition, PartitionTopicInfo],
-                            protocol: SecurityProtocol,
                             val consumerFetcherManager: ConsumerFetcherManager)
         extends AbstractFetcherThread(name = name,
                                       clientId = config.clientId,
@@ -51,7 +46,7 @@
   private val fetchSize = config.fetchMessageMaxBytes
 
   private val simpleConsumer = new SimpleConsumer(sourceBroker.host, sourceBroker.port, config.socketTimeoutMs,
-    config.socketReceiveBufferBytes, config.clientId, protocol)
+    config.socketReceiveBufferBytes, config.clientId)
 
   private val fetchRequestBuilder = new FetchRequestBuilder().
     clientId(clientId).
