--- conflicted
+++ resolved
@@ -201,42 +201,13 @@
   newGauge(
     "OfflinePartitionsCount",
     new Gauge[Int] {
-<<<<<<< HEAD
-      def value(): Int = {
-        inLock(controllerContext.controllerLock) {
-          if (!isActive)
-            0
-          else
-            controllerContext.partitionLeadershipInfo.count(p => 
-              (!controllerContext.liveOrShuttingDownBrokerIds.contains(p._2.leaderAndIsr.leader))
-              && (!deleteTopicManager.isTopicQueuedUpForDeletion(p._1.topic))
-            )
-        }
-      }
-=======
       def value: Int = offlinePartitionCount
->>>>>>> 8ee7b906
     }
   )
 
   newGauge(
     "PreferredReplicaImbalanceCount",
     new Gauge[Int] {
-<<<<<<< HEAD
-      def value(): Int = {
-        inLock(controllerContext.controllerLock) {
-          if (!isActive)
-            0
-          else
-            controllerContext.partitionReplicaAssignment.count {
-              case (topicPartition, replicas) => 
-                (controllerContext.partitionLeadershipInfo(topicPartition).leaderAndIsr.leader != replicas.head 
-                && (!deleteTopicManager.isTopicQueuedUpForDeletion(topicPartition.topic))
-                )
-            }
-        }
-      }
-=======
       def value: Int = preferredReplicaImbalanceCount
     }
   )
@@ -259,7 +230,6 @@
     "GlobalPartitionCount",
     new Gauge[Int] {
       def value: Int = globalPartitionCount
->>>>>>> 8ee7b906
     }
   )
 
@@ -1259,28 +1229,6 @@
     }
   }
 
-<<<<<<< HEAD
-    /**
-     * Called after the zookeeper session has expired and a new session has been created. You would have to re-create
-     * any ephemeral nodes here.
-     *
-     * @throws Exception On any error.
-     */
-    @throws[Exception]
-    def handleNewSession() {
-      info("ZK expired; shut down all controller components and try to re-elect")
-      if (controllerElector.getControllerID() != config.brokerId) {
-        onControllerResignation()
-        inLock(controllerContext.controllerLock) {
-          controllerElector.elect
-        }
-      } else {
-        // This can happen when there are multiple consecutive session expiration and handleNewSession() are called multiple
-        // times. The first call may already register the controller path using the newest ZK session. Therefore, the
-        // controller path will exist in subsequent calls to handleNewSession().
-        info("ZK expired, but the current controller id %d is the same as this broker id, skip re-elect".format(config.brokerId))
-      }
-=======
   case class TopicChange(topics: Set[String]) extends ControllerEvent {
 
     def state = ControllerState.TopicChange
@@ -1299,7 +1247,6 @@
         deletedTopics, addedPartitionReplicaAssignment))
       if (newTopics.nonEmpty)
         onNewTopicCreation(newTopics, addedPartitionReplicaAssignment.keySet)
->>>>>>> 8ee7b906
     }
   }
 
