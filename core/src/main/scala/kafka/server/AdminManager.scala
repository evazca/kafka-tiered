/**
  * Licensed to the Apache Software Foundation (ASF) under one or more
  * contributor license agreements.  See the NOTICE file distributed with
  * this work for additional information regarding copyright ownership.
  * The ASF licenses this file to You under the Apache License, Version 2.0
  * (the "License"); you may not use this file except in compliance with
  * the License.  You may obtain a copy of the License at
  *
  *    http://www.apache.org/licenses/LICENSE-2.0
  *
  * Unless required by applicable law or agreed to in writing, software
  * distributed under the License is distributed on an "AS IS" BASIS,
  * WITHOUT WARRANTIES OR CONDITIONS OF ANY KIND, either express or implied.
  * See the License for the specific language governing permissions and
  * limitations under the License.
  */
package kafka.server

import java.util.{Collections, Properties}

import kafka.admin.{AdminOperationException, AdminUtils}
import kafka.common.TopicAlreadyMarkedForDeletionException
import kafka.log.LogConfig
import kafka.metrics.KafkaMetricsGroup
import kafka.utils._
<<<<<<< HEAD
import org.apache.kafka.common.errors.{ApiException, InvalidRequestException, PolicyViolationException}
=======
import org.apache.kafka.clients.admin.NewPartitions
import org.apache.kafka.common.config.{AbstractConfig, ConfigDef, ConfigException, ConfigResource}
import org.apache.kafka.common.errors.{ApiException, InvalidPartitionsException, InvalidReplicaAssignmentException, InvalidRequestException, PolicyViolationException, ReassignmentInProgressException, UnknownTopicOrPartitionException}
import org.apache.kafka.common.internals.Topic
>>>>>>> 8ee7b906
import org.apache.kafka.common.metrics.Metrics
import org.apache.kafka.common.network.ListenerName
import org.apache.kafka.common.protocol.Errors
import org.apache.kafka.common.requests.CreateTopicsRequest._
import org.apache.kafka.common.requests.{AlterConfigsRequest, ApiError, DescribeConfigsResponse, Resource, ResourceType}
import org.apache.kafka.server.policy.{AlterConfigPolicy, CreateTopicPolicy}
import org.apache.kafka.server.policy.CreateTopicPolicy.RequestMetadata

import scala.collection._
import scala.collection.JavaConverters._

class AdminManager(val config: KafkaConfig,
                   val metrics: Metrics,
                   val metadataCache: MetadataCache,
                   val zkUtils: ZkUtils) extends Logging with KafkaMetricsGroup {

  this.logIdent = "[Admin Manager on Broker " + config.brokerId + "]: "

  private val topicPurgatory = DelayedOperationPurgatory[DelayedOperation]("topic", config.brokerId)

  private val createTopicPolicy =
    Option(config.getConfiguredInstance(KafkaConfig.CreateTopicPolicyClassNameProp, classOf[CreateTopicPolicy]))
<<<<<<< HEAD
=======

  private val alterConfigPolicy =
    Option(config.getConfiguredInstance(KafkaConfig.AlterConfigPolicyClassNameProp, classOf[AlterConfigPolicy]))
>>>>>>> 8ee7b906

  def hasDelayedTopicOperations = topicPurgatory.delayed != 0

  /**
    * Try to complete delayed topic operations with the request key
    */
  def tryCompleteDelayedTopicOperations(topic: String) {
    val key = TopicKey(topic)
    val completed = topicPurgatory.checkAndComplete(key)
    debug(s"Request key ${key.keyLabel} unblocked $completed topic requests.")
  }

  /**
    * Create topics and wait until the topics have been completely created.
    * The callback function will be triggered either when timeout, error or the topics are created.
    */
  def createTopics(timeout: Int,
                   validateOnly: Boolean,
                   createInfo: Map[String, TopicDetails],
                   responseCallback: Map[String, ApiError] => Unit) {

    // 1. map over topics creating assignment and calling zookeeper
    val brokers = metadataCache.getAliveBrokers.map { b => kafka.admin.BrokerMetadata(b.id, b.rack) }
    val metadata = createInfo.map { case (topic, arguments) =>
      try {
        val configs = new Properties()
        arguments.configs.asScala.foreach { case (key, value) =>
          configs.setProperty(key, value)
        }
        LogConfig.validate(configs)

        val assignments = {
          if ((arguments.numPartitions != NO_NUM_PARTITIONS || arguments.replicationFactor != NO_REPLICATION_FACTOR)
            && !arguments.replicasAssignments.isEmpty)
            throw new InvalidRequestException("Both numPartitions or replicationFactor and replicasAssignments were set. " +
              "Both cannot be used at the same time.")
          else if (!arguments.replicasAssignments.isEmpty) {
            // Note: we don't check that replicaAssignment contains unknown brokers - unlike in add-partitions case,
            // this follows the existing logic in TopicCommand
            arguments.replicasAssignments.asScala.map { case (partitionId, replicas) =>
              (partitionId.intValue, replicas.asScala.map(_.intValue))
            }
          } else
            AdminUtils.assignReplicasToBrokers(brokers, arguments.numPartitions, arguments.replicationFactor)
        }
        trace(s"Assignments for topic $topic are $assignments ")

        createTopicPolicy match {
          case Some(policy) =>
            AdminUtils.validateCreateOrUpdateTopic(zkUtils, topic, assignments, configs, update = false)

            // Use `null` for unset fields in the public API
            val numPartitions: java.lang.Integer =
              if (arguments.numPartitions == NO_NUM_PARTITIONS) null else arguments.numPartitions
            val replicationFactor: java.lang.Short =
              if (arguments.replicationFactor == NO_REPLICATION_FACTOR) null else arguments.replicationFactor
            val replicaAssignments = if (arguments.replicasAssignments.isEmpty) null else arguments.replicasAssignments

            policy.validate(new RequestMetadata(topic, numPartitions, replicationFactor, replicaAssignments,
              arguments.configs))

            if (!validateOnly)
              AdminUtils.createOrUpdateTopicPartitionAssignmentPathInZK(zkUtils, topic, assignments, configs, update = false)

          case None =>
            if (validateOnly)
              AdminUtils.validateCreateOrUpdateTopic(zkUtils, topic, assignments, configs, update = false)
            else
              AdminUtils.createOrUpdateTopicPartitionAssignmentPathInZK(zkUtils, topic, assignments, configs, update = false)
        }
<<<<<<< HEAD
        CreateTopicMetadata(topic, assignments, new CreateTopicsResponse.Error(Errors.NONE, null))
=======
        CreatePartitionsMetadata(topic, assignments, ApiError.NONE)
>>>>>>> 8ee7b906
      } catch {
        // Log client errors at a lower level than unexpected exceptions
        case e@ (_: PolicyViolationException | _: ApiException) =>
          info(s"Error processing create topic request for topic $topic with arguments $arguments", e)
<<<<<<< HEAD
          CreateTopicMetadata(topic, Map(), new CreateTopicsResponse.Error(Errors.forException(e), e.getMessage))
        case e: Throwable =>
          error(s"Error processing create topic request for topic $topic with arguments $arguments", e)
          CreateTopicMetadata(topic, Map(), new CreateTopicsResponse.Error(Errors.forException(e), e.getMessage))
=======
          CreatePartitionsMetadata(topic, Map(), ApiError.fromThrowable(e))
        case e: Throwable =>
          error(s"Error processing create topic request for topic $topic with arguments $arguments", e)
          CreatePartitionsMetadata(topic, Map(), ApiError.fromThrowable(e))
>>>>>>> 8ee7b906
      }
    }

    // 2. if timeout <= 0, validateOnly or no topics can proceed return immediately
    if (timeout <= 0 || validateOnly || !metadata.exists(_.error.is(Errors.NONE))) {
      val results = metadata.map { createTopicMetadata =>
        // ignore topics that already have errors
        if (createTopicMetadata.error.isSuccess() && !validateOnly) {
          (createTopicMetadata.topic, new ApiError(Errors.REQUEST_TIMED_OUT, null))
        } else {
          (createTopicMetadata.topic, createTopicMetadata.error)
        }
      }.toMap
      responseCallback(results)
    } else {
      // 3. else pass the assignments and errors to the delayed operation and set the keys
      val delayedCreate = new DelayedCreatePartitions(timeout, metadata.toSeq, this, responseCallback)
      val delayedCreateKeys = createInfo.keys.map(new TopicKey(_)).toSeq
      // try to complete the request immediately, otherwise put it into the purgatory
      topicPurgatory.tryCompleteElseWatch(delayedCreate, delayedCreateKeys)
    }
  }

  /**
    * Delete topics and wait until the topics have been completely deleted.
    * The callback function will be triggered either when timeout, error or the topics are deleted.
    */
  def deleteTopics(timeout: Int,
                   topics: Set[String],
                   responseCallback: Map[String, Errors] => Unit) {

    // 1. map over topics calling the asynchronous delete
    val metadata = topics.map { topic =>
        try {
          AdminUtils.deleteTopic(zkUtils, topic)
          DeleteTopicMetadata(topic, Errors.NONE)
        } catch {
          case _: TopicAlreadyMarkedForDeletionException =>
            // swallow the exception, and still track deletion allowing multiple calls to wait for deletion
            DeleteTopicMetadata(topic, Errors.NONE)
          case e: Throwable =>
            error(s"Error processing delete topic request for topic $topic", e)
            DeleteTopicMetadata(topic, Errors.forException(e))
        }
    }

    // 2. if timeout <= 0 or no topics can proceed return immediately
    if (timeout <= 0 || !metadata.exists(_.error == Errors.NONE)) {
      val results = metadata.map { deleteTopicMetadata =>
        // ignore topics that already have errors
        if (deleteTopicMetadata.error == Errors.NONE) {
          (deleteTopicMetadata.topic, Errors.REQUEST_TIMED_OUT)
        } else {
          (deleteTopicMetadata.topic, deleteTopicMetadata.error)
        }
      }.toMap
      responseCallback(results)
    } else {
      // 3. else pass the topics and errors to the delayed operation and set the keys
      val delayedDelete = new DelayedDeleteTopics(timeout, metadata.toSeq, this, responseCallback)
      val delayedDeleteKeys = topics.map(new TopicKey(_)).toSeq
      // try to complete the request immediately, otherwise put it into the purgatory
      topicPurgatory.tryCompleteElseWatch(delayedDelete, delayedDeleteKeys)
    }
  }

  def createPartitions(timeout: Int,
                       newPartitions: Map[String, NewPartitions],
                       validateOnly: Boolean,
                       listenerName: ListenerName,
                       callback: Map[String, ApiError] => Unit): Unit = {

    val reassignPartitionsInProgress = zkUtils.pathExists(ZkUtils.ReassignPartitionsPath)
    val allBrokers = AdminUtils.getBrokerMetadatas(zkUtils)
    val allBrokerIds = allBrokers.map(_.id)

    // 1. map over topics creating assignment and calling AdminUtils
    val metadata = newPartitions.map { case (topic, newPartition) =>
      try {
        // We prevent addition partitions while a reassignment is in progress, since
        // during reassignment there is no meaningful notion of replication factor
        if (reassignPartitionsInProgress)
          throw new ReassignmentInProgressException("A partition reassignment is in progress.")

        val existingAssignment = zkUtils.getReplicaAssignmentForTopics(List(topic)).map {
          case (topicPartition, replicas) => topicPartition.partition -> replicas
        }
        if (existingAssignment.isEmpty)
          throw new UnknownTopicOrPartitionException(s"The topic '$topic' does not exist.")

        val oldNumPartitions = existingAssignment.size
        val newNumPartitions = newPartition.totalCount
        val numPartitionsIncrement = newNumPartitions - oldNumPartitions
        if (numPartitionsIncrement < 0) {
          throw new InvalidPartitionsException(
            s"Topic currently has $oldNumPartitions partitions, which is higher than the requested $newNumPartitions.")
        } else if (numPartitionsIncrement == 0) {
          throw new InvalidPartitionsException(s"Topic already has $oldNumPartitions partitions.")
        }

        val reassignment = Option(newPartition.assignments).map(_.asScala.map(_.asScala.map(_.toInt))).map { assignments =>
          val unknownBrokers = assignments.flatten.toSet -- allBrokerIds
          if (unknownBrokers.nonEmpty)
            throw new InvalidReplicaAssignmentException(
              s"Unknown broker(s) in replica assignment: ${unknownBrokers.mkString(", ")}.")

          if (assignments.size != numPartitionsIncrement)
            throw new InvalidReplicaAssignmentException(
              s"Increasing the number of partitions by $numPartitionsIncrement " +
                s"but ${assignments.size} assignments provided.")

          assignments.zipWithIndex.map { case (replicas, index) =>
            existingAssignment.size + index -> replicas
          }.toMap
        }

        val updatedReplicaAssignment = AdminUtils.addPartitions(zkUtils, topic, existingAssignment, allBrokers,
          newPartition.totalCount, reassignment, validateOnly = validateOnly)
        CreatePartitionsMetadata(topic, updatedReplicaAssignment, ApiError.NONE)
      } catch {
        case e: AdminOperationException =>
          CreatePartitionsMetadata(topic, Map.empty, ApiError.fromThrowable(e))
        case e: ApiException =>
          CreatePartitionsMetadata(topic, Map.empty, ApiError.fromThrowable(e))
      }
    }

    // 2. if timeout <= 0, validateOnly or no topics can proceed return immediately
    if (timeout <= 0 || validateOnly || !metadata.exists(_.error.is(Errors.NONE))) {
      val results = metadata.map { createPartitionMetadata =>
        // ignore topics that already have errors
        if (createPartitionMetadata.error.isSuccess() && !validateOnly) {
          (createPartitionMetadata.topic, new ApiError(Errors.REQUEST_TIMED_OUT, null))
        } else {
          (createPartitionMetadata.topic, createPartitionMetadata.error)
        }
      }.toMap
      callback(results)
    } else {
      // 3. else pass the assignments and errors to the delayed operation and set the keys
      val delayedCreate = new DelayedCreatePartitions(timeout, metadata.toSeq, this, callback)
      val delayedCreateKeys = newPartitions.keySet.map(new TopicKey(_)).toSeq
      // try to complete the request immediately, otherwise put it into the purgatory
      topicPurgatory.tryCompleteElseWatch(delayedCreate, delayedCreateKeys)
    }
  }

  def describeConfigs(resourceToConfigNames: Map[Resource, Option[Set[String]]]): Map[Resource, DescribeConfigsResponse.Config] = {
    resourceToConfigNames.map { case (resource, configNames) =>

      def createResponseConfig(config: AbstractConfig, isReadOnly: Boolean, isDefault: String => Boolean): DescribeConfigsResponse.Config = {
        val filteredConfigPairs = config.values.asScala.filter { case (configName, _) =>
          /* Always returns true if configNames is None */
          configNames.map(_.contains(configName)).getOrElse(true)
        }.toIndexedSeq

        val configEntries = filteredConfigPairs.map { case (name, value) =>
          val configEntryType = config.typeOf(name)
          val isSensitive = configEntryType == ConfigDef.Type.PASSWORD
          val valueAsString =
            if (isSensitive) null
            else ConfigDef.convertToString(value, configEntryType)
          new DescribeConfigsResponse.ConfigEntry(name, valueAsString, isSensitive, isDefault(name), isReadOnly)
        }

        new DescribeConfigsResponse.Config(ApiError.NONE, configEntries.asJava)
      }

      try {
        val resourceConfig = resource.`type` match {

          case ResourceType.TOPIC =>
            val topic = resource.name
            Topic.validate(topic)
            // Consider optimizing this by caching the configs or retrieving them from the `Log` when possible
            val topicProps = AdminUtils.fetchEntityConfig(zkUtils, ConfigType.Topic, topic)
            val logConfig = LogConfig.fromProps(KafkaServer.copyKafkaConfigToLog(config), topicProps)
            createResponseConfig(logConfig, isReadOnly = false, name => !topicProps.containsKey(name))

          case ResourceType.BROKER =>
            val brokerId = try resource.name.toInt catch {
              case _: NumberFormatException =>
                throw new InvalidRequestException(s"Broker id must be an integer, but it is: ${resource.name}")
            }
            if (brokerId == config.brokerId)
              createResponseConfig(config, isReadOnly = true, name => !config.originals.containsKey(name))
            else
              throw new InvalidRequestException(s"Unexpected broker id, expected ${config.brokerId}, but received $brokerId")

          case resourceType => throw new InvalidRequestException(s"Unsupported resource type: $resourceType")
        }
        resource -> resourceConfig
      } catch {
        case e: Throwable =>
          // Log client errors at a lower level than unexpected exceptions
          val message = s"Error processing describe configs request for resource $resource"
          if (e.isInstanceOf[ApiException])
            info(message, e)
          else
            error(message, e)
          resource -> new DescribeConfigsResponse.Config(ApiError.fromThrowable(e), Collections.emptyList[DescribeConfigsResponse.ConfigEntry])
      }
    }.toMap
  }

  def alterConfigs(configs: Map[Resource, AlterConfigsRequest.Config], validateOnly: Boolean): Map[Resource, ApiError] = {
    configs.map { case (resource, config) =>
      try {
        resource.`type` match {
          case ResourceType.TOPIC =>
            val topic = resource.name

            val properties = new Properties
            config.entries.asScala.foreach { configEntry =>
              properties.setProperty(configEntry.name(), configEntry.value())
            }

            alterConfigPolicy match {
              case Some(policy) =>
                AdminUtils.validateTopicConfig(zkUtils, topic, properties)

                val configEntriesMap = config.entries.asScala.map(entry => (entry.name, entry.value)).toMap
                policy.validate(new AlterConfigPolicy.RequestMetadata(
                  new ConfigResource(ConfigResource.Type.TOPIC, resource.name), configEntriesMap.asJava))

                if (!validateOnly)
                  AdminUtils.changeTopicConfig(zkUtils, topic, properties)
              case None =>
                if (validateOnly)
                  AdminUtils.validateTopicConfig(zkUtils, topic, properties)
                else
                  AdminUtils.changeTopicConfig(zkUtils, topic, properties)
            }
            resource -> ApiError.NONE
          case resourceType =>
            throw new InvalidRequestException(s"AlterConfigs is only supported for topics, but resource type is $resourceType")
        }
      } catch {
        case e: ConfigException =>
          val message = s"Invalid config value for resource $resource: ${e.getMessage}"
          info(message)
          resource -> ApiError.fromThrowable(new InvalidRequestException(message, e))
        case e: Throwable =>
          // Log client errors at a lower level than unexpected exceptions
          val message = s"Error processing alter configs request for resource $resource, config $config"
          if (e.isInstanceOf[ApiException] || e.isInstanceOf[PolicyViolationException])
            info(message, e)
          else
            error(message, e)
          resource -> ApiError.fromThrowable(e)
      }
    }.toMap
  }

  def shutdown() {
    topicPurgatory.shutdown()
    CoreUtils.swallow(createTopicPolicy.foreach(_.close()))
<<<<<<< HEAD
=======
    CoreUtils.swallow(alterConfigPolicy.foreach(_.close()))
>>>>>>> 8ee7b906
  }
}<|MERGE_RESOLUTION|>--- conflicted
+++ resolved
@@ -23,14 +23,10 @@
 import kafka.log.LogConfig
 import kafka.metrics.KafkaMetricsGroup
 import kafka.utils._
-<<<<<<< HEAD
-import org.apache.kafka.common.errors.{ApiException, InvalidRequestException, PolicyViolationException}
-=======
 import org.apache.kafka.clients.admin.NewPartitions
 import org.apache.kafka.common.config.{AbstractConfig, ConfigDef, ConfigException, ConfigResource}
 import org.apache.kafka.common.errors.{ApiException, InvalidPartitionsException, InvalidReplicaAssignmentException, InvalidRequestException, PolicyViolationException, ReassignmentInProgressException, UnknownTopicOrPartitionException}
 import org.apache.kafka.common.internals.Topic
->>>>>>> 8ee7b906
 import org.apache.kafka.common.metrics.Metrics
 import org.apache.kafka.common.network.ListenerName
 import org.apache.kafka.common.protocol.Errors
@@ -53,12 +49,9 @@
 
   private val createTopicPolicy =
     Option(config.getConfiguredInstance(KafkaConfig.CreateTopicPolicyClassNameProp, classOf[CreateTopicPolicy]))
-<<<<<<< HEAD
-=======
 
   private val alterConfigPolicy =
     Option(config.getConfiguredInstance(KafkaConfig.AlterConfigPolicyClassNameProp, classOf[AlterConfigPolicy]))
->>>>>>> 8ee7b906
 
   def hasDelayedTopicOperations = topicPurgatory.delayed != 0
 
@@ -129,26 +122,15 @@
             else
               AdminUtils.createOrUpdateTopicPartitionAssignmentPathInZK(zkUtils, topic, assignments, configs, update = false)
         }
-<<<<<<< HEAD
-        CreateTopicMetadata(topic, assignments, new CreateTopicsResponse.Error(Errors.NONE, null))
-=======
         CreatePartitionsMetadata(topic, assignments, ApiError.NONE)
->>>>>>> 8ee7b906
       } catch {
         // Log client errors at a lower level than unexpected exceptions
         case e@ (_: PolicyViolationException | _: ApiException) =>
           info(s"Error processing create topic request for topic $topic with arguments $arguments", e)
-<<<<<<< HEAD
-          CreateTopicMetadata(topic, Map(), new CreateTopicsResponse.Error(Errors.forException(e), e.getMessage))
-        case e: Throwable =>
-          error(s"Error processing create topic request for topic $topic with arguments $arguments", e)
-          CreateTopicMetadata(topic, Map(), new CreateTopicsResponse.Error(Errors.forException(e), e.getMessage))
-=======
           CreatePartitionsMetadata(topic, Map(), ApiError.fromThrowable(e))
         case e: Throwable =>
           error(s"Error processing create topic request for topic $topic with arguments $arguments", e)
           CreatePartitionsMetadata(topic, Map(), ApiError.fromThrowable(e))
->>>>>>> 8ee7b906
       }
     }
 
@@ -406,9 +388,6 @@
   def shutdown() {
     topicPurgatory.shutdown()
     CoreUtils.swallow(createTopicPolicy.foreach(_.close()))
-<<<<<<< HEAD
-=======
     CoreUtils.swallow(alterConfigPolicy.foreach(_.close()))
->>>>>>> 8ee7b906
   }
 }