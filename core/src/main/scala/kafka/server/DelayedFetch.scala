/**
 * Licensed to the Apache Software Foundation (ASF) under one or more
 * contributor license agreements.  See the NOTICE file distributed with
 * this work for additional information regarding copyright ownership.
 * The ASF licenses this file to You under the Apache License, Version 2.0
 * (the "License"); you may not use this file except in compliance with
 * the License.  You may obtain a copy of the License at
 *
 *    http://www.apache.org/licenses/LICENSE-2.0
 *
 * Unless required by applicable law or agreed to in writing, software
 * distributed under the License is distributed on an "AS IS" BASIS,
 * WITHOUT WARRANTIES OR CONDITIONS OF ANY KIND, either express or implied.
 * See the License for the specific language governing permissions and
 * limitations under the License.
 */

package kafka.server

import java.util.concurrent.TimeUnit

import kafka.metrics.KafkaMetricsGroup
import org.apache.kafka.common.TopicPartition
import org.apache.kafka.common.errors.{NotLeaderForPartitionException, UnknownTopicOrPartitionException}
import org.apache.kafka.common.requests.FetchRequest.PartitionData

import scala.collection._

case class FetchPartitionStatus(startOffsetMetadata: LogOffsetMetadata, fetchInfo: PartitionData) {

  override def toString = "[startOffsetMetadata: " + startOffsetMetadata + ", " +
                          "fetchInfo: " + fetchInfo + "]"
}

/**
 * The fetch metadata maintained by the delayed fetch operation
 */
case class FetchMetadata(fetchMinBytes: Int,
                         fetchMaxBytes: Int,
                         hardMaxBytesLimit: Boolean,
                         fetchOnlyLeader: Boolean,
                         fetchOnlyCommitted: Boolean,
                         isFromFollower: Boolean,
                         replicaId: Int,
<<<<<<< HEAD
                         fetchPartitionStatus: Seq[(TopicAndPartition, FetchPartitionStatus)]) {
=======
                         fetchPartitionStatus: Seq[(TopicPartition, FetchPartitionStatus)]) {
>>>>>>> d7850a40

  override def toString = "[minBytes: " + fetchMinBytes + ", " +
                          "onlyLeader:" + fetchOnlyLeader + ", "
                          "onlyCommitted: " + fetchOnlyCommitted + ", "
                          "partitionStatus: " + fetchPartitionStatus + "]"
}
/**
 * A delayed fetch operation that can be created by the replica manager and watched
 * in the fetch operation purgatory
 */
class DelayedFetch(delayMs: Long,
                   fetchMetadata: FetchMetadata,
                   replicaManager: ReplicaManager,
                   quota: ReplicaQuota,
                   responseCallback: Seq[(TopicPartition, FetchPartitionData)] => Unit)
  extends DelayedOperation(delayMs) {

  /**
   * The operation can be completed if:
   *
   * Case A: This broker is no longer the leader for some partitions it tries to fetch
   * Case B: This broker does not know of some partitions it tries to fetch
   * Case C: The fetch offset locates not on the last segment of the log
   * Case D: The accumulated bytes from all the fetching partitions exceeds the minimum bytes
   *
   * Upon completion, should return whatever data is available for each valid partition
   */
  override def tryComplete() : Boolean = {
    var accumulatedSize = 0
    var accumulatedThrottledSize = 0
    fetchMetadata.fetchPartitionStatus.foreach {
      case (topicPartition, fetchStatus) =>
        val fetchOffset = fetchStatus.startOffsetMetadata
        try {
          if (fetchOffset != LogOffsetMetadata.UnknownOffsetMetadata) {
            val replica = replicaManager.getLeaderReplicaIfLocal(topicPartition)
            val endOffset =
              if (fetchMetadata.fetchOnlyCommitted)
                replica.highWatermark
              else
                replica.logEndOffset

            // Go directly to the check for Case D if the message offsets are the same. If the log segment
            // has just rolled, then the high watermark offset will remain the same but be on the old segment,
            // which would incorrectly be seen as an instance of Case C.
            if (endOffset.messageOffset != fetchOffset.messageOffset) {
              if (endOffset.onOlderSegment(fetchOffset)) {
                // Case C, this can happen when the new fetch operation is on a truncated leader
                debug("Satisfying fetch %s since it is fetching later segments of partition %s.".format(fetchMetadata, topicPartition))
                return forceComplete()
              } else if (fetchOffset.onOlderSegment(endOffset)) {
                // Case C, this can happen when the fetch operation is falling behind the current segment
                // or the partition has just rolled a new segment
                debug("Satisfying fetch %s immediately since it is fetching older segments.".format(fetchMetadata))
                // We will not force complete the fetch request if a replica should be throttled.
<<<<<<< HEAD
                if (!replicaManager.shouldLeaderThrottle(quota, topicAndPartition, fetchMetadata.replicaId))
=======
                if (!replicaManager.shouldLeaderThrottle(quota, topicPartition, fetchMetadata.replicaId))
>>>>>>> d7850a40
                  return forceComplete()
              } else if (fetchOffset.messageOffset < endOffset.messageOffset) {
                // we take the partition fetch size as upper bound when accumulating the bytes (skip if a throttled partition)
                val bytesAvailable = math.min(endOffset.positionDiff(fetchOffset), fetchStatus.fetchInfo.maxBytes)
                if (quota.isThrottled(topicPartition))
                  accumulatedThrottledSize += bytesAvailable
                else
                  accumulatedSize += bytesAvailable
              }
            }
          }
        } catch {
          case _: UnknownTopicOrPartitionException => // Case B
            debug("Broker no longer know of %s, satisfy %s immediately".format(topicPartition, fetchMetadata))
            return forceComplete()
          case _: NotLeaderForPartitionException =>  // Case A
            debug("Broker is no longer the leader of %s, satisfy %s immediately".format(topicPartition, fetchMetadata))
            return forceComplete()
        }
    }

    // Case D
    if (accumulatedSize >= fetchMetadata.fetchMinBytes
      || ((accumulatedSize + accumulatedThrottledSize) >= fetchMetadata.fetchMinBytes && !quota.isQuotaExceeded()))
      forceComplete()
    else
      false
  }

  override def onExpiration() {
    if (fetchMetadata.isFromFollower)
      DelayedFetchMetrics.followerExpiredRequestMeter.mark()
    else
      DelayedFetchMetrics.consumerExpiredRequestMeter.mark()
  }

  /**
   * Upon completion, read whatever data is available and pass to the complete callback
   */
  override def onComplete() {
    val logReadResults = replicaManager.readFromLocalLog(
      replicaId = fetchMetadata.replicaId,
      fetchOnlyFromLeader = fetchMetadata.fetchOnlyLeader,
      readOnlyCommitted = fetchMetadata.fetchOnlyCommitted,
      fetchMaxBytes = fetchMetadata.fetchMaxBytes,
      hardMaxBytesLimit = fetchMetadata.hardMaxBytesLimit,
      readPartitionInfo = fetchMetadata.fetchPartitionStatus.map { case (tp, status) => tp -> status.fetchInfo },
      quota = quota
    )

    val fetchPartitionData = logReadResults.map { case (tp, result) =>
      tp -> FetchPartitionData(result.error, result.hw, result.info.records)
    }

    responseCallback(fetchPartitionData)
  }
}

object DelayedFetchMetrics extends KafkaMetricsGroup {
  private val FetcherTypeKey = "fetcherType"
  val followerExpiredRequestMeter = newMeter("ExpiresPerSec", "requests", TimeUnit.SECONDS, tags = Map(FetcherTypeKey -> "follower"))
  val consumerExpiredRequestMeter = newMeter("ExpiresPerSec", "requests", TimeUnit.SECONDS, tags = Map(FetcherTypeKey -> "consumer"))
}
<|MERGE_RESOLUTION|>--- conflicted
+++ resolved
@@ -42,11 +42,7 @@
                          fetchOnlyCommitted: Boolean,
                          isFromFollower: Boolean,
                          replicaId: Int,
-<<<<<<< HEAD
-                         fetchPartitionStatus: Seq[(TopicAndPartition, FetchPartitionStatus)]) {
-=======
                          fetchPartitionStatus: Seq[(TopicPartition, FetchPartitionStatus)]) {
->>>>>>> d7850a40
 
   override def toString = "[minBytes: " + fetchMinBytes + ", " +
                           "onlyLeader:" + fetchOnlyLeader + ", "
@@ -102,11 +98,7 @@
                 // or the partition has just rolled a new segment
                 debug("Satisfying fetch %s immediately since it is fetching older segments.".format(fetchMetadata))
                 // We will not force complete the fetch request if a replica should be throttled.
-<<<<<<< HEAD
-                if (!replicaManager.shouldLeaderThrottle(quota, topicAndPartition, fetchMetadata.replicaId))
-=======
                 if (!replicaManager.shouldLeaderThrottle(quota, topicPartition, fetchMetadata.replicaId))
->>>>>>> d7850a40
                   return forceComplete()
               } else if (fetchOffset.messageOffset < endOffset.messageOffset) {
                 // we take the partition fetch size as upper bound when accumulating the bytes (skip if a throttled partition)
