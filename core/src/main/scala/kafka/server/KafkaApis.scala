/**
 * Licensed to the Apache Software Foundation (ASF) under one or more
 * contributor license agreements.  See the NOTICE file distributed with
 * this work for additional information regarding copyright ownership.
 * The ASF licenses this file to You under the Apache License, Version 2.0
 * (the "License"); you may not use this file except in compliance with
 * the License.  You may obtain a copy of the License at
 *
 *    http://www.apache.org/licenses/LICENSE-2.0
 *
 * Unless required by applicable law or agreed to in writing, software
 * distributed under the License is distributed on an "AS IS" BASIS,
 * WITHOUT WARRANTIES OR CONDITIONS OF ANY KIND, either express or implied.
 * See the License for the specific language governing permissions and
 * limitations under the License.
 */

package kafka.server

<<<<<<< HEAD
import java.lang.{Byte => JByte, Long => JLong}
=======
import java.lang.{Long => JLong}
import java.net.{InetAddress, UnknownHostException}
>>>>>>> 42a9355e
import java.nio.ByteBuffer
import java.util
import java.util.concurrent.ConcurrentHashMap
import java.util.concurrent.atomic.AtomicInteger
<<<<<<< HEAD
import java.util.{Collections, Optional, Properties}
import kafka.admin.{AdminUtils, RackAwareMode}
import kafka.api.{ApiVersion, ElectLeadersRequestOps, KAFKA_0_11_0_IV0, KAFKA_2_3_IV0}
import kafka.cluster.Partition
import kafka.common.OffsetAndMetadata
import kafka.controller.{KafkaController, ReplicaAssignment}
import kafka.coordinator.group._
=======
import java.util.{Collections, Optional}

import kafka.admin.AdminUtils
import kafka.api.{ApiVersion, ElectLeadersRequestOps, KAFKA_0_11_0_IV0, KAFKA_2_3_IV0}
import kafka.common.OffsetAndMetadata
import kafka.controller.ReplicaAssignment
import kafka.coordinator.group.{GroupCoordinator, JoinGroupResult, LeaveGroupResult, SyncGroupResult}
>>>>>>> 42a9355e
import kafka.coordinator.transaction.{InitProducerIdResult, TransactionCoordinator}
import kafka.log.{AppendOrigin, LogConfig}
import kafka.message.ZStdCompressionCodec
import kafka.network.RequestChannel
import kafka.security.authorizer.AuthorizerUtils
import kafka.server.QuotaFactory.{QuotaManagers, UnboundedQuota}
import kafka.utils.Implicits._
import kafka.utils.{CoreUtils, Logging}
<<<<<<< HEAD
import kafka.zk.{AdminZkClient, KafkaZkClient}
=======
>>>>>>> 42a9355e
import org.apache.kafka.clients.admin.AlterConfigOp.OpType
import org.apache.kafka.clients.admin.{AlterConfigOp, ConfigEntry}
import org.apache.kafka.common.acl.AclOperation._
import org.apache.kafka.common.acl.{AclBinding, AclOperation}
import org.apache.kafka.common.config.ConfigResource
import org.apache.kafka.common.errors._
<<<<<<< HEAD
import org.apache.kafka.common.internals.{FatalExitError, Topic}
import org.apache.kafka.common.internals.Topic.{GROUP_METADATA_TOPIC_NAME, REMOTE_LOG_METADATA_TOPIC_NAME, TRANSACTION_STATE_TOPIC_NAME, isInternal}
import org.apache.kafka.common.log.remote.metadata.storage.RLMMWithTopicStorage
import org.apache.kafka.common.message.CreateTopicsRequestData.CreatableTopic
=======
import org.apache.kafka.common.internals.Topic.{GROUP_METADATA_TOPIC_NAME, TRANSACTION_STATE_TOPIC_NAME, isInternal}
import org.apache.kafka.common.internals.{FatalExitError, Topic}
import org.apache.kafka.common.message.AlterConfigsResponseData.AlterConfigsResourceResponse
import org.apache.kafka.common.message.AlterPartitionReassignmentsResponseData.{ReassignablePartitionResponse, ReassignableTopicResponse}
import org.apache.kafka.common.message.CreateAclsResponseData.AclCreationResult
>>>>>>> 42a9355e
import org.apache.kafka.common.message.CreatePartitionsResponseData.CreatePartitionsTopicResult
import org.apache.kafka.common.message.CreateTopicsRequestData.CreatableTopic
import org.apache.kafka.common.message.CreateTopicsResponseData.{CreatableTopicResult, CreatableTopicResultCollection}
import org.apache.kafka.common.message.DeleteGroupsResponseData.{DeletableGroupResult, DeletableGroupResultCollection}
import org.apache.kafka.common.message.DeleteRecordsResponseData.{DeleteRecordsPartitionResult, DeleteRecordsTopicResult}
import org.apache.kafka.common.message.DeleteTopicsResponseData.{DeletableTopicResult, DeletableTopicResultCollection}
import org.apache.kafka.common.message.ElectLeadersResponseData.{PartitionResult, ReplicaElectionResult}
import org.apache.kafka.common.message.LeaveGroupResponseData.MemberResponse
import org.apache.kafka.common.message.ListOffsetsRequestData.ListOffsetsPartition
import org.apache.kafka.common.message.ListOffsetsResponseData.{ListOffsetsPartitionResponse, ListOffsetsTopicResponse}
import org.apache.kafka.common.message.MetadataResponseData.{MetadataResponsePartition, MetadataResponseTopic}
import org.apache.kafka.common.message.OffsetForLeaderEpochRequestData.OffsetForLeaderTopic
import org.apache.kafka.common.message.OffsetForLeaderEpochResponseData.{EpochEndOffset, OffsetForLeaderTopicResult, OffsetForLeaderTopicResultCollection}
<<<<<<< HEAD
import org.apache.kafka.common.message.AlterConfigsResponseData.AlterConfigsResourceResponse
import org.apache.kafka.common.message.AlterPartitionReassignmentsResponseData.{ReassignablePartitionResponse, ReassignableTopicResponse}
import org.apache.kafka.common.message.CreateAclsResponseData.AclCreationResult
import org.apache.kafka.common.message.MetadataResponseData.{MetadataResponsePartition, MetadataResponseTopic}
=======
import org.apache.kafka.common.message.{AddOffsetsToTxnResponseData, AlterClientQuotasResponseData, AlterConfigsResponseData, AlterPartitionReassignmentsResponseData, AlterReplicaLogDirsResponseData, ApiVersionsResponseData, CreateAclsResponseData, CreatePartitionsResponseData, CreateTopicsResponseData, DeleteAclsResponseData, DeleteGroupsResponseData, DeleteRecordsResponseData, DeleteTopicsResponseData, DescribeAclsResponseData, DescribeClientQuotasResponseData, DescribeClusterResponseData, DescribeConfigsResponseData, DescribeGroupsResponseData, DescribeLogDirsResponseData, DescribeProducersResponseData, EndTxnResponseData, ExpireDelegationTokenResponseData, FindCoordinatorResponseData, HeartbeatResponseData, InitProducerIdResponseData, JoinGroupResponseData, LeaveGroupResponseData, ListGroupsResponseData, ListOffsetsResponseData, ListPartitionReassignmentsResponseData, OffsetCommitRequestData, OffsetCommitResponseData, OffsetDeleteResponseData, OffsetForLeaderEpochResponseData, RenewDelegationTokenResponseData, SaslAuthenticateResponseData, SaslHandshakeResponseData, StopReplicaResponseData, SyncGroupResponseData, UpdateMetadataResponseData}
>>>>>>> 42a9355e
import org.apache.kafka.common.metrics.Metrics
import org.apache.kafka.common.network.{ClientInformation, ListenerName, Send}
import org.apache.kafka.common.protocol.{ApiKeys, Errors}
import org.apache.kafka.common.record._
import org.apache.kafka.common.replica.ClientMetadata
import org.apache.kafka.common.replica.ClientMetadata.DefaultClientMetadata
import org.apache.kafka.common.requests.FindCoordinatorRequest.CoordinatorType
import org.apache.kafka.common.requests.ProduceResponse.PartitionResponse
import org.apache.kafka.common.requests._
import org.apache.kafka.common.resource.Resource.CLUSTER_NAME
import org.apache.kafka.common.resource.ResourceType._
import org.apache.kafka.common.resource.{Resource, ResourceType}
import org.apache.kafka.common.security.auth.{KafkaPrincipal, SecurityProtocol}
import org.apache.kafka.common.security.token.delegation.{DelegationToken, TokenInformation}
<<<<<<< HEAD
import org.apache.kafka.common.utils.{ProducerIdAndEpoch, Time, Utils}
import org.apache.kafka.common.{Node, TopicPartition}
import org.apache.kafka.server.authorizer._

=======
import org.apache.kafka.common.utils.{ProducerIdAndEpoch, Time}
import org.apache.kafka.common.{Node, TopicPartition, Uuid}
import org.apache.kafka.server.authorizer._

import scala.annotation.nowarn
>>>>>>> 42a9355e
import scala.collection.mutable.ArrayBuffer
import scala.collection.{Map, Seq, Set, immutable, mutable}
import scala.compat.java8.OptionConverters._
import scala.jdk.CollectionConverters._
import scala.util.{Failure, Success, Try}
<<<<<<< HEAD
import scala.annotation.nowarn
=======
import kafka.coordinator.group.GroupOverview
import kafka.server.metadata.ConfigRepository
>>>>>>> 42a9355e

/**
 * Logic to handle the various Kafka requests
 */
class KafkaApis(val requestChannel: RequestChannel,
                val metadataSupport: MetadataSupport,
                val replicaManager: ReplicaManager,
                val groupCoordinator: GroupCoordinator,
                val txnCoordinator: TransactionCoordinator,
                val autoTopicCreationManager: AutoTopicCreationManager,
                val brokerId: Int,
                val config: KafkaConfig,
                val configRepository: ConfigRepository,
                val metadataCache: MetadataCache,
                val metrics: Metrics,
                val authorizer: Option[Authorizer],
                val quotas: QuotaManagers,
                val fetchManager: FetchManager,
                brokerTopicStats: BrokerTopicStats,
                val clusterId: String,
                time: Time,
                val tokenManager: DelegationTokenManager,
                val brokerFeatures: BrokerFeatures,
                val finalizedFeatureCache: FinalizedFeatureCache) extends ApiRequestHandler with Logging {

  metadataSupport.ensureConsistentWith(config)

  type FetchResponseStats = Map[TopicPartition, RecordConversionStats]
  this.logIdent = "[KafkaApi-%d] ".format(brokerId)
  val configHelper = new ConfigHelper(metadataCache, config, configRepository)
  private val alterAclsPurgatory = new DelayedFuturePurgatory(purgatoryName = "AlterAcls", brokerId = config.brokerId)

  val authHelper = new AuthHelper(authorizer)
  val requestHelper = new RequestHandlerHelper(requestChannel, quotas, time, logIdent)

  def close(): Unit = {
    alterAclsPurgatory.shutdown()
    info("Shutdown complete.")
  }

  private def isForwardingEnabled(request: RequestChannel.Request): Boolean = {
    metadataSupport.forwardingManager.isDefined && request.context.principalSerde.isPresent
  }

  private def maybeForwardToController(
    request: RequestChannel.Request,
    handler: RequestChannel.Request => Unit
  ): Unit = {
    def responseCallback(responseOpt: Option[AbstractResponse]): Unit = {
      responseOpt match {
        case Some(response) => requestHelper.sendForwardedResponse(request, response)
        case None =>
          info(s"The client connection will be closed due to controller responded " +
            s"unsupported version exception during $request forwarding. " +
            s"This could happen when the controller changed after the connection was established.")
          requestHelper.closeConnection(request, Collections.emptyMap())
      }
    }

    metadataSupport.maybeForward(request, handler, responseCallback)
  }

  /**
   * Top-level method that handles all requests and multiplexes to the right api
   */
  override def handle(request: RequestChannel.Request): Unit = {
    try {
      trace(s"Handling request:${request.requestDesc(true)} from connection ${request.context.connectionId};" +
        s"securityProtocol:${request.context.securityProtocol},principal:${request.context.principal}")

      request.header.apiKey match {
        case ApiKeys.PRODUCE => handleProduceRequest(request)
        case ApiKeys.FETCH => handleFetchRequest(request)
        case ApiKeys.LIST_OFFSETS => handleListOffsetRequest(request)
        case ApiKeys.METADATA => handleTopicMetadataRequest(request)
        case ApiKeys.LEADER_AND_ISR => handleLeaderAndIsrRequest(request)
        case ApiKeys.STOP_REPLICA => handleStopReplicaRequest(request)
        case ApiKeys.UPDATE_METADATA => handleUpdateMetadataRequest(request)
        case ApiKeys.CONTROLLED_SHUTDOWN => handleControlledShutdownRequest(request)
        case ApiKeys.OFFSET_COMMIT => handleOffsetCommitRequest(request)
        case ApiKeys.OFFSET_FETCH => handleOffsetFetchRequest(request)
        case ApiKeys.FIND_COORDINATOR => handleFindCoordinatorRequest(request)
        case ApiKeys.JOIN_GROUP => handleJoinGroupRequest(request)
        case ApiKeys.HEARTBEAT => handleHeartbeatRequest(request)
        case ApiKeys.LEAVE_GROUP => handleLeaveGroupRequest(request)
        case ApiKeys.SYNC_GROUP => handleSyncGroupRequest(request)
        case ApiKeys.DESCRIBE_GROUPS => handleDescribeGroupRequest(request)
        case ApiKeys.LIST_GROUPS => handleListGroupsRequest(request)
        case ApiKeys.SASL_HANDSHAKE => handleSaslHandshakeRequest(request)
        case ApiKeys.API_VERSIONS => handleApiVersionsRequest(request)
        case ApiKeys.CREATE_TOPICS => maybeForwardToController(request, handleCreateTopicsRequest)
        case ApiKeys.DELETE_TOPICS => maybeForwardToController(request, handleDeleteTopicsRequest)
        case ApiKeys.DELETE_RECORDS => handleDeleteRecordsRequest(request)
        case ApiKeys.INIT_PRODUCER_ID => handleInitProducerIdRequest(request)
        case ApiKeys.OFFSET_FOR_LEADER_EPOCH => handleOffsetForLeaderEpochRequest(request)
        case ApiKeys.ADD_PARTITIONS_TO_TXN => handleAddPartitionToTxnRequest(request)
        case ApiKeys.ADD_OFFSETS_TO_TXN => handleAddOffsetsToTxnRequest(request)
        case ApiKeys.END_TXN => handleEndTxnRequest(request)
        case ApiKeys.WRITE_TXN_MARKERS => handleWriteTxnMarkersRequest(request)
        case ApiKeys.TXN_OFFSET_COMMIT => handleTxnOffsetCommitRequest(request)
        case ApiKeys.DESCRIBE_ACLS => handleDescribeAcls(request)
        case ApiKeys.CREATE_ACLS => maybeForwardToController(request, handleCreateAcls)
        case ApiKeys.DELETE_ACLS => maybeForwardToController(request, handleDeleteAcls)
        case ApiKeys.ALTER_CONFIGS => maybeForwardToController(request, handleAlterConfigsRequest)
        case ApiKeys.DESCRIBE_CONFIGS => handleDescribeConfigsRequest(request)
        case ApiKeys.ALTER_REPLICA_LOG_DIRS => handleAlterReplicaLogDirsRequest(request)
        case ApiKeys.DESCRIBE_LOG_DIRS => handleDescribeLogDirsRequest(request)
        case ApiKeys.SASL_AUTHENTICATE => handleSaslAuthenticateRequest(request)
        case ApiKeys.CREATE_PARTITIONS => maybeForwardToController(request, handleCreatePartitionsRequest)
        case ApiKeys.CREATE_DELEGATION_TOKEN => maybeForwardToController(request, handleCreateTokenRequest)
        case ApiKeys.RENEW_DELEGATION_TOKEN => maybeForwardToController(request, handleRenewTokenRequest)
        case ApiKeys.EXPIRE_DELEGATION_TOKEN => maybeForwardToController(request, handleExpireTokenRequest)
        case ApiKeys.DESCRIBE_DELEGATION_TOKEN => handleDescribeTokensRequest(request)
        case ApiKeys.DELETE_GROUPS => handleDeleteGroupsRequest(request)
        case ApiKeys.ELECT_LEADERS => handleElectReplicaLeader(request)
        case ApiKeys.INCREMENTAL_ALTER_CONFIGS => maybeForwardToController(request, handleIncrementalAlterConfigsRequest)
        case ApiKeys.ALTER_PARTITION_REASSIGNMENTS => maybeForwardToController(request, handleAlterPartitionReassignmentsRequest)
        case ApiKeys.LIST_PARTITION_REASSIGNMENTS => handleListPartitionReassignmentsRequest(request)
        case ApiKeys.OFFSET_DELETE => handleOffsetDeleteRequest(request)
        case ApiKeys.DESCRIBE_CLIENT_QUOTAS => handleDescribeClientQuotasRequest(request)
        case ApiKeys.ALTER_CLIENT_QUOTAS => maybeForwardToController(request, handleAlterClientQuotasRequest)
        case ApiKeys.DESCRIBE_USER_SCRAM_CREDENTIALS => handleDescribeUserScramCredentialsRequest(request)
        case ApiKeys.ALTER_USER_SCRAM_CREDENTIALS => maybeForwardToController(request, handleAlterUserScramCredentialsRequest)
        case ApiKeys.ALTER_ISR => handleAlterIsrRequest(request)
        case ApiKeys.UPDATE_FEATURES => maybeForwardToController(request, handleUpdateFeatures)
        case ApiKeys.ENVELOPE => handleEnvelope(request)
        case ApiKeys.DESCRIBE_CLUSTER => handleDescribeCluster(request)
        case ApiKeys.DESCRIBE_PRODUCERS => handleDescribeProducersRequest(request)

        // Handle requests that should have been sent to the KIP-500 controller.
        // Until we are ready to integrate the Raft layer, these APIs are treated as
        // unexpected and we just close the connection.
        case ApiKeys.VOTE => requestHelper.closeConnection(request, util.Collections.emptyMap())
        case ApiKeys.BEGIN_QUORUM_EPOCH => requestHelper.closeConnection(request, util.Collections.emptyMap())
        case ApiKeys.END_QUORUM_EPOCH => requestHelper.closeConnection(request, util.Collections.emptyMap())
        case ApiKeys.DESCRIBE_QUORUM => requestHelper.closeConnection(request, util.Collections.emptyMap())
        case ApiKeys.FETCH_SNAPSHOT => requestHelper.closeConnection(request, util.Collections.emptyMap())
        case ApiKeys.BROKER_REGISTRATION => requestHelper.closeConnection(request, util.Collections.emptyMap())
        case ApiKeys.BROKER_HEARTBEAT => requestHelper.closeConnection(request, util.Collections.emptyMap())
        case ApiKeys.DECOMMISSION_BROKER => requestHelper.closeConnection(request, util.Collections.emptyMap())
      }
    } catch {
      case e: FatalExitError => throw e
      case e: Throwable => requestHelper.handleError(request, e)
    } finally {
      // try to complete delayed action. In order to avoid conflicting locking, the actions to complete delayed requests
      // are kept in a queue. We add the logic to check the ReplicaManager queue at the end of KafkaApis.handle() and the
      // expiration thread for certain delayed operations (e.g. DelayedJoin)
      replicaManager.tryCompleteActions()
      // The local completion time may be set while processing the request. Only record it if it's unset.
      if (request.apiLocalCompleteTimeNanos < 0)
        request.apiLocalCompleteTimeNanos = time.nanoseconds
    }
  }

  def handleLeaderAndIsrRequest(request: RequestChannel.Request): Unit = {
    val zkSupport = metadataSupport.requireZkOrThrow(KafkaApis.shouldNeverReceive(request))
    // ensureTopicExists is only for client facing requests
    // We can't have the ensureTopicExists check here since the controller sends it as an advisory to all brokers so they
    // stop serving data to clients for the topic being deleted
    val correlationId = request.header.correlationId
    val leaderAndIsrRequest = request.body[LeaderAndIsrRequest]

    authHelper.authorizeClusterOperation(request, CLUSTER_ACTION)
    if (isBrokerEpochStale(zkSupport, leaderAndIsrRequest.brokerEpoch)) {
      // When the broker restarts very quickly, it is possible for this broker to receive request intended
      // for its previous generation so the broker should skip the stale request.
      info("Received LeaderAndIsr request with broker epoch " +
        s"${leaderAndIsrRequest.brokerEpoch} smaller than the current broker epoch ${zkSupport.controller.brokerEpoch}")
      requestHelper.sendResponseExemptThrottle(request, leaderAndIsrRequest.getErrorResponse(0, Errors.STALE_BROKER_EPOCH.exception))
    } else {
      val response = replicaManager.becomeLeaderOrFollower(correlationId, leaderAndIsrRequest,
        RequestHandlerHelper.onLeadershipChange(groupCoordinator, txnCoordinator, _, _))
      requestHelper.sendResponseExemptThrottle(request, response)
    }
  }

  def handleStopReplicaRequest(request: RequestChannel.Request): Unit = {
    val zkSupport = metadataSupport.requireZkOrThrow(KafkaApis.shouldNeverReceive(request))
    // ensureTopicExists is only for client facing requests
    // We can't have the ensureTopicExists check here since the controller sends it as an advisory to all brokers so they
    // stop serving data to clients for the topic being deleted
    val stopReplicaRequest = request.body[StopReplicaRequest]
    authHelper.authorizeClusterOperation(request, CLUSTER_ACTION)
    if (isBrokerEpochStale(zkSupport, stopReplicaRequest.brokerEpoch)) {
      // When the broker restarts very quickly, it is possible for this broker to receive request intended
      // for its previous generation so the broker should skip the stale request.
      info("Received StopReplica request with broker epoch " +
        s"${stopReplicaRequest.brokerEpoch} smaller than the current broker epoch ${zkSupport.controller.brokerEpoch}")
      requestHelper.sendResponseExemptThrottle(request, new StopReplicaResponse(
        new StopReplicaResponseData().setErrorCode(Errors.STALE_BROKER_EPOCH.code)))
    } else {
      val partitionStates = stopReplicaRequest.partitionStates().asScala
      val (result, error) = replicaManager.stopReplicas(
        request.context.correlationId,
        stopReplicaRequest.controllerId,
        stopReplicaRequest.controllerEpoch,
        stopReplicaRequest.brokerEpoch,
        partitionStates)
      // Clear the coordinator caches in case we were the leader. In the case of a reassignment, we
      // cannot rely on the LeaderAndIsr API for this since it is only sent to active replicas.
      result.forKeyValue { (topicPartition, error) =>
        if (error == Errors.NONE) {
          if (topicPartition.topic == GROUP_METADATA_TOPIC_NAME
              && partitionStates(topicPartition).deletePartition) {
            groupCoordinator.onResignation(topicPartition.partition)
          } else if (topicPartition.topic == TRANSACTION_STATE_TOPIC_NAME
                     && partitionStates(topicPartition).deletePartition) {
            val partitionState = partitionStates(topicPartition)
            val leaderEpoch = if (partitionState.leaderEpoch >= 0)
                Some(partitionState.leaderEpoch)
            else
              None
            txnCoordinator.onResignation(topicPartition.partition, coordinatorEpoch = leaderEpoch)
          }
        }
      }

      def toStopReplicaPartition(tp: TopicPartition, error: Errors) =
        new StopReplicaResponseData.StopReplicaPartitionError()
          .setTopicName(tp.topic)
          .setPartitionIndex(tp.partition)
          .setErrorCode(error.code)

      requestHelper.sendResponseExemptThrottle(request, new StopReplicaResponse(new StopReplicaResponseData()
        .setErrorCode(error.code)
        .setPartitionErrors(result.map {
          case (tp, error) => toStopReplicaPartition(tp, error)
        }.toBuffer.asJava)))
    }

    CoreUtils.swallow(replicaManager.replicaFetcherManager.shutdownIdleFetcherThreads(), this)
  }

  def handleUpdateMetadataRequest(request: RequestChannel.Request): Unit = {
    val zkSupport = metadataSupport.requireZkOrThrow(KafkaApis.shouldNeverReceive(request))
    val correlationId = request.header.correlationId
    val updateMetadataRequest = request.body[UpdateMetadataRequest]

    authHelper.authorizeClusterOperation(request, CLUSTER_ACTION)
    if (isBrokerEpochStale(zkSupport, updateMetadataRequest.brokerEpoch)) {
      // When the broker restarts very quickly, it is possible for this broker to receive request intended
      // for its previous generation so the broker should skip the stale request.
      info("Received update metadata request with broker epoch " +
        s"${updateMetadataRequest.brokerEpoch} smaller than the current broker epoch ${zkSupport.controller.brokerEpoch}")
      requestHelper.sendResponseExemptThrottle(request,
        new UpdateMetadataResponse(new UpdateMetadataResponseData().setErrorCode(Errors.STALE_BROKER_EPOCH.code)))
    } else {
      val deletedPartitions = replicaManager.maybeUpdateMetadataCache(correlationId, updateMetadataRequest)
      if (deletedPartitions.nonEmpty)
        groupCoordinator.handleDeletedPartitions(deletedPartitions)

      if (zkSupport.adminManager.hasDelayedTopicOperations) {
        updateMetadataRequest.partitionStates.forEach { partitionState =>
          zkSupport.adminManager.tryCompleteDelayedTopicOperations(partitionState.topicName)
        }
      }
      quotas.clientQuotaCallback.foreach { callback =>
        if (callback.updateClusterMetadata(metadataCache.getClusterMetadata(clusterId, request.context.listenerName))) {
          quotas.fetch.updateQuotaMetricConfigs()
          quotas.produce.updateQuotaMetricConfigs()
          quotas.request.updateQuotaMetricConfigs()
          quotas.controllerMutation.updateQuotaMetricConfigs()
        }
      }
      if (replicaManager.hasDelayedElectionOperations) {
        updateMetadataRequest.partitionStates.forEach { partitionState =>
          val tp = new TopicPartition(partitionState.topicName, partitionState.partitionIndex)
          replicaManager.tryCompleteElection(TopicPartitionOperationKey(tp))
        }
      }
      requestHelper.sendResponseExemptThrottle(request, new UpdateMetadataResponse(
        new UpdateMetadataResponseData().setErrorCode(Errors.NONE.code)))
    }
  }

  def handleControlledShutdownRequest(request: RequestChannel.Request): Unit = {
    val zkSupport = metadataSupport.requireZkOrThrow(KafkaApis.shouldNeverReceive(request))
    // ensureTopicExists is only for client facing requests
    // We can't have the ensureTopicExists check here since the controller sends it as an advisory to all brokers so they
    // stop serving data to clients for the topic being deleted
    val controlledShutdownRequest = request.body[ControlledShutdownRequest]
    authHelper.authorizeClusterOperation(request, CLUSTER_ACTION)

    def controlledShutdownCallback(controlledShutdownResult: Try[Set[TopicPartition]]): Unit = {
      val response = controlledShutdownResult match {
        case Success(partitionsRemaining) =>
         ControlledShutdownResponse.prepareResponse(Errors.NONE, partitionsRemaining.asJava)

        case Failure(throwable) =>
          controlledShutdownRequest.getErrorResponse(throwable)
      }
      requestHelper.sendResponseExemptThrottle(request, response)
    }
    zkSupport.controller.controlledShutdown(controlledShutdownRequest.data.brokerId, controlledShutdownRequest.data.brokerEpoch, controlledShutdownCallback)
  }

  /**
   * Handle an offset commit request
   */
  def handleOffsetCommitRequest(request: RequestChannel.Request): Unit = {
    val header = request.header
    val offsetCommitRequest = request.body[OffsetCommitRequest]

    val unauthorizedTopicErrors = mutable.Map[TopicPartition, Errors]()
    val nonExistingTopicErrors = mutable.Map[TopicPartition, Errors]()
    // the callback for sending an offset commit response
    def sendResponseCallback(commitStatus: Map[TopicPartition, Errors]): Unit = {
      val combinedCommitStatus = commitStatus ++ unauthorizedTopicErrors ++ nonExistingTopicErrors
      if (isDebugEnabled)
        combinedCommitStatus.forKeyValue { (topicPartition, error) =>
          if (error != Errors.NONE) {
            debug(s"Offset commit request with correlation id ${header.correlationId} from client ${header.clientId} " +
              s"on partition $topicPartition failed due to ${error.exceptionName}")
          }
        }
      requestHelper.sendResponseMaybeThrottle(request, requestThrottleMs =>
        new OffsetCommitResponse(requestThrottleMs, combinedCommitStatus.asJava))
    }

    // reject the request if not authorized to the group
    if (!authHelper.authorize(request.context, READ, GROUP, offsetCommitRequest.data.groupId)) {
      val error = Errors.GROUP_AUTHORIZATION_FAILED
      val responseTopicList = OffsetCommitRequest.getErrorResponseTopics(
        offsetCommitRequest.data.topics,
        error)

      requestHelper.sendResponseMaybeThrottle(request, requestThrottleMs => new OffsetCommitResponse(
        new OffsetCommitResponseData()
            .setTopics(responseTopicList)
            .setThrottleTimeMs(requestThrottleMs)
      ))
    } else if (offsetCommitRequest.data.groupInstanceId != null && config.interBrokerProtocolVersion < KAFKA_2_3_IV0) {
      // Only enable static membership when IBP >= 2.3, because it is not safe for the broker to use the static member logic
      // until we are sure that all brokers support it. If static group being loaded by an older coordinator, it will discard
      // the group.instance.id field, so static members could accidentally become "dynamic", which leads to wrong states.
      val errorMap = new mutable.HashMap[TopicPartition, Errors]
      for (topicData <- offsetCommitRequest.data.topics.asScala) {
        for (partitionData <- topicData.partitions.asScala) {
          val topicPartition = new TopicPartition(topicData.name, partitionData.partitionIndex)
          errorMap += topicPartition -> Errors.UNSUPPORTED_VERSION
        }
      }
      sendResponseCallback(errorMap.toMap)
    } else {
      val authorizedTopicRequestInfoBldr = immutable.Map.newBuilder[TopicPartition, OffsetCommitRequestData.OffsetCommitRequestPartition]

      val topics = offsetCommitRequest.data.topics.asScala
      val authorizedTopics = authHelper.filterByAuthorized(request.context, READ, TOPIC, topics)(_.name)
      for (topicData <- topics) {
        for (partitionData <- topicData.partitions.asScala) {
          val topicPartition = new TopicPartition(topicData.name, partitionData.partitionIndex)
          if (!authorizedTopics.contains(topicData.name))
            unauthorizedTopicErrors += (topicPartition -> Errors.TOPIC_AUTHORIZATION_FAILED)
          else if (!metadataCache.contains(topicPartition))
            nonExistingTopicErrors += (topicPartition -> Errors.UNKNOWN_TOPIC_OR_PARTITION)
          else
            authorizedTopicRequestInfoBldr += (topicPartition -> partitionData)
        }
      }

      val authorizedTopicRequestInfo = authorizedTopicRequestInfoBldr.result()

      if (authorizedTopicRequestInfo.isEmpty)
        sendResponseCallback(Map.empty)
      else if (header.apiVersion == 0) {
        // for version 0 always store offsets to ZK
        val zkSupport = metadataSupport.requireZkOrThrow(KafkaApis.unsupported("Version 0 offset commit requests"))
        val responseInfo = authorizedTopicRequestInfo.map {
          case (topicPartition, partitionData) =>
            try {
              if (partitionData.committedMetadata() != null
                && partitionData.committedMetadata().length > config.offsetMetadataMaxSize)
                (topicPartition, Errors.OFFSET_METADATA_TOO_LARGE)
              else {
                zkSupport.zkClient.setOrCreateConsumerOffset(
                  offsetCommitRequest.data.groupId,
                  topicPartition,
                  partitionData.committedOffset)
                (topicPartition, Errors.NONE)
              }
            } catch {
              case e: Throwable => (topicPartition, Errors.forException(e))
            }
        }
        sendResponseCallback(responseInfo)
      } else {
        // for version 1 and beyond store offsets in offset manager

        // "default" expiration timestamp is now + retention (and retention may be overridden if v2)
        // expire timestamp is computed differently for v1 and v2.
        //   - If v1 and no explicit commit timestamp is provided we treat it the same as v5.
        //   - If v1 and explicit retention time is provided we calculate expiration timestamp based on that
        //   - If v2/v3/v4 (no explicit commit timestamp) we treat it the same as v5.
        //   - For v5 and beyond there is no per partition expiration timestamp, so this field is no longer in effect
        val currentTimestamp = time.milliseconds
        val partitionData = authorizedTopicRequestInfo.map { case (k, partitionData) =>
          val metadata = if (partitionData.committedMetadata == null)
            OffsetAndMetadata.NoMetadata
          else
            partitionData.committedMetadata

          val leaderEpochOpt = if (partitionData.committedLeaderEpoch == RecordBatch.NO_PARTITION_LEADER_EPOCH)
            Optional.empty[Integer]
          else
            Optional.of[Integer](partitionData.committedLeaderEpoch)

          k -> new OffsetAndMetadata(
            offset = partitionData.committedOffset,
            leaderEpoch = leaderEpochOpt,
            metadata = metadata,
            commitTimestamp = partitionData.commitTimestamp match {
              case OffsetCommitRequest.DEFAULT_TIMESTAMP => currentTimestamp
              case customTimestamp => customTimestamp
            },
            expireTimestamp = offsetCommitRequest.data.retentionTimeMs match {
              case OffsetCommitRequest.DEFAULT_RETENTION_TIME => None
              case retentionTime => Some(currentTimestamp + retentionTime)
            }
          )
        }

        // call coordinator to handle commit offset
        groupCoordinator.handleCommitOffsets(
          offsetCommitRequest.data.groupId,
          offsetCommitRequest.data.memberId,
          Option(offsetCommitRequest.data.groupInstanceId),
          offsetCommitRequest.data.generationId,
          partitionData,
          sendResponseCallback)
      }
    }
  }

  /**
   * Handle a produce request
   */
  def handleProduceRequest(request: RequestChannel.Request): Unit = {
    val produceRequest = request.body[ProduceRequest]
    val requestSize = request.sizeInBytes

    if (RequestUtils.hasTransactionalRecords(produceRequest)) {
      val isAuthorizedTransactional = produceRequest.transactionalId != null &&
        authHelper.authorize(request.context, WRITE, TRANSACTIONAL_ID, produceRequest.transactionalId)
      if (!isAuthorizedTransactional) {
        requestHelper.sendErrorResponseMaybeThrottle(request, Errors.TRANSACTIONAL_ID_AUTHORIZATION_FAILED.exception)
        return
      }
    }

    val unauthorizedTopicResponses = mutable.Map[TopicPartition, PartitionResponse]()
    val nonExistingTopicResponses = mutable.Map[TopicPartition, PartitionResponse]()
    val invalidRequestResponses = mutable.Map[TopicPartition, PartitionResponse]()
    val authorizedRequestInfo = mutable.Map[TopicPartition, MemoryRecords]()
    // cache the result to avoid redundant authorization calls
    val authorizedTopics = authHelper.filterByAuthorized(request.context, WRITE, TOPIC,
      produceRequest.data().topicData().asScala)(_.name())

    produceRequest.data.topicData.forEach(topic => topic.partitionData.forEach { partition =>
      val topicPartition = new TopicPartition(topic.name, partition.index)
      // This caller assumes the type is MemoryRecords and that is true on current serialization
      // We cast the type to avoid causing big change to code base.
      // https://issues.apache.org/jira/browse/KAFKA-10698
      val memoryRecords = partition.records.asInstanceOf[MemoryRecords]
      if (!authorizedTopics.contains(topicPartition.topic))
        unauthorizedTopicResponses += topicPartition -> new PartitionResponse(Errors.TOPIC_AUTHORIZATION_FAILED)
      else if (!metadataCache.contains(topicPartition))
        nonExistingTopicResponses += topicPartition -> new PartitionResponse(Errors.UNKNOWN_TOPIC_OR_PARTITION)
      else
        try {
          ProduceRequest.validateRecords(request.header.apiVersion, memoryRecords)
          authorizedRequestInfo += (topicPartition -> memoryRecords)
        } catch {
          case e: ApiException =>
            invalidRequestResponses += topicPartition -> new PartitionResponse(Errors.forException(e))
        }
    })

    // the callback for sending a produce response
    // The construction of ProduceResponse is able to accept auto-generated protocol data so
    // KafkaApis#handleProduceRequest should apply auto-generated protocol to avoid extra conversion.
    // https://issues.apache.org/jira/browse/KAFKA-10730
    @nowarn("cat=deprecation")
    def sendResponseCallback(responseStatus: Map[TopicPartition, PartitionResponse]): Unit = {
      val mergedResponseStatus = responseStatus ++ unauthorizedTopicResponses ++ nonExistingTopicResponses ++ invalidRequestResponses
      var errorInResponse = false

      mergedResponseStatus.forKeyValue { (topicPartition, status) =>
        if (status.error != Errors.NONE) {
          errorInResponse = true
          debug("Produce request with correlation id %d from client %s on partition %s failed due to %s".format(
            request.header.correlationId,
            request.header.clientId,
            topicPartition,
            status.error.exceptionName))
        }
      }

      // Record both bandwidth and request quota-specific values and throttle by muting the channel if any of the quotas
      // have been violated. If both quotas have been violated, use the max throttle time between the two quotas. Note
      // that the request quota is not enforced if acks == 0.
      val timeMs = time.milliseconds()
      val bandwidthThrottleTimeMs = quotas.produce.maybeRecordAndGetThrottleTimeMs(request, requestSize, timeMs)
      val requestThrottleTimeMs =
        if (produceRequest.acks == 0) 0
        else quotas.request.maybeRecordAndGetThrottleTimeMs(request, timeMs)
      val maxThrottleTimeMs = Math.max(bandwidthThrottleTimeMs, requestThrottleTimeMs)
      if (maxThrottleTimeMs > 0) {
        request.apiThrottleTimeMs = maxThrottleTimeMs
        if (bandwidthThrottleTimeMs > requestThrottleTimeMs) {
          quotas.produce.throttle(request, bandwidthThrottleTimeMs, requestChannel.sendResponse)
        } else {
          quotas.request.throttle(request, requestThrottleTimeMs, requestChannel.sendResponse)
        }
      }

      // Send the response immediately. In case of throttling, the channel has already been muted.
      if (produceRequest.acks == 0) {
        // no operation needed if producer request.required.acks = 0; however, if there is any error in handling
        // the request, since no response is expected by the producer, the server will close socket server so that
        // the producer client will know that some error has happened and will refresh its metadata
        if (errorInResponse) {
          val exceptionsSummary = mergedResponseStatus.map { case (topicPartition, status) =>
            topicPartition -> status.error.exceptionName
          }.mkString(", ")
          info(
            s"Closing connection due to error during produce request with correlation id ${request.header.correlationId} " +
              s"from client id ${request.header.clientId} with ack=0\n" +
              s"Topic and partition to exceptions: $exceptionsSummary"
          )
          requestHelper.closeConnection(request, new ProduceResponse(mergedResponseStatus.asJava).errorCounts)
        } else {
          // Note that although request throttling is exempt for acks == 0, the channel may be throttled due to
          // bandwidth quota violation.
          requestHelper.sendNoOpResponseExemptThrottle(request)
        }
      } else {
        requestHelper.sendResponse(request, Some(new ProduceResponse(mergedResponseStatus.asJava, maxThrottleTimeMs)), None)
      }
    }

    def processingStatsCallback(processingStats: FetchResponseStats): Unit = {
      processingStats.forKeyValue { (tp, info) =>
        updateRecordConversionStats(request, tp, info)
      }
    }

    if (authorizedRequestInfo.isEmpty)
      sendResponseCallback(Map.empty)
    else {
      val clientId = request.header.clientId
      val internalTopicsAllowed = (clientId == AdminUtils.AdminClientId
        || (clientId != null && clientId.startsWith(RLMMWithTopicStorage.REMOTE_LOG_METADATA_CLIENT_PREFIX)))

      // call the replica manager to append messages to the replicas
      replicaManager.appendRecords(
        timeout = produceRequest.timeout.toLong,
        requiredAcks = produceRequest.acks,
        internalTopicsAllowed = internalTopicsAllowed,
        origin = AppendOrigin.Client,
        entriesPerPartition = authorizedRequestInfo,
        responseCallback = sendResponseCallback,
        recordConversionStatsCallback = processingStatsCallback)

      // if the request is put into the purgatory, it will have a held reference and hence cannot be garbage collected;
      // hence we clear its data here in order to let GC reclaim its memory since it is already appended to log
      produceRequest.clearPartitionRecords()
    }
  }

  /**
   * Handle a fetch request
   */
  def handleFetchRequest(request: RequestChannel.Request): Unit = {
    val versionId = request.header.apiVersion
    val clientId = request.header.clientId
    val fetchRequest = request.body[FetchRequest]
    val fetchContext = fetchManager.newContext(
      fetchRequest.metadata,
      fetchRequest.fetchData,
      fetchRequest.toForget,
      fetchRequest.isFromFollower)

    val clientMetadata: Option[ClientMetadata] = if (versionId >= 11) {
      // Fetch API version 11 added preferred replica logic
      Some(new DefaultClientMetadata(
        fetchRequest.rackId,
        clientId,
        request.context.clientAddress,
        request.context.principal,
        request.context.listenerName.value))
    } else {
      None
    }

    def errorResponse[T >: MemoryRecords <: BaseRecords](error: Errors): FetchResponse.PartitionData[T] = {
      new FetchResponse.PartitionData[T](error, FetchResponse.INVALID_HIGHWATERMARK, FetchResponse.INVALID_LAST_STABLE_OFFSET,
        FetchResponse.INVALID_LOG_START_OFFSET, null, MemoryRecords.EMPTY)
    }

    val erroneous = mutable.ArrayBuffer[(TopicPartition, FetchResponse.PartitionData[Records])]()
    val interesting = mutable.ArrayBuffer[(TopicPartition, FetchRequest.PartitionData)]()
    if (fetchRequest.isFromFollower) {
      // The follower must have ClusterAction on ClusterResource in order to fetch partition data.
      if (authHelper.authorize(request.context, CLUSTER_ACTION, CLUSTER, CLUSTER_NAME)) {
        fetchContext.foreachPartition { (topicPartition, data) =>
          if (!metadataCache.contains(topicPartition))
            erroneous += topicPartition -> errorResponse(Errors.UNKNOWN_TOPIC_OR_PARTITION)
          else
            interesting += (topicPartition -> data)
        }
      } else {
        fetchContext.foreachPartition { (part, _) =>
          erroneous += part -> errorResponse(Errors.TOPIC_AUTHORIZATION_FAILED)
        }
      }
    } else {
      // Regular Kafka consumers need READ permission on each partition they are fetching.
      val partitionDatas = new mutable.ArrayBuffer[(TopicPartition, FetchRequest.PartitionData)]
      fetchContext.foreachPartition { (topicPartition, partitionData) =>
        partitionDatas += topicPartition -> partitionData
      }
      val authorizedTopics = authHelper.filterByAuthorized(request.context, READ, TOPIC, partitionDatas)(_._1.topic)
      partitionDatas.foreach { case (topicPartition, data) =>
        if (!authorizedTopics.contains(topicPartition.topic))
          erroneous += topicPartition -> errorResponse(Errors.TOPIC_AUTHORIZATION_FAILED)
        else if (!metadataCache.contains(topicPartition))
          erroneous += topicPartition -> errorResponse(Errors.UNKNOWN_TOPIC_OR_PARTITION)
        else
          interesting += (topicPartition -> data)
      }
    }

    def maybeDownConvertStorageError(error: Errors, version: Short): Errors = {
      // If consumer sends FetchRequest V5 or earlier, the client library is not guaranteed to recognize the error code
      // for KafkaStorageException. In this case the client library will translate KafkaStorageException to
      // UnknownServerException which is not retriable. We can ensure that consumer will update metadata and retry
      // by converting the KafkaStorageException to NotLeaderOrFollowerException in the response if FetchRequest version <= 5
      if (error == Errors.KAFKA_STORAGE_ERROR && versionId <= 5) {
        Errors.NOT_LEADER_OR_FOLLOWER
      } else {
        error
      }
    }

    def maybeConvertFetchedData(tp: TopicPartition,
                                partitionData: FetchResponse.PartitionData[Records]): FetchResponse.PartitionData[BaseRecords] = {
      val logConfig = replicaManager.getLogConfig(tp)

      if (logConfig.exists(_.compressionType == ZStdCompressionCodec.name) && versionId < 10) {
        trace(s"Fetching messages is disabled for ZStandard compressed partition $tp. Sending unsupported version response to $clientId.")
        errorResponse(Errors.UNSUPPORTED_COMPRESSION_TYPE)
      } else {
        // Down-conversion of the fetched records is needed when the stored magic version is
        // greater than that supported by the client (as indicated by the fetch request version). If the
        // configured magic version for the topic is less than or equal to that supported by the version of the
        // fetch request, we skip the iteration through the records in order to check the magic version since we
        // know it must be supported. However, if the magic version is changed from a higher version back to a
        // lower version, this check will no longer be valid and we will fail to down-convert the messages
        // which were written in the new format prior to the version downgrade.
        val unconvertedRecords = partitionData.records
        val downConvertMagic =
          logConfig.map(_.messageFormatVersion.recordVersion.value).flatMap { magic =>
            if (magic > RecordBatch.MAGIC_VALUE_V0 && versionId <= 1 && !unconvertedRecords.hasCompatibleMagic(RecordBatch.MAGIC_VALUE_V0))
              Some(RecordBatch.MAGIC_VALUE_V0)
            else if (magic > RecordBatch.MAGIC_VALUE_V1 && versionId <= 3 && !unconvertedRecords.hasCompatibleMagic(RecordBatch.MAGIC_VALUE_V1))
              Some(RecordBatch.MAGIC_VALUE_V1)
            else
              None
          }

        downConvertMagic match {
          case Some(magic) =>
            // For fetch requests from clients, check if down-conversion is disabled for the particular partition
            if (!fetchRequest.isFromFollower && !logConfig.forall(_.messageDownConversionEnable)) {
              trace(s"Conversion to message format ${downConvertMagic.get} is disabled for partition $tp. Sending unsupported version response to $clientId.")
              errorResponse(Errors.UNSUPPORTED_VERSION)
            } else {
              try {
                trace(s"Down converting records from partition $tp to message format version $magic for fetch request from $clientId")
                // Because down-conversion is extremely memory intensive, we want to try and delay the down-conversion as much
                // as possible. With KIP-283, we have the ability to lazily down-convert in a chunked manner. The lazy, chunked
                // down-conversion always guarantees that at least one batch of messages is down-converted and sent out to the
                // client.
                val error = maybeDownConvertStorageError(partitionData.error, versionId)
                new FetchResponse.PartitionData[BaseRecords](error, partitionData.highWatermark,
                  partitionData.lastStableOffset, partitionData.logStartOffset,
                  partitionData.preferredReadReplica, partitionData.abortedTransactions,
                  new LazyDownConversionRecords(tp, unconvertedRecords, magic, fetchContext.getFetchOffset(tp).get, time))
              } catch {
                case e: UnsupportedCompressionTypeException =>
                  trace("Received unsupported compression type error during down-conversion", e)
                  errorResponse(Errors.UNSUPPORTED_COMPRESSION_TYPE)
              }
            }
          case None =>
            val error = maybeDownConvertStorageError(partitionData.error, versionId)
            new FetchResponse.PartitionData[BaseRecords](error,
              partitionData.highWatermark,
              partitionData.lastStableOffset,
              partitionData.logStartOffset,
              partitionData.preferredReadReplica,
              partitionData.abortedTransactions,
              partitionData.divergingEpoch,
              unconvertedRecords)
        }
      }
    }

    // the callback for process a fetch response, invoked before throttling
    def processResponseCallback(responsePartitionData: Seq[(TopicPartition, FetchPartitionData)]): Unit = {
      val partitions = new util.LinkedHashMap[TopicPartition, FetchResponse.PartitionData[Records]]
      val reassigningPartitions = mutable.Set[TopicPartition]()
      responsePartitionData.foreach { case (tp, data) =>
        val abortedTransactions = data.abortedTransactions.map(_.asJava).orNull
        val lastStableOffset = data.lastStableOffset.getOrElse(FetchResponse.INVALID_LAST_STABLE_OFFSET)
        if (data.isReassignmentFetch)
          reassigningPartitions.add(tp)
        val error = maybeDownConvertStorageError(data.error, versionId)
        partitions.put(tp, new FetchResponse.PartitionData(
          error,
          data.highWatermark,
          lastStableOffset,
          data.logStartOffset,
          data.preferredReadReplica.map(int2Integer).asJava,
          abortedTransactions,
          data.divergingEpoch.asJava,
          data.records))
      }
      erroneous.foreach { case (tp, data) => partitions.put(tp, data) }

      var unconvertedFetchResponse: FetchResponse[Records] = null

      def createResponse(throttleTimeMs: Int): FetchResponse[BaseRecords] = {
        // Down-convert messages for each partition if required
        val convertedData = new util.LinkedHashMap[TopicPartition, FetchResponse.PartitionData[BaseRecords]]
        unconvertedFetchResponse.responseData.forEach { (tp, unconvertedPartitionData) =>
          if (unconvertedPartitionData.error != Errors.NONE)
            debug(s"Fetch request with correlation id ${request.header.correlationId} from client $clientId " +
              s"on partition $tp failed due to ${unconvertedPartitionData.error.exceptionName}")
          convertedData.put(tp, maybeConvertFetchedData(tp, unconvertedPartitionData))
        }

        // Prepare fetch response from converted data
        val response = new FetchResponse(unconvertedFetchResponse.error, convertedData, throttleTimeMs,
          unconvertedFetchResponse.sessionId)
        // record the bytes out metrics only when the response is being sent
        response.responseData.forEach { (tp, data) =>
          brokerTopicStats.updateBytesOut(tp.topic, fetchRequest.isFromFollower, reassigningPartitions.contains(tp), data.records.sizeInBytes)
        }
        response
      }

      def updateConversionStats(send: Send): Unit = {
        send match {
          case send: MultiRecordsSend if send.recordConversionStats != null =>
            send.recordConversionStats.asScala.toMap.foreach {
              case (tp, stats) => updateRecordConversionStats(request, tp, stats)
            }
          case _ =>
        }
      }

      if (fetchRequest.isFromFollower) {
        // We've already evaluated against the quota and are good to go. Just need to record it now.
        unconvertedFetchResponse = fetchContext.updateAndGenerateResponseData(partitions)
        val responseSize = KafkaApis.sizeOfThrottledPartitions(versionId, unconvertedFetchResponse, quotas.leader)
        quotas.leader.record(responseSize)
        trace(s"Sending Fetch response with partitions.size=${unconvertedFetchResponse.responseData.size}, " +
          s"metadata=${unconvertedFetchResponse.sessionId}")
        requestHelper.sendResponseExemptThrottle(request, createResponse(0), Some(updateConversionStats))
      } else {
        // Fetch size used to determine throttle time is calculated before any down conversions.
        // This may be slightly different from the actual response size. But since down conversions
        // result in data being loaded into memory, we should do this only when we are not going to throttle.
        //
        // Record both bandwidth and request quota-specific values and throttle by muting the channel if any of the
        // quotas have been violated. If both quotas have been violated, use the max throttle time between the two
        // quotas. When throttled, we unrecord the recorded bandwidth quota value
        val responseSize = fetchContext.getResponseSize(partitions, versionId)
        val timeMs = time.milliseconds()
        val requestThrottleTimeMs = quotas.request.maybeRecordAndGetThrottleTimeMs(request, timeMs)
        val bandwidthThrottleTimeMs = quotas.fetch.maybeRecordAndGetThrottleTimeMs(request, responseSize, timeMs)

        val maxThrottleTimeMs = math.max(bandwidthThrottleTimeMs, requestThrottleTimeMs)
        if (maxThrottleTimeMs > 0) {
          request.apiThrottleTimeMs = maxThrottleTimeMs
          // Even if we need to throttle for request quota violation, we should "unrecord" the already recorded value
          // from the fetch quota because we are going to return an empty response.
          quotas.fetch.unrecordQuotaSensor(request, responseSize, timeMs)
          if (bandwidthThrottleTimeMs > requestThrottleTimeMs) {
            quotas.fetch.throttle(request, bandwidthThrottleTimeMs, requestChannel.sendResponse)
          } else {
            quotas.request.throttle(request, requestThrottleTimeMs, requestChannel.sendResponse)
          }
          // If throttling is required, return an empty response.
          unconvertedFetchResponse = fetchContext.getThrottledResponse(maxThrottleTimeMs)
        } else {
          // Get the actual response. This will update the fetch context.
          unconvertedFetchResponse = fetchContext.updateAndGenerateResponseData(partitions)
          trace(s"Sending Fetch response with partitions.size=$responseSize, metadata=${unconvertedFetchResponse.sessionId}")
        }

        // Send the response immediately.
        requestHelper.sendResponse(request, Some(createResponse(maxThrottleTimeMs)), Some(updateConversionStats))
      }
    }

    // for fetch from consumer, cap fetchMaxBytes to the maximum bytes that could be fetched without being throttled given
    // no bytes were recorded in the recent quota window
    // trying to fetch more bytes would result in a guaranteed throttling potentially blocking consumer progress
    val maxQuotaWindowBytes = if (fetchRequest.isFromFollower)
      Int.MaxValue
    else
      quotas.fetch.getMaxValueInQuotaWindow(request.session, clientId).toInt

    val fetchMaxBytes = Math.min(Math.min(fetchRequest.maxBytes, config.fetchMaxBytes), maxQuotaWindowBytes)
    val fetchMinBytes = Math.min(fetchRequest.minBytes, fetchMaxBytes)
    if (interesting.isEmpty)
      processResponseCallback(Seq.empty)
    else {
      // call the replica manager to fetch messages from the local replica
      replicaManager.fetchMessages(
        fetchRequest.maxWait.toLong,
        fetchRequest.replicaId,
        fetchMinBytes,
        fetchMaxBytes,
        versionId <= 2,
        interesting,
        replicationQuota(fetchRequest),
        processResponseCallback,
        fetchRequest.isolationLevel,
        clientMetadata)
    }
  }

  def replicationQuota(fetchRequest: FetchRequest): ReplicaQuota =
    if (fetchRequest.isFromFollower) quotas.leader else UnboundedQuota

  def handleListOffsetRequest(request: RequestChannel.Request): Unit = {
    val version = request.header.apiVersion

    val topics = if (version == 0)
      handleListOffsetRequestV0(request)
    else
      handleListOffsetRequestV1AndAbove(request)

    requestHelper.sendResponseMaybeThrottle(request, requestThrottleMs => new ListOffsetsResponse(new ListOffsetsResponseData()
      .setThrottleTimeMs(requestThrottleMs)
      .setTopics(topics.asJava)))
  }

  private def handleListOffsetRequestV0(request : RequestChannel.Request) : List[ListOffsetsTopicResponse] = {
    val correlationId = request.header.correlationId
    val clientId = request.header.clientId
    val offsetRequest = request.body[ListOffsetsRequest]

    val (authorizedRequestInfo, unauthorizedRequestInfo) = authHelper.partitionSeqByAuthorized(request.context,
        DESCRIBE, TOPIC, offsetRequest.topics.asScala.toSeq)(_.name)

    val unauthorizedResponseStatus = unauthorizedRequestInfo.map(topic =>
      new ListOffsetsTopicResponse()
        .setName(topic.name)
        .setPartitions(topic.partitions.asScala.map(partition =>
          new ListOffsetsPartitionResponse()
            .setPartitionIndex(partition.partitionIndex)
            .setErrorCode(Errors.TOPIC_AUTHORIZATION_FAILED.code)).asJava)
    )

    val responseTopics = authorizedRequestInfo.map { topic =>
      val responsePartitions = topic.partitions.asScala.map { partition =>
        val topicPartition = new TopicPartition(topic.name, partition.partitionIndex)

        try {
          val offsets = replicaManager.legacyFetchOffsetsForTimestamp(
            topicPartition = topicPartition,
            timestamp = partition.timestamp,
            maxNumOffsets = partition.maxNumOffsets,
            isFromConsumer = offsetRequest.replicaId == ListOffsetsRequest.CONSUMER_REPLICA_ID,
            fetchOnlyFromLeader = offsetRequest.replicaId != ListOffsetsRequest.DEBUGGING_REPLICA_ID)
          new ListOffsetsPartitionResponse()
            .setPartitionIndex(partition.partitionIndex)
            .setErrorCode(Errors.NONE.code)
            .setOldStyleOffsets(offsets.map(JLong.valueOf).asJava)
        } catch {
          // NOTE: UnknownTopicOrPartitionException and NotLeaderOrFollowerException are special cases since these error messages
          // are typically transient and there is no value in logging the entire stack trace for the same
          case e @ (_ : UnknownTopicOrPartitionException |
                    _ : NotLeaderOrFollowerException |
                    _ : KafkaStorageException) =>
            debug("Offset request with correlation id %d from client %s on partition %s failed due to %s".format(
              correlationId, clientId, topicPartition, e.getMessage))
            new ListOffsetsPartitionResponse()
              .setPartitionIndex(partition.partitionIndex)
              .setErrorCode(Errors.forException(e).code)
          case e: Throwable =>
            error("Error while responding to offset request", e)
            new ListOffsetsPartitionResponse()
              .setPartitionIndex(partition.partitionIndex)
              .setErrorCode(Errors.forException(e).code)
        }
      }
      new ListOffsetsTopicResponse().setName(topic.name).setPartitions(responsePartitions.asJava)
    }
    (responseTopics ++ unauthorizedResponseStatus).toList
  }

  private def handleListOffsetRequestV1AndAbove(request : RequestChannel.Request): List[ListOffsetsTopicResponse] = {
    val correlationId = request.header.correlationId
    val clientId = request.header.clientId
    val offsetRequest = request.body[ListOffsetsRequest]
    val version = request.header.apiVersion

    def buildErrorResponse(e: Errors, partition: ListOffsetsPartition): ListOffsetsPartitionResponse = {
      new ListOffsetsPartitionResponse()
        .setPartitionIndex(partition.partitionIndex)
        .setErrorCode(e.code)
        .setTimestamp(ListOffsetsResponse.UNKNOWN_TIMESTAMP)
        .setOffset(ListOffsetsResponse.UNKNOWN_OFFSET)
    }

    val (authorizedRequestInfo, unauthorizedRequestInfo) = authHelper.partitionSeqByAuthorized(request.context,
        DESCRIBE, TOPIC, offsetRequest.topics.asScala.toSeq)(_.name)

    val unauthorizedResponseStatus = unauthorizedRequestInfo.map(topic =>
      new ListOffsetsTopicResponse()
        .setName(topic.name)
        .setPartitions(topic.partitions.asScala.map(partition =>
          buildErrorResponse(Errors.TOPIC_AUTHORIZATION_FAILED, partition)).asJava)
    )

    val responseTopics = authorizedRequestInfo.map { topic =>
      val responsePartitions = topic.partitions.asScala.map { partition =>
        val topicPartition = new TopicPartition(topic.name, partition.partitionIndex)
        if (offsetRequest.duplicatePartitions.contains(topicPartition)) {
          debug(s"OffsetRequest with correlation id $correlationId from client $clientId on partition $topicPartition " +
              s"failed because the partition is duplicated in the request.")
          buildErrorResponse(Errors.INVALID_REQUEST, partition)
        } else {
          try {
            val fetchOnlyFromLeader = offsetRequest.replicaId != ListOffsetsRequest.DEBUGGING_REPLICA_ID
            val isClientRequest = offsetRequest.replicaId == ListOffsetsRequest.CONSUMER_REPLICA_ID
            val isolationLevelOpt = if (isClientRequest)
              Some(offsetRequest.isolationLevel)
            else
              None

            val foundOpt = replicaManager.fetchOffsetForTimestamp(topicPartition,
              partition.timestamp,
              isolationLevelOpt,
              if (partition.currentLeaderEpoch == ListOffsetsResponse.UNKNOWN_EPOCH) Optional.empty() else Optional.of(partition.currentLeaderEpoch),
              fetchOnlyFromLeader)

            val response = foundOpt match {
              case Some(found) =>
                val partitionResponse = new ListOffsetsPartitionResponse()
                  .setPartitionIndex(partition.partitionIndex)
                  .setErrorCode(Errors.NONE.code)
                  .setTimestamp(found.timestamp)
                  .setOffset(found.offset)
                if (found.leaderEpoch.isPresent && version >= 4)
                  partitionResponse.setLeaderEpoch(found.leaderEpoch.get)
                partitionResponse
              case None =>
                buildErrorResponse(Errors.NONE, partition)
            }
            response
          } catch {
            // NOTE: These exceptions are special cases since these error messages are typically transient or the client
            // would have received a clear exception and there is no value in logging the entire stack trace for the same
            case e @ (_ : UnknownTopicOrPartitionException |
                      _ : NotLeaderOrFollowerException |
                      _ : UnknownLeaderEpochException |
                      _ : FencedLeaderEpochException |
                      _ : KafkaStorageException |
                      _ : UnsupportedForMessageFormatException) =>
              debug(s"Offset request with correlation id $correlationId from client $clientId on " +
                  s"partition $topicPartition failed due to ${e.getMessage}")
              buildErrorResponse(Errors.forException(e), partition)

            // Only V5 and newer ListOffset calls should get OFFSET_NOT_AVAILABLE
            case e: OffsetNotAvailableException =>
              if (request.header.apiVersion >= 5) {
                buildErrorResponse(Errors.forException(e), partition)
              } else {
                buildErrorResponse(Errors.LEADER_NOT_AVAILABLE, partition)
              }

            case e: Throwable =>
              error("Error while responding to offset request", e)
              buildErrorResponse(Errors.forException(e), partition)
          }
        }
      }
      new ListOffsetsTopicResponse().setName(topic.name).setPartitions(responsePartitions.asJava)
    }
    (responseTopics ++ unauthorizedResponseStatus).toList
  }

  private def metadataResponseTopic(error: Errors,
                                    topic: String,
                                    isInternal: Boolean,
                                    partitionData: util.List[MetadataResponsePartition]): MetadataResponseTopic = {
    new MetadataResponseTopic()
      .setErrorCode(error.code)
      .setName(topic)
      .setIsInternal(isInternal)
      .setPartitions(partitionData)
  }

<<<<<<< HEAD
  private def createInternalTopic(topic: String): MetadataResponseTopic = {
    if (topic == null)
      throw new IllegalArgumentException("topic must not be null")

    val aliveBrokers = metadataCache.getAliveBrokers

    topic match {
      case GROUP_METADATA_TOPIC_NAME =>
        if (aliveBrokers.size < config.offsetsTopicReplicationFactor) {
          error(s"Number of alive brokers '${aliveBrokers.size}' does not meet the required replication factor " +
            s"'${config.offsetsTopicReplicationFactor}' for the offsets topic (configured via " +
            s"'${KafkaConfig.OffsetsTopicReplicationFactorProp}'). This error can be ignored if the cluster is starting up " +
            s"and not all brokers are up yet.")
          metadataResponseTopic(Errors.COORDINATOR_NOT_AVAILABLE, topic, true, util.Collections.emptyList())
        } else {
          createTopic(topic, config.offsetsTopicPartitions, config.offsetsTopicReplicationFactor.toInt,
            groupCoordinator.offsetsTopicConfigs)
        }
      case TRANSACTION_STATE_TOPIC_NAME =>
        if (aliveBrokers.size < config.transactionTopicReplicationFactor) {
          error(s"Number of alive brokers '${aliveBrokers.size}' does not meet the required replication factor " +
            s"'${config.transactionTopicReplicationFactor}' for the transactions state topic (configured via " +
            s"'${KafkaConfig.TransactionsTopicReplicationFactorProp}'). This error can be ignored if the cluster is starting up " +
            s"and not all brokers are up yet.")
          metadataResponseTopic(Errors.COORDINATOR_NOT_AVAILABLE, topic, true, util.Collections.emptyList())
        } else {
          createTopic(topic, config.transactionTopicPartitions, config.transactionTopicReplicationFactor.toInt,
            txnCoordinator.transactionTopicConfigs)
        }
      case REMOTE_LOG_METADATA_TOPIC_NAME =>
        if (aliveBrokers.size < config.remoteLogMetadataTopicReplicationFactor) {
          error(s"Number of alive brokers '${aliveBrokers.size}' does not meet the required replication factor " +
            s"'${config.remoteLogMetadataTopicReplicationFactor}' for the offsets topic (configured via " +
            s"'${KafkaConfig.RemoteLogMetadataTopicReplicationFactorProp}'). This error can be ignored if the cluster " +
            s"is starting up and not all brokers are up yet.")
          metadataResponseTopic(Errors.COORDINATOR_NOT_AVAILABLE, topic, true,
            util.Collections.emptyList())
        } else {
          val props = new Properties()
          // enforce unclean leader election as disabled
          props.put(LogConfig.UncleanLeaderElectionEnableProp, "false")
          props.put(LogConfig.MinInSyncReplicasProp, ((config.remoteLogMetadataTopicReplicationFactor/2) + 1).toString)
          props.put(LogConfig.RetentionMsProp, config.remoteLogMetadataTopicRetentionMillis.toString)

          createTopic(topic, config.remoteLogMetadataTopicPartitions, config.remoteLogMetadataTopicReplicationFactor, props)
        }
      case _ => throw new IllegalArgumentException(s"Unexpected internal topic name: $topic")
    }
  }

  private def getOrCreateInternalTopic(topic: String, listenerName: ListenerName): MetadataResponseData.MetadataResponseTopic = {
    val topicMetadata = metadataCache.getTopicMetadata(Set(topic), listenerName)
    topicMetadata.headOption.getOrElse(createInternalTopic(topic))
  }

  private def getTopicMetadata(allowAutoTopicCreation: Boolean, isFetchAllMetadata: Boolean,
                               topics: Set[String], listenerName: ListenerName,
                               errorUnavailableEndpoints: Boolean,
                               errorUnavailableListeners: Boolean): Seq[MetadataResponseTopic] = {
=======
  private def getTopicMetadata(
    request: RequestChannel.Request,
    fetchAllTopics: Boolean,
    allowAutoTopicCreation: Boolean,
    topics: Set[String],
    listenerName: ListenerName,
    errorUnavailableEndpoints: Boolean,
    errorUnavailableListeners: Boolean
  ): Seq[MetadataResponseTopic] = {
>>>>>>> 42a9355e
    val topicResponses = metadataCache.getTopicMetadata(topics, listenerName,
      errorUnavailableEndpoints, errorUnavailableListeners)

    if (topics.isEmpty || topicResponses.size == topics.size || fetchAllTopics) {
      topicResponses
    } else {
      val nonExistingTopics = topics.diff(topicResponses.map(_.name).toSet)
      val nonExistingTopicResponses = if (allowAutoTopicCreation) {
        val controllerMutationQuota = quotas.controllerMutation.newPermissiveQuotaFor(request)
        autoTopicCreationManager.createTopics(nonExistingTopics, controllerMutationQuota)
      } else {
        nonExistingTopics.map { topic =>
          val error = try {
            Topic.validate(topic)
            Errors.UNKNOWN_TOPIC_OR_PARTITION
          } catch {
            case _: InvalidTopicException =>
              Errors.INVALID_TOPIC_EXCEPTION
          }

          metadataResponseTopic(
            error,
            topic,
            Topic.isInternal(topic),
            util.Collections.emptyList()
          )
        }
      }

      topicResponses ++ nonExistingTopicResponses
    }
  }

  def handleTopicMetadataRequest(request: RequestChannel.Request): Unit = {
    val metadataRequest = request.body[MetadataRequest]
    val requestVersion = request.header.apiVersion

    val topics = if (metadataRequest.isAllTopics)
      metadataCache.getAllTopics()
    else
      metadataRequest.topics.asScala.toSet

    val authorizedForDescribeTopics = authHelper.filterByAuthorized(request.context, DESCRIBE, TOPIC,
      topics, logIfDenied = !metadataRequest.isAllTopics)(identity)
    var (authorizedTopics, unauthorizedForDescribeTopics) = topics.partition(authorizedForDescribeTopics.contains)
    var unauthorizedForCreateTopics = Set[String]()

    if (authorizedTopics.nonEmpty) {
      val nonExistingTopics = metadataCache.getNonExistingTopics(authorizedTopics)
      if (metadataRequest.allowAutoTopicCreation && config.autoCreateTopicsEnable && nonExistingTopics.nonEmpty) {
        if (!authHelper.authorize(request.context, CREATE, CLUSTER, CLUSTER_NAME, logIfDenied = false)) {
          val authorizedForCreateTopics = authHelper.filterByAuthorized(request.context, CREATE, TOPIC,
            nonExistingTopics)(identity)
          unauthorizedForCreateTopics = nonExistingTopics.diff(authorizedForCreateTopics)
          authorizedTopics = authorizedTopics.diff(unauthorizedForCreateTopics)
        }
      }
    }

    val unauthorizedForCreateTopicMetadata = unauthorizedForCreateTopics.map(topic =>
      metadataResponseTopic(Errors.TOPIC_AUTHORIZATION_FAILED, topic, isInternal(topic), util.Collections.emptyList()))

    // do not disclose the existence of topics unauthorized for Describe, so we've not even checked if they exist or not
    val unauthorizedForDescribeTopicMetadata =
      // In case of all topics, don't include topics unauthorized for Describe
      if ((requestVersion == 0 && (metadataRequest.topics == null || metadataRequest.topics.isEmpty)) || metadataRequest.isAllTopics)
        Set.empty[MetadataResponseTopic]
      else
        unauthorizedForDescribeTopics.map(topic =>
          metadataResponseTopic(Errors.TOPIC_AUTHORIZATION_FAILED, topic, false, util.Collections.emptyList()))

    // In version 0, we returned an error when brokers with replicas were unavailable,
    // while in higher versions we simply don't include the broker in the returned broker list
    val errorUnavailableEndpoints = requestVersion == 0
    // In versions 5 and below, we returned LEADER_NOT_AVAILABLE if a matching listener was not found on the leader.
    // From version 6 onwards, we return LISTENER_NOT_FOUND to enable diagnosis of configuration errors.
    val errorUnavailableListeners = requestVersion >= 6

    val allowAutoCreation = config.autoCreateTopicsEnable && metadataRequest.allowAutoTopicCreation && !metadataRequest.isAllTopics
    val topicMetadata = getTopicMetadata(request, metadataRequest.isAllTopics, allowAutoCreation, authorizedTopics,
      request.context.listenerName, errorUnavailableEndpoints, errorUnavailableListeners)

    var clusterAuthorizedOperations = Int.MinValue // Default value in the schema
    if (requestVersion >= 8) {
      // get cluster authorized operations
      if (requestVersion <= 10) {
        if (metadataRequest.data.includeClusterAuthorizedOperations) {
          if (authHelper.authorize(request.context, DESCRIBE, CLUSTER, CLUSTER_NAME))
            clusterAuthorizedOperations = authHelper.authorizedOperations(request, Resource.CLUSTER)
          else
            clusterAuthorizedOperations = 0
        }
      }

      // get topic authorized operations
      if (metadataRequest.data.includeTopicAuthorizedOperations) {
        def setTopicAuthorizedOperations(topicMetadata: Seq[MetadataResponseTopic]): Unit = {
          topicMetadata.foreach { topicData =>
            topicData.setTopicAuthorizedOperations(authHelper.authorizedOperations(request, new Resource(ResourceType.TOPIC, topicData.name)))
          }
        }
        setTopicAuthorizedOperations(topicMetadata)
      }
    }

    val completeTopicMetadata = topicMetadata ++ unauthorizedForCreateTopicMetadata ++ unauthorizedForDescribeTopicMetadata

    val brokers = metadataCache.getAliveBrokers

    trace("Sending topic metadata %s and brokers %s for correlation id %d to client %s".format(completeTopicMetadata.mkString(","),
      brokers.mkString(","), request.header.correlationId, request.header.clientId))

    requestHelper.sendResponseMaybeThrottle(request, requestThrottleMs =>
       MetadataResponse.prepareResponse(
         requestVersion,
         requestThrottleMs,
         brokers.flatMap(_.endpoints.get(request.context.listenerName.value())).toList.asJava,
         clusterId,
         metadataCache.getControllerId.getOrElse(MetadataResponse.NO_CONTROLLER_ID),
         completeTopicMetadata.asJava,
         clusterAuthorizedOperations
      ))
  }

  /**
   * Handle an offset fetch request
   */
  def handleOffsetFetchRequest(request: RequestChannel.Request): Unit = {
    val header = request.header
    val offsetFetchRequest = request.body[OffsetFetchRequest]

    def partitionByAuthorized(seq: Seq[TopicPartition]): (Seq[TopicPartition], Seq[TopicPartition]) =
      authHelper.partitionSeqByAuthorized(request.context, DESCRIBE, TOPIC, seq)(_.topic)

    def createResponse(requestThrottleMs: Int): AbstractResponse = {
      val offsetFetchResponse =
        // reject the request if not authorized to the group
        if (!authHelper.authorize(request.context, DESCRIBE, GROUP, offsetFetchRequest.groupId))
          offsetFetchRequest.getErrorResponse(requestThrottleMs, Errors.GROUP_AUTHORIZATION_FAILED)
        else {
          if (header.apiVersion == 0) {
            val zkSupport = metadataSupport.requireZkOrThrow(KafkaApis.unsupported("Version 0 offset fetch requests"))
            val (authorizedPartitions, unauthorizedPartitions) = partitionByAuthorized(
              offsetFetchRequest.partitions.asScala)

            // version 0 reads offsets from ZK
            val authorizedPartitionData = authorizedPartitions.map { topicPartition =>
              try {
                if (!metadataCache.contains(topicPartition))
                  (topicPartition, OffsetFetchResponse.UNKNOWN_PARTITION)
                else {
                  val payloadOpt = zkSupport.zkClient.getConsumerOffset(offsetFetchRequest.groupId, topicPartition)
                  payloadOpt match {
                    case Some(payload) =>
                      (topicPartition, new OffsetFetchResponse.PartitionData(payload.toLong,
                        Optional.empty(), OffsetFetchResponse.NO_METADATA, Errors.NONE))
                    case None =>
                      (topicPartition, OffsetFetchResponse.UNKNOWN_PARTITION)
                  }
                }
              } catch {
                case e: Throwable =>
                  (topicPartition, new OffsetFetchResponse.PartitionData(OffsetFetchResponse.INVALID_OFFSET,
                    Optional.empty(), OffsetFetchResponse.NO_METADATA, Errors.forException(e)))
              }
            }.toMap

            val unauthorizedPartitionData = unauthorizedPartitions.map(_ -> OffsetFetchResponse.UNAUTHORIZED_PARTITION).toMap
            new OffsetFetchResponse(requestThrottleMs, Errors.NONE, (authorizedPartitionData ++ unauthorizedPartitionData).asJava)
          } else {
            // versions 1 and above read offsets from Kafka
            if (offsetFetchRequest.isAllPartitions) {
              val (error, allPartitionData) = groupCoordinator.handleFetchOffsets(offsetFetchRequest.groupId, offsetFetchRequest.requireStable)
              if (error != Errors.NONE)
                offsetFetchRequest.getErrorResponse(requestThrottleMs, error)
              else {
                // clients are not allowed to see offsets for topics that are not authorized for Describe
                val (authorizedPartitionData, _) = authHelper.partitionMapByAuthorized(request.context,
                  DESCRIBE, TOPIC, allPartitionData)(_.topic)
                new OffsetFetchResponse(requestThrottleMs, Errors.NONE, authorizedPartitionData.asJava)
              }
            } else {
              val (authorizedPartitions, unauthorizedPartitions) = partitionByAuthorized(
                offsetFetchRequest.partitions.asScala)
              val (error, authorizedPartitionData) = groupCoordinator.handleFetchOffsets(offsetFetchRequest.groupId,
                offsetFetchRequest.requireStable, Some(authorizedPartitions))
              if (error != Errors.NONE)
                offsetFetchRequest.getErrorResponse(requestThrottleMs, error)
              else {
                val unauthorizedPartitionData = unauthorizedPartitions.map(_ -> OffsetFetchResponse.UNAUTHORIZED_PARTITION).toMap
                new OffsetFetchResponse(requestThrottleMs, Errors.NONE, (authorizedPartitionData ++ unauthorizedPartitionData).asJava)
              }
            }
          }
        }

      trace(s"Sending offset fetch response $offsetFetchResponse for correlation id ${header.correlationId} to client ${header.clientId}.")
      offsetFetchResponse
    }

    requestHelper.sendResponseMaybeThrottle(request, createResponse)
  }

  def handleFindCoordinatorRequest(request: RequestChannel.Request): Unit = {
    val findCoordinatorRequest = request.body[FindCoordinatorRequest]

    if (findCoordinatorRequest.data.keyType == CoordinatorType.GROUP.id &&
        !authHelper.authorize(request.context, DESCRIBE, GROUP, findCoordinatorRequest.data.key))
      requestHelper.sendErrorResponseMaybeThrottle(request, Errors.GROUP_AUTHORIZATION_FAILED.exception)
    else if (findCoordinatorRequest.data.keyType == CoordinatorType.TRANSACTION.id &&
        !authHelper.authorize(request.context, DESCRIBE, TRANSACTIONAL_ID, findCoordinatorRequest.data.key))
      requestHelper.sendErrorResponseMaybeThrottle(request, Errors.TRANSACTIONAL_ID_AUTHORIZATION_FAILED.exception)
    else {
      val (partition, internalTopicName) = CoordinatorType.forId(findCoordinatorRequest.data.keyType) match {
        case CoordinatorType.GROUP =>
          (groupCoordinator.partitionFor(findCoordinatorRequest.data.key), GROUP_METADATA_TOPIC_NAME)

        case CoordinatorType.TRANSACTION =>
          (txnCoordinator.partitionFor(findCoordinatorRequest.data.key), TRANSACTION_STATE_TOPIC_NAME)
      }

      val topicMetadata = metadataCache.getTopicMetadata(Set(internalTopicName), request.context.listenerName)
      def createFindCoordinatorResponse(error: Errors,
                                        node: Node,
                                        requestThrottleMs: Int): FindCoordinatorResponse = {
        new FindCoordinatorResponse(
          new FindCoordinatorResponseData()
            .setErrorCode(error.code)
            .setErrorMessage(error.message())
            .setNodeId(node.id)
            .setHost(node.host)
            .setPort(node.port)
            .setThrottleTimeMs(requestThrottleMs))
      }

      if (topicMetadata.headOption.isEmpty) {
        val controllerMutationQuota = quotas.controllerMutation.newPermissiveQuotaFor(request)
        autoTopicCreationManager.createTopics(Seq(internalTopicName).toSet, controllerMutationQuota)
        requestHelper.sendResponseMaybeThrottle(request, requestThrottleMs => createFindCoordinatorResponse(
          Errors.COORDINATOR_NOT_AVAILABLE, Node.noNode, requestThrottleMs))
      } else {
        def createResponse(requestThrottleMs: Int): AbstractResponse = {
          val responseBody = if (topicMetadata.head.errorCode != Errors.NONE.code) {
            createFindCoordinatorResponse(Errors.COORDINATOR_NOT_AVAILABLE, Node.noNode, requestThrottleMs)
          } else {
            val coordinatorEndpoint = topicMetadata.head.partitions.asScala
              .find(_.partitionIndex == partition)
              .filter(_.leaderId != MetadataResponse.NO_LEADER_ID)
              .flatMap(metadata => metadataCache.getAliveBroker(metadata.leaderId))
              .flatMap(_.endpoints.get(request.context.listenerName.value()))
              .filterNot(_.isEmpty)

            coordinatorEndpoint match {
              case Some(endpoint) =>
                createFindCoordinatorResponse(Errors.NONE, endpoint, requestThrottleMs)
              case _ =>
                createFindCoordinatorResponse(Errors.COORDINATOR_NOT_AVAILABLE, Node.noNode, requestThrottleMs)
            }
          }
          trace("Sending FindCoordinator response %s for correlation id %d to client %s."
            .format(responseBody, request.header.correlationId, request.header.clientId))
          responseBody
        }
        requestHelper.sendResponseMaybeThrottle(request, createResponse)
      }
    }
  }

  def handleDescribeGroupRequest(request: RequestChannel.Request): Unit = {

    def sendResponseCallback(describeGroupsResponseData: DescribeGroupsResponseData): Unit = {
      def createResponse(requestThrottleMs: Int): AbstractResponse = {
        describeGroupsResponseData.setThrottleTimeMs(requestThrottleMs)
        new DescribeGroupsResponse(describeGroupsResponseData)
      }
      requestHelper.sendResponseMaybeThrottle(request, createResponse)
    }

    val describeRequest = request.body[DescribeGroupsRequest]
    val describeGroupsResponseData = new DescribeGroupsResponseData()

    describeRequest.data.groups.forEach { groupId =>
      if (!authHelper.authorize(request.context, DESCRIBE, GROUP, groupId)) {
        describeGroupsResponseData.groups.add(DescribeGroupsResponse.forError(groupId, Errors.GROUP_AUTHORIZATION_FAILED))
      } else {
        val (error, summary) = groupCoordinator.handleDescribeGroup(groupId)
        val members = summary.members.map { member =>
          new DescribeGroupsResponseData.DescribedGroupMember()
            .setMemberId(member.memberId)
            .setGroupInstanceId(member.groupInstanceId.orNull)
            .setClientId(member.clientId)
            .setClientHost(member.clientHost)
            .setMemberAssignment(member.assignment)
            .setMemberMetadata(member.metadata)
        }

        val describedGroup = new DescribeGroupsResponseData.DescribedGroup()
          .setErrorCode(error.code)
          .setGroupId(groupId)
          .setGroupState(summary.state)
          .setProtocolType(summary.protocolType)
          .setProtocolData(summary.protocol)
          .setMembers(members.asJava)

        if (request.header.apiVersion >= 3) {
          if (error == Errors.NONE && describeRequest.data.includeAuthorizedOperations) {
            describedGroup.setAuthorizedOperations(authHelper.authorizedOperations(request, new Resource(ResourceType.GROUP, groupId)))
          }
        }

        describeGroupsResponseData.groups.add(describedGroup)
      }
    }

    sendResponseCallback(describeGroupsResponseData)
  }

  def handleListGroupsRequest(request: RequestChannel.Request): Unit = {
    val listGroupsRequest = request.body[ListGroupsRequest]
    val states = if (listGroupsRequest.data.statesFilter == null)
      // Handle a null array the same as empty
      immutable.Set[String]()
    else
      listGroupsRequest.data.statesFilter.asScala.toSet

    def createResponse(throttleMs: Int, groups: List[GroupOverview], error: Errors): AbstractResponse = {
       new ListGroupsResponse(new ListGroupsResponseData()
            .setErrorCode(error.code)
            .setGroups(groups.map { group =>
                val listedGroup = new ListGroupsResponseData.ListedGroup()
                  .setGroupId(group.groupId)
                  .setProtocolType(group.protocolType)
                  .setGroupState(group.state.toString)
                listedGroup
            }.asJava)
            .setThrottleTimeMs(throttleMs)
        )
    }
    val (error, groups) = groupCoordinator.handleListGroups(states)
    if (authHelper.authorize(request.context, DESCRIBE, CLUSTER, CLUSTER_NAME))
      // With describe cluster access all groups are returned. We keep this alternative for backward compatibility.
      requestHelper.sendResponseMaybeThrottle(request, requestThrottleMs =>
        createResponse(requestThrottleMs, groups, error))
    else {
      val filteredGroups = groups.filter(group => authHelper.authorize(request.context, DESCRIBE, GROUP, group.groupId))
      requestHelper.sendResponseMaybeThrottle(request, requestThrottleMs =>
        createResponse(requestThrottleMs, filteredGroups, error))
    }
  }

  def handleJoinGroupRequest(request: RequestChannel.Request): Unit = {
    val joinGroupRequest = request.body[JoinGroupRequest]

    // the callback for sending a join-group response
    def sendResponseCallback(joinResult: JoinGroupResult): Unit = {
      def createResponse(requestThrottleMs: Int): AbstractResponse = {
        val protocolName = if (request.context.apiVersion() >= 7)
          joinResult.protocolName.orNull
        else
          joinResult.protocolName.getOrElse(GroupCoordinator.NoProtocol)

        val responseBody = new JoinGroupResponse(
          new JoinGroupResponseData()
            .setThrottleTimeMs(requestThrottleMs)
            .setErrorCode(joinResult.error.code)
            .setGenerationId(joinResult.generationId)
            .setProtocolType(joinResult.protocolType.orNull)
            .setProtocolName(protocolName)
            .setLeader(joinResult.leaderId)
            .setMemberId(joinResult.memberId)
            .setMembers(joinResult.members.asJava)
        )

        trace("Sending join group response %s for correlation id %d to client %s."
          .format(responseBody, request.header.correlationId, request.header.clientId))
        responseBody
      }
      requestHelper.sendResponseMaybeThrottle(request, createResponse)
    }

    if (joinGroupRequest.data.groupInstanceId != null && config.interBrokerProtocolVersion < KAFKA_2_3_IV0) {
      // Only enable static membership when IBP >= 2.3, because it is not safe for the broker to use the static member logic
      // until we are sure that all brokers support it. If static group being loaded by an older coordinator, it will discard
      // the group.instance.id field, so static members could accidentally become "dynamic", which leads to wrong states.
      sendResponseCallback(JoinGroupResult(JoinGroupRequest.UNKNOWN_MEMBER_ID, Errors.UNSUPPORTED_VERSION))
    } else if (!authHelper.authorize(request.context, READ, GROUP, joinGroupRequest.data.groupId)) {
      sendResponseCallback(JoinGroupResult(JoinGroupRequest.UNKNOWN_MEMBER_ID, Errors.GROUP_AUTHORIZATION_FAILED))
    } else {
      val groupInstanceId = Option(joinGroupRequest.data.groupInstanceId)

      // Only return MEMBER_ID_REQUIRED error if joinGroupRequest version is >= 4
      // and groupInstanceId is configured to unknown.
      val requireKnownMemberId = joinGroupRequest.version >= 4 && groupInstanceId.isEmpty

      // let the coordinator handle join-group
      val protocols = joinGroupRequest.data.protocols.valuesList.asScala.map(protocol =>
        (protocol.name, protocol.metadata)).toList

      groupCoordinator.handleJoinGroup(
        joinGroupRequest.data.groupId,
        joinGroupRequest.data.memberId,
        groupInstanceId,
        requireKnownMemberId,
        request.header.clientId,
        request.context.clientAddress.toString,
        joinGroupRequest.data.rebalanceTimeoutMs,
        joinGroupRequest.data.sessionTimeoutMs,
        joinGroupRequest.data.protocolType,
        protocols,
        sendResponseCallback)
    }
  }

  def handleSyncGroupRequest(request: RequestChannel.Request): Unit = {
    val syncGroupRequest = request.body[SyncGroupRequest]

    def sendResponseCallback(syncGroupResult: SyncGroupResult): Unit = {
      requestHelper.sendResponseMaybeThrottle(request, requestThrottleMs =>
        new SyncGroupResponse(
          new SyncGroupResponseData()
            .setErrorCode(syncGroupResult.error.code)
            .setProtocolType(syncGroupResult.protocolType.orNull)
            .setProtocolName(syncGroupResult.protocolName.orNull)
            .setAssignment(syncGroupResult.memberAssignment)
            .setThrottleTimeMs(requestThrottleMs)
        ))
    }

    if (syncGroupRequest.data.groupInstanceId != null && config.interBrokerProtocolVersion < KAFKA_2_3_IV0) {
      // Only enable static membership when IBP >= 2.3, because it is not safe for the broker to use the static member logic
      // until we are sure that all brokers support it. If static group being loaded by an older coordinator, it will discard
      // the group.instance.id field, so static members could accidentally become "dynamic", which leads to wrong states.
      sendResponseCallback(SyncGroupResult(Errors.UNSUPPORTED_VERSION))
    } else if (!syncGroupRequest.areMandatoryProtocolTypeAndNamePresent()) {
      // Starting from version 5, ProtocolType and ProtocolName fields are mandatory.
      sendResponseCallback(SyncGroupResult(Errors.INCONSISTENT_GROUP_PROTOCOL))
    } else if (!authHelper.authorize(request.context, READ, GROUP, syncGroupRequest.data.groupId)) {
      sendResponseCallback(SyncGroupResult(Errors.GROUP_AUTHORIZATION_FAILED))
    } else {
      val assignmentMap = immutable.Map.newBuilder[String, Array[Byte]]
      syncGroupRequest.data.assignments.forEach { assignment =>
        assignmentMap += (assignment.memberId -> assignment.assignment)
      }

      groupCoordinator.handleSyncGroup(
        syncGroupRequest.data.groupId,
        syncGroupRequest.data.generationId,
        syncGroupRequest.data.memberId,
        Option(syncGroupRequest.data.protocolType),
        Option(syncGroupRequest.data.protocolName),
        Option(syncGroupRequest.data.groupInstanceId),
        assignmentMap.result(),
        sendResponseCallback
      )
    }
  }

  def handleDeleteGroupsRequest(request: RequestChannel.Request): Unit = {
    val deleteGroupsRequest = request.body[DeleteGroupsRequest]
    val groups = deleteGroupsRequest.data.groupsNames.asScala.distinct

    val (authorizedGroups, unauthorizedGroups) = authHelper.partitionSeqByAuthorized(request.context, DELETE, GROUP,
      groups)(identity)

    val groupDeletionResult = groupCoordinator.handleDeleteGroups(authorizedGroups.toSet) ++
      unauthorizedGroups.map(_ -> Errors.GROUP_AUTHORIZATION_FAILED)

    requestHelper.sendResponseMaybeThrottle(request, requestThrottleMs => {
      val deletionCollections = new DeletableGroupResultCollection()
      groupDeletionResult.forKeyValue { (groupId, error) =>
        deletionCollections.add(new DeletableGroupResult()
          .setGroupId(groupId)
          .setErrorCode(error.code)
        )
      }

      new DeleteGroupsResponse(new DeleteGroupsResponseData()
        .setResults(deletionCollections)
        .setThrottleTimeMs(requestThrottleMs)
      )
    })
  }

  def handleHeartbeatRequest(request: RequestChannel.Request): Unit = {
    val heartbeatRequest = request.body[HeartbeatRequest]

    // the callback for sending a heartbeat response
    def sendResponseCallback(error: Errors): Unit = {
      def createResponse(requestThrottleMs: Int): AbstractResponse = {
        val response = new HeartbeatResponse(
          new HeartbeatResponseData()
            .setThrottleTimeMs(requestThrottleMs)
            .setErrorCode(error.code))
        trace("Sending heartbeat response %s for correlation id %d to client %s."
          .format(response, request.header.correlationId, request.header.clientId))
        response
      }
      requestHelper.sendResponseMaybeThrottle(request, createResponse)
    }

    if (heartbeatRequest.data.groupInstanceId != null && config.interBrokerProtocolVersion < KAFKA_2_3_IV0) {
      // Only enable static membership when IBP >= 2.3, because it is not safe for the broker to use the static member logic
      // until we are sure that all brokers support it. If static group being loaded by an older coordinator, it will discard
      // the group.instance.id field, so static members could accidentally become "dynamic", which leads to wrong states.
      sendResponseCallback(Errors.UNSUPPORTED_VERSION)
    } else if (!authHelper.authorize(request.context, READ, GROUP, heartbeatRequest.data.groupId)) {
      requestHelper.sendResponseMaybeThrottle(request, requestThrottleMs =>
        new HeartbeatResponse(
            new HeartbeatResponseData()
              .setThrottleTimeMs(requestThrottleMs)
              .setErrorCode(Errors.GROUP_AUTHORIZATION_FAILED.code)))
    } else {
      // let the coordinator to handle heartbeat
      groupCoordinator.handleHeartbeat(
        heartbeatRequest.data.groupId,
        heartbeatRequest.data.memberId,
        Option(heartbeatRequest.data.groupInstanceId),
        heartbeatRequest.data.generationId,
        sendResponseCallback)
    }
  }

  def handleLeaveGroupRequest(request: RequestChannel.Request): Unit = {
    val leaveGroupRequest = request.body[LeaveGroupRequest]

    val members = leaveGroupRequest.members.asScala.toList

    if (!authHelper.authorize(request.context, READ, GROUP, leaveGroupRequest.data.groupId)) {
      requestHelper.sendResponseMaybeThrottle(request, requestThrottleMs => {
        new LeaveGroupResponse(new LeaveGroupResponseData()
          .setThrottleTimeMs(requestThrottleMs)
          .setErrorCode(Errors.GROUP_AUTHORIZATION_FAILED.code)
        )
      })
    } else {
      def sendResponseCallback(leaveGroupResult : LeaveGroupResult): Unit = {
        val memberResponses = leaveGroupResult.memberResponses.map(
          leaveGroupResult =>
            new MemberResponse()
              .setErrorCode(leaveGroupResult.error.code)
              .setMemberId(leaveGroupResult.memberId)
              .setGroupInstanceId(leaveGroupResult.groupInstanceId.orNull)
        )
        def createResponse(requestThrottleMs: Int): AbstractResponse = {
          new LeaveGroupResponse(
            memberResponses.asJava,
            leaveGroupResult.topLevelError,
            requestThrottleMs,
            leaveGroupRequest.version)
        }
        requestHelper.sendResponseMaybeThrottle(request, createResponse)
      }

      groupCoordinator.handleLeaveGroup(
        leaveGroupRequest.data.groupId,
        members,
        sendResponseCallback)
    }
  }

  def handleSaslHandshakeRequest(request: RequestChannel.Request): Unit = {
    val responseData = new SaslHandshakeResponseData().setErrorCode(Errors.ILLEGAL_SASL_STATE.code)
    requestHelper.sendResponseMaybeThrottle(request, _ => new SaslHandshakeResponse(responseData))
  }

  def handleSaslAuthenticateRequest(request: RequestChannel.Request): Unit = {
    val responseData = new SaslAuthenticateResponseData()
      .setErrorCode(Errors.ILLEGAL_SASL_STATE.code)
      .setErrorMessage("SaslAuthenticate request received after successful authentication")
    requestHelper.sendResponseMaybeThrottle(request, _ => new SaslAuthenticateResponse(responseData))
  }

  def handleApiVersionsRequest(request: RequestChannel.Request): Unit = {
    // Note that broker returns its full list of supported ApiKeys and versions regardless of current
    // authentication state (e.g., before SASL authentication on an SASL listener, do note that no
    // Kafka protocol requests may take place on an SSL listener before the SSL handshake is finished).
    // If this is considered to leak information about the broker version a workaround is to use SSL
    // with client authentication which is performed at an earlier stage of the connection where the
    // ApiVersionRequest is not available.
    def createResponseCallback(requestThrottleMs: Int): ApiVersionsResponse = {
      val apiVersionRequest = request.body[ApiVersionsRequest]
      if (apiVersionRequest.hasUnsupportedRequestVersion)
        apiVersionRequest.getErrorResponse(requestThrottleMs, Errors.UNSUPPORTED_VERSION.exception)
      else if (!apiVersionRequest.isValid)
        apiVersionRequest.getErrorResponse(requestThrottleMs, Errors.INVALID_REQUEST.exception)
      else {
        val supportedFeatures = brokerFeatures.supportedFeatures
        val finalizedFeaturesOpt = finalizedFeatureCache.get
        val controllerApiVersions = metadataSupport.forwardingManager.flatMap(_.controllerApiVersions)

        val apiVersionsResponse =
          finalizedFeaturesOpt match {
            case Some(finalizedFeatures) => ApiVersion.apiVersionsResponse(
              requestThrottleMs,
              config.interBrokerProtocolVersion.recordVersion.value,
              supportedFeatures,
              finalizedFeatures.features,
              finalizedFeatures.epoch,
              controllerApiVersions)
            case None => ApiVersion.apiVersionsResponse(
              requestThrottleMs,
              config.interBrokerProtocolVersion.recordVersion.value,
              supportedFeatures,
              controllerApiVersions)
          }
        if (request.context.fromPrivilegedListener) {
          apiVersionsResponse.data.apiKeys().add(
            new ApiVersionsResponseData.ApiVersion()
              .setApiKey(ApiKeys.ENVELOPE.id)
              .setMinVersion(ApiKeys.ENVELOPE.oldestVersion())
              .setMaxVersion(ApiKeys.ENVELOPE.latestVersion())
          )
        }
        apiVersionsResponse
      }
    }
    requestHelper.sendResponseMaybeThrottle(request, createResponseCallback)
  }

  def handleCreateTopicsRequest(request: RequestChannel.Request): Unit = {
    val zkSupport = metadataSupport.requireZkOrThrow(KafkaApis.shouldAlwaysForward(request))
    val controllerMutationQuota = quotas.controllerMutation.newQuotaFor(request, strictSinceVersion = 6)

    def sendResponseCallback(results: CreatableTopicResultCollection): Unit = {
      def createResponse(requestThrottleMs: Int): AbstractResponse = {
        val responseData = new CreateTopicsResponseData()
          .setThrottleTimeMs(requestThrottleMs)
          .setTopics(results)
        val responseBody = new CreateTopicsResponse(responseData)
        trace(s"Sending create topics response $responseData for correlation id " +
          s"${request.header.correlationId} to client ${request.header.clientId}.")
        responseBody
      }
      requestHelper.sendResponseMaybeThrottleWithControllerQuota(controllerMutationQuota, request, createResponse)
    }

    val createTopicsRequest = request.body[CreateTopicsRequest]
    val results = new CreatableTopicResultCollection(createTopicsRequest.data.topics.size)
    if (!zkSupport.controller.isActive) {
      createTopicsRequest.data.topics.forEach { topic =>
        results.add(new CreatableTopicResult().setName(topic.name)
          .setErrorCode(Errors.NOT_CONTROLLER.code))
      }
      sendResponseCallback(results)
    } else {
      createTopicsRequest.data.topics.forEach { topic =>
        results.add(new CreatableTopicResult().setName(topic.name))
      }
      val hasClusterAuthorization = authHelper.authorize(request.context, CREATE, CLUSTER, CLUSTER_NAME,
        logIfDenied = false)
      val topics = createTopicsRequest.data.topics.asScala.map(_.name)
      val authorizedTopics =
        if (hasClusterAuthorization) topics.toSet
        else authHelper.filterByAuthorized(request.context, CREATE, TOPIC, topics)(identity)
      val authorizedForDescribeConfigs = authHelper.filterByAuthorized(request.context, DESCRIBE_CONFIGS, TOPIC,
        topics, logIfDenied = false)(identity).map(name => name -> results.find(name)).toMap

      results.forEach { topic =>
        if (results.findAll(topic.name).size > 1) {
          topic.setErrorCode(Errors.INVALID_REQUEST.code)
          topic.setErrorMessage("Found multiple entries for this topic.")
        } else if (!authorizedTopics.contains(topic.name)) {
          topic.setErrorCode(Errors.TOPIC_AUTHORIZATION_FAILED.code)
          topic.setErrorMessage("Authorization failed.")
        }
        if (!authorizedForDescribeConfigs.contains(topic.name)) {
          topic.setTopicConfigErrorCode(Errors.TOPIC_AUTHORIZATION_FAILED.code)
        }
      }
      val toCreate = mutable.Map[String, CreatableTopic]()
      createTopicsRequest.data.topics.forEach { topic =>
        if (results.find(topic.name).errorCode == Errors.NONE.code) {
          toCreate += topic.name -> topic
        }
      }
      def handleCreateTopicsResults(errors: Map[String, ApiError]): Unit = {
        errors.foreach { case (topicName, error) =>
          val result = results.find(topicName)
          result.setErrorCode(error.error.code)
            .setErrorMessage(error.message)
          // Reset any configs in the response if Create failed
          if (error != ApiError.NONE) {
            result.setConfigs(List.empty.asJava)
              .setNumPartitions(-1)
              .setReplicationFactor(-1)
              .setTopicConfigErrorCode(Errors.NONE.code)
          }
        }
        sendResponseCallback(results)
      }
      zkSupport.adminManager.createTopics(
        createTopicsRequest.data.timeoutMs,
        createTopicsRequest.data.validateOnly,
        toCreate,
        authorizedForDescribeConfigs,
        controllerMutationQuota,
        handleCreateTopicsResults)
    }
  }

  def handleCreatePartitionsRequest(request: RequestChannel.Request): Unit = {
    val zkSupport = metadataSupport.requireZkOrThrow(KafkaApis.shouldAlwaysForward(request))
    val createPartitionsRequest = request.body[CreatePartitionsRequest]
    val controllerMutationQuota = quotas.controllerMutation.newQuotaFor(request, strictSinceVersion = 3)

    def sendResponseCallback(results: Map[String, ApiError]): Unit = {
      def createResponse(requestThrottleMs: Int): AbstractResponse = {
        val createPartitionsResults = results.map {
          case (topic, error) => new CreatePartitionsTopicResult()
            .setName(topic)
            .setErrorCode(error.error.code)
            .setErrorMessage(error.message)
        }.toSeq
        val responseBody = new CreatePartitionsResponse(new CreatePartitionsResponseData()
          .setThrottleTimeMs(requestThrottleMs)
          .setResults(createPartitionsResults.asJava))
        trace(s"Sending create partitions response $responseBody for correlation id ${request.header.correlationId} to " +
          s"client ${request.header.clientId}.")
        responseBody
      }
      requestHelper.sendResponseMaybeThrottleWithControllerQuota(controllerMutationQuota, request, createResponse)
    }

    if (!zkSupport.controller.isActive) {
      val result = createPartitionsRequest.data.topics.asScala.map { topic =>
        (topic.name, new ApiError(Errors.NOT_CONTROLLER, null))
      }.toMap
      sendResponseCallback(result)
    } else {
      // Special handling to add duplicate topics to the response
      val topics = createPartitionsRequest.data.topics.asScala.toSeq
      val dupes = topics.groupBy(_.name)
        .filter { _._2.size > 1 }
        .keySet
      val notDuped = topics.filterNot(topic => dupes.contains(topic.name))
      val (authorized, unauthorized) = authHelper.partitionSeqByAuthorized(request.context, ALTER, TOPIC,
        notDuped)(_.name)

      val (queuedForDeletion, valid) = authorized.partition { topic =>
        zkSupport.controller.topicDeletionManager.isTopicQueuedUpForDeletion(topic.name)
      }

      val errors = dupes.map(_ -> new ApiError(Errors.INVALID_REQUEST, "Duplicate topic in request.")) ++
        unauthorized.map(_.name -> new ApiError(Errors.TOPIC_AUTHORIZATION_FAILED, "The topic authorization is failed.")) ++
        queuedForDeletion.map(_.name -> new ApiError(Errors.INVALID_TOPIC_EXCEPTION, "The topic is queued for deletion."))

      zkSupport.adminManager.createPartitions(
        createPartitionsRequest.data.timeoutMs,
        valid,
        createPartitionsRequest.data.validateOnly,
        controllerMutationQuota,
        result => sendResponseCallback(result ++ errors))
    }
  }

  def handleDeleteTopicsRequest(request: RequestChannel.Request): Unit = {
    val zkSupport = metadataSupport.requireZkOrThrow(KafkaApis.shouldAlwaysForward(request))
    val controllerMutationQuota = quotas.controllerMutation.newQuotaFor(request, strictSinceVersion = 5)

    def sendResponseCallback(results: DeletableTopicResultCollection): Unit = {
      def createResponse(requestThrottleMs: Int): AbstractResponse = {
        val responseData = new DeleteTopicsResponseData()
          .setThrottleTimeMs(requestThrottleMs)
          .setResponses(results)
        val responseBody = new DeleteTopicsResponse(responseData)
        trace(s"Sending delete topics response $responseBody for correlation id ${request.header.correlationId} to client ${request.header.clientId}.")
        responseBody
      }
      requestHelper.sendResponseMaybeThrottleWithControllerQuota(controllerMutationQuota, request, createResponse)
    }

    val deleteTopicRequest = request.body[DeleteTopicsRequest]
    val results = new DeletableTopicResultCollection(deleteTopicRequest.data.topicNames.size)
    val toDelete = mutable.Set[String]()
    if (!zkSupport.controller.isActive) {
      deleteTopicRequest.topics().forEach { topic =>
        results.add(new DeletableTopicResult()
          .setName(topic.name())
          .setTopicId(topic.topicId())
          .setErrorCode(Errors.NOT_CONTROLLER.code))
      }
      sendResponseCallback(results)
    } else if (!config.deleteTopicEnable) {
      val error = if (request.context.apiVersion < 3) Errors.INVALID_REQUEST else Errors.TOPIC_DELETION_DISABLED
      deleteTopicRequest.topics().forEach { topic =>
        results.add(new DeletableTopicResult()
          .setName(topic.name())
          .setTopicId(topic.topicId())
          .setErrorCode(error.code))
      }
      sendResponseCallback(results)
    } else {
      val topicIdsFromRequest = deleteTopicRequest.topicIds().asScala.filter(topicId => topicId != Uuid.ZERO_UUID).toSet
      deleteTopicRequest.topics().forEach { topic =>
        if (topic.name() != null && topic.topicId() != Uuid.ZERO_UUID)
          throw new InvalidRequestException("Topic name and topic ID can not both be specified.")
        val name = if (topic.topicId() == Uuid.ZERO_UUID) topic.name()
        else zkSupport.controller.controllerContext.topicNames.getOrElse(topic.topicId(), null)
        results.add(new DeletableTopicResult()
          .setName(name)
          .setTopicId(topic.topicId()))
      }
      val authorizedDescribeTopics = authHelper.filterByAuthorized(request.context, DESCRIBE, TOPIC,
        results.asScala.filter(result => result.name() != null))(_.name)
      val authorizedDeleteTopics = authHelper.filterByAuthorized(request.context, DELETE, TOPIC,
        results.asScala.filter(result => result.name() != null))(_.name)
      results.forEach { topic =>
        val unresolvedTopicId = !(topic.topicId() == Uuid.ZERO_UUID) && topic.name() == null
         if (!config.usesTopicId && topicIdsFromRequest.contains(topic.topicId)) {
           topic.setErrorCode(Errors.UNSUPPORTED_VERSION.code)
           topic.setErrorMessage("Topic IDs are not supported on the server.")
         } else if (unresolvedTopicId)
             topic.setErrorCode(Errors.UNKNOWN_TOPIC_ID.code)
         else if (topicIdsFromRequest.contains(topic.topicId) && !authorizedDescribeTopics(topic.name))
           topic.setErrorCode(Errors.UNKNOWN_TOPIC_ID.code)
         else if (!authorizedDeleteTopics.contains(topic.name))
           topic.setErrorCode(Errors.TOPIC_AUTHORIZATION_FAILED.code)
         else if (!metadataCache.contains(topic.name))
           topic.setErrorCode(Errors.UNKNOWN_TOPIC_OR_PARTITION.code)
         else
           toDelete += topic.name
      }
      // If no authorized topics return immediately
      if (toDelete.isEmpty)
        sendResponseCallback(results)
      else {
        def handleDeleteTopicsResults(errors: Map[String, Errors]): Unit = {
          errors.foreach {
            case (topicName, error) =>
              results.find(topicName)
                .setErrorCode(error.code)
          }
          sendResponseCallback(results)
        }

        zkSupport.adminManager.deleteTopics(
          deleteTopicRequest.data.timeoutMs,
          toDelete,
          controllerMutationQuota,
          handleDeleteTopicsResults
        )
      }
    }
  }

  def handleDeleteRecordsRequest(request: RequestChannel.Request): Unit = {
    val deleteRecordsRequest = request.body[DeleteRecordsRequest]

    val unauthorizedTopicResponses = mutable.Map[TopicPartition, DeleteRecordsPartitionResult]()
    val nonExistingTopicResponses = mutable.Map[TopicPartition, DeleteRecordsPartitionResult]()
    val authorizedForDeleteTopicOffsets = mutable.Map[TopicPartition, Long]()

    val topics = deleteRecordsRequest.data.topics.asScala
    val authorizedTopics = authHelper.filterByAuthorized(request.context, DELETE, TOPIC, topics)(_.name)
    val deleteTopicPartitions = topics.flatMap { deleteTopic =>
      deleteTopic.partitions.asScala.map { deletePartition =>
        new TopicPartition(deleteTopic.name, deletePartition.partitionIndex) -> deletePartition.offset
      }
    }
    for ((topicPartition, offset) <- deleteTopicPartitions) {
      if (!authorizedTopics.contains(topicPartition.topic))
        unauthorizedTopicResponses += topicPartition -> new DeleteRecordsPartitionResult()
          .setLowWatermark(DeleteRecordsResponse.INVALID_LOW_WATERMARK)
          .setErrorCode(Errors.TOPIC_AUTHORIZATION_FAILED.code)
      else if (!metadataCache.contains(topicPartition))
        nonExistingTopicResponses += topicPartition -> new DeleteRecordsPartitionResult()
          .setLowWatermark(DeleteRecordsResponse.INVALID_LOW_WATERMARK)
          .setErrorCode(Errors.UNKNOWN_TOPIC_OR_PARTITION.code)
      else
        authorizedForDeleteTopicOffsets += (topicPartition -> offset)
    }

    // the callback for sending a DeleteRecordsResponse
    def sendResponseCallback(authorizedTopicResponses: Map[TopicPartition, DeleteRecordsPartitionResult]): Unit = {
      val mergedResponseStatus = authorizedTopicResponses ++ unauthorizedTopicResponses ++ nonExistingTopicResponses
      mergedResponseStatus.forKeyValue { (topicPartition, status) =>
        if (status.errorCode != Errors.NONE.code) {
          debug("DeleteRecordsRequest with correlation id %d from client %s on partition %s failed due to %s".format(
            request.header.correlationId,
            request.header.clientId,
            topicPartition,
            Errors.forCode(status.errorCode).exceptionName))
        }
      }

      requestHelper.sendResponseMaybeThrottle(request, requestThrottleMs =>
        new DeleteRecordsResponse(new DeleteRecordsResponseData()
          .setThrottleTimeMs(requestThrottleMs)
          .setTopics(new DeleteRecordsResponseData.DeleteRecordsTopicResultCollection(mergedResponseStatus.groupBy(_._1.topic).map { case (topic, partitionMap) => {
            new DeleteRecordsTopicResult()
              .setName(topic)
              .setPartitions(new DeleteRecordsResponseData.DeleteRecordsPartitionResultCollection(partitionMap.map { case (topicPartition, partitionResult) => {
                new DeleteRecordsPartitionResult().setPartitionIndex(topicPartition.partition)
                  .setLowWatermark(partitionResult.lowWatermark)
                  .setErrorCode(partitionResult.errorCode)
              }
              }.toList.asJava.iterator()))
          }
          }.toList.asJava.iterator()))))
    }

    if (authorizedForDeleteTopicOffsets.isEmpty)
      sendResponseCallback(Map.empty)
    else {
      // call the replica manager to append messages to the replicas
      replicaManager.deleteRecords(
        deleteRecordsRequest.data.timeoutMs.toLong,
        authorizedForDeleteTopicOffsets,
        sendResponseCallback)
    }
  }

  def handleInitProducerIdRequest(request: RequestChannel.Request): Unit = {
    val initProducerIdRequest = request.body[InitProducerIdRequest]
    val transactionalId = initProducerIdRequest.data.transactionalId

    if (transactionalId != null) {
      if (!authHelper.authorize(request.context, WRITE, TRANSACTIONAL_ID, transactionalId)) {
        requestHelper.sendErrorResponseMaybeThrottle(request, Errors.TRANSACTIONAL_ID_AUTHORIZATION_FAILED.exception)
        return
      }
    } else if (!authHelper.authorize(request.context, IDEMPOTENT_WRITE, CLUSTER, CLUSTER_NAME, true, false)
        && !authHelper.authorizeByResourceType(request.context, AclOperation.WRITE, ResourceType.TOPIC)) {
      requestHelper.sendErrorResponseMaybeThrottle(request, Errors.CLUSTER_AUTHORIZATION_FAILED.exception)
      return
    }

    def sendResponseCallback(result: InitProducerIdResult): Unit = {
      def createResponse(requestThrottleMs: Int): AbstractResponse = {
        val finalError =
          if (initProducerIdRequest.version < 4 && result.error == Errors.PRODUCER_FENCED) {
            // For older clients, they could not understand the new PRODUCER_FENCED error code,
            // so we need to return the INVALID_PRODUCER_EPOCH to have the same client handling logic.
            Errors.INVALID_PRODUCER_EPOCH
          } else {
            result.error
          }
        val responseData = new InitProducerIdResponseData()
          .setProducerId(result.producerId)
          .setProducerEpoch(result.producerEpoch)
          .setThrottleTimeMs(requestThrottleMs)
          .setErrorCode(finalError.code)
        val responseBody = new InitProducerIdResponse(responseData)
        trace(s"Completed $transactionalId's InitProducerIdRequest with result $result from client ${request.header.clientId}.")
        responseBody
      }
      requestHelper.sendResponseMaybeThrottle(request, createResponse)
    }

    val producerIdAndEpoch = (initProducerIdRequest.data.producerId, initProducerIdRequest.data.producerEpoch) match {
      case (RecordBatch.NO_PRODUCER_ID, RecordBatch.NO_PRODUCER_EPOCH) => Right(None)
      case (RecordBatch.NO_PRODUCER_ID, _) | (_, RecordBatch.NO_PRODUCER_EPOCH) => Left(Errors.INVALID_REQUEST)
      case (_, _) => Right(Some(new ProducerIdAndEpoch(initProducerIdRequest.data.producerId, initProducerIdRequest.data.producerEpoch)))
    }

    producerIdAndEpoch match {
      case Right(producerIdAndEpoch) => txnCoordinator.handleInitProducerId(transactionalId, initProducerIdRequest.data.transactionTimeoutMs,
        producerIdAndEpoch, sendResponseCallback)
      case Left(error) => requestHelper.sendErrorResponseMaybeThrottle(request, error.exception)
    }
  }

  def handleEndTxnRequest(request: RequestChannel.Request): Unit = {
    ensureInterBrokerVersion(KAFKA_0_11_0_IV0)
    val endTxnRequest = request.body[EndTxnRequest]
    val transactionalId = endTxnRequest.data.transactionalId

    if (authHelper.authorize(request.context, WRITE, TRANSACTIONAL_ID, transactionalId)) {
      def sendResponseCallback(error: Errors): Unit = {
        def createResponse(requestThrottleMs: Int): AbstractResponse = {
          val finalError =
            if (endTxnRequest.version < 2 && error == Errors.PRODUCER_FENCED) {
              // For older clients, they could not understand the new PRODUCER_FENCED error code,
              // so we need to return the INVALID_PRODUCER_EPOCH to have the same client handling logic.
              Errors.INVALID_PRODUCER_EPOCH
            } else {
              error
            }
          val responseBody = new EndTxnResponse(new EndTxnResponseData()
            .setErrorCode(finalError.code)
            .setThrottleTimeMs(requestThrottleMs))
          trace(s"Completed ${endTxnRequest.data.transactionalId}'s EndTxnRequest " +
            s"with committed: ${endTxnRequest.data.committed}, " +
            s"errors: $error from client ${request.header.clientId}.")
          responseBody
        }
        requestHelper.sendResponseMaybeThrottle(request, createResponse)
      }

      txnCoordinator.handleEndTransaction(endTxnRequest.data.transactionalId,
        endTxnRequest.data.producerId,
        endTxnRequest.data.producerEpoch,
        endTxnRequest.result(),
        sendResponseCallback)
    } else
      requestHelper.sendResponseMaybeThrottle(request, requestThrottleMs =>
        new EndTxnResponse(new EndTxnResponseData()
            .setErrorCode(Errors.TRANSACTIONAL_ID_AUTHORIZATION_FAILED.code)
            .setThrottleTimeMs(requestThrottleMs))
      )
  }

  def handleWriteTxnMarkersRequest(request: RequestChannel.Request): Unit = {
    ensureInterBrokerVersion(KAFKA_0_11_0_IV0)
    authHelper.authorizeClusterOperation(request, CLUSTER_ACTION)
    val writeTxnMarkersRequest = request.body[WriteTxnMarkersRequest]
    val errors = new ConcurrentHashMap[java.lang.Long, util.Map[TopicPartition, Errors]]()
    val markers = writeTxnMarkersRequest.markers
    val numAppends = new AtomicInteger(markers.size)

    if (numAppends.get == 0) {
      requestHelper.sendResponseExemptThrottle(request, new WriteTxnMarkersResponse(errors))
      return
    }

    def updateErrors(producerId: Long, currentErrors: ConcurrentHashMap[TopicPartition, Errors]): Unit = {
      val previousErrors = errors.putIfAbsent(producerId, currentErrors)
      if (previousErrors != null)
        previousErrors.putAll(currentErrors)
    }

    /**
      * This is the call back invoked when a log append of transaction markers succeeds. This can be called multiple
      * times when handling a single WriteTxnMarkersRequest because there is one append per TransactionMarker in the
      * request, so there could be multiple appends of markers to the log. The final response will be sent only
      * after all appends have returned.
      */
    def maybeSendResponseCallback(producerId: Long, result: TransactionResult)(responseStatus: Map[TopicPartition, PartitionResponse]): Unit = {
      trace(s"End transaction marker append for producer id $producerId completed with status: $responseStatus")
      val currentErrors = new ConcurrentHashMap[TopicPartition, Errors](responseStatus.map { case (k, v) => k -> v.error }.asJava)
      updateErrors(producerId, currentErrors)
      val successfulOffsetsPartitions = responseStatus.filter { case (topicPartition, partitionResponse) =>
        topicPartition.topic == GROUP_METADATA_TOPIC_NAME && partitionResponse.error == Errors.NONE
      }.keys

      if (successfulOffsetsPartitions.nonEmpty) {
        // as soon as the end transaction marker has been written for a transactional offset commit,
        // call to the group coordinator to materialize the offsets into the cache
        try {
          groupCoordinator.scheduleHandleTxnCompletion(producerId, successfulOffsetsPartitions, result)
        } catch {
          case e: Exception =>
            error(s"Received an exception while trying to update the offsets cache on transaction marker append", e)
            val updatedErrors = new ConcurrentHashMap[TopicPartition, Errors]()
            successfulOffsetsPartitions.foreach(updatedErrors.put(_, Errors.UNKNOWN_SERVER_ERROR))
            updateErrors(producerId, updatedErrors)
        }
      }

      if (numAppends.decrementAndGet() == 0)
        requestHelper.sendResponseExemptThrottle(request, new WriteTxnMarkersResponse(errors))
    }

    // TODO: The current append API makes doing separate writes per producerId a little easier, but it would
    // be nice to have only one append to the log. This requires pushing the building of the control records
    // into Log so that we only append those having a valid producer epoch, and exposing a new appendControlRecord
    // API in ReplicaManager. For now, we've done the simpler approach
    var skippedMarkers = 0
    for (marker <- markers.asScala) {
      val producerId = marker.producerId
      val partitionsWithCompatibleMessageFormat = new mutable.ArrayBuffer[TopicPartition]

      val currentErrors = new ConcurrentHashMap[TopicPartition, Errors]()
      marker.partitions.forEach { partition =>
        replicaManager.getMagic(partition) match {
          case Some(magic) =>
            if (magic < RecordBatch.MAGIC_VALUE_V2)
              currentErrors.put(partition, Errors.UNSUPPORTED_FOR_MESSAGE_FORMAT)
            else
              partitionsWithCompatibleMessageFormat += partition
          case None =>
            currentErrors.put(partition, Errors.UNKNOWN_TOPIC_OR_PARTITION)
        }
      }

      if (!currentErrors.isEmpty)
        updateErrors(producerId, currentErrors)

      if (partitionsWithCompatibleMessageFormat.isEmpty) {
        numAppends.decrementAndGet()
        skippedMarkers += 1
      } else {
        val controlRecords = partitionsWithCompatibleMessageFormat.map { partition =>
          val controlRecordType = marker.transactionResult match {
            case TransactionResult.COMMIT => ControlRecordType.COMMIT
            case TransactionResult.ABORT => ControlRecordType.ABORT
          }
          val endTxnMarker = new EndTransactionMarker(controlRecordType, marker.coordinatorEpoch)
          partition -> MemoryRecords.withEndTransactionMarker(producerId, marker.producerEpoch, endTxnMarker)
        }.toMap

        replicaManager.appendRecords(
          timeout = config.requestTimeoutMs.toLong,
          requiredAcks = -1,
          internalTopicsAllowed = true,
          origin = AppendOrigin.Coordinator,
          entriesPerPartition = controlRecords,
          responseCallback = maybeSendResponseCallback(producerId, marker.transactionResult))
      }
    }

    // No log appends were written as all partitions had incorrect log format
    // so we need to send the error response
    if (skippedMarkers == markers.size)
      requestHelper.sendResponseExemptThrottle(request, new WriteTxnMarkersResponse(errors))
  }

  def ensureInterBrokerVersion(version: ApiVersion): Unit = {
    if (config.interBrokerProtocolVersion < version)
      throw new UnsupportedVersionException(s"inter.broker.protocol.version: ${config.interBrokerProtocolVersion.version} is less than the required version: ${version.version}")
  }

  def handleAddPartitionToTxnRequest(request: RequestChannel.Request): Unit = {
    ensureInterBrokerVersion(KAFKA_0_11_0_IV0)
    val addPartitionsToTxnRequest = request.body[AddPartitionsToTxnRequest]
    val transactionalId = addPartitionsToTxnRequest.data.transactionalId
    val partitionsToAdd = addPartitionsToTxnRequest.partitions.asScala
    if (!authHelper.authorize(request.context, WRITE, TRANSACTIONAL_ID, transactionalId))
      requestHelper.sendResponseMaybeThrottle(request, requestThrottleMs =>
        addPartitionsToTxnRequest.getErrorResponse(requestThrottleMs, Errors.TRANSACTIONAL_ID_AUTHORIZATION_FAILED.exception))
    else {
      val unauthorizedTopicErrors = mutable.Map[TopicPartition, Errors]()
      val nonExistingTopicErrors = mutable.Map[TopicPartition, Errors]()
      val authorizedPartitions = mutable.Set[TopicPartition]()

      val authorizedTopics = authHelper.filterByAuthorized(request.context, WRITE, TOPIC,
        partitionsToAdd.filterNot(tp => Topic.isInternal(tp.topic)))(_.topic)
      for (topicPartition <- partitionsToAdd) {
        if (!authorizedTopics.contains(topicPartition.topic))
          unauthorizedTopicErrors += topicPartition -> Errors.TOPIC_AUTHORIZATION_FAILED
        else if (!metadataCache.contains(topicPartition))
          nonExistingTopicErrors += topicPartition -> Errors.UNKNOWN_TOPIC_OR_PARTITION
        else
          authorizedPartitions.add(topicPartition)
      }

      if (unauthorizedTopicErrors.nonEmpty || nonExistingTopicErrors.nonEmpty) {
        // Any failed partition check causes the entire request to fail. We send the appropriate error codes for the
        // partitions which failed, and an 'OPERATION_NOT_ATTEMPTED' error code for the partitions which succeeded
        // the authorization check to indicate that they were not added to the transaction.
        val partitionErrors = unauthorizedTopicErrors ++ nonExistingTopicErrors ++
          authorizedPartitions.map(_ -> Errors.OPERATION_NOT_ATTEMPTED)
        requestHelper.sendResponseMaybeThrottle(request, requestThrottleMs =>
          new AddPartitionsToTxnResponse(requestThrottleMs, partitionErrors.asJava))
      } else {
        def sendResponseCallback(error: Errors): Unit = {
          def createResponse(requestThrottleMs: Int): AbstractResponse = {
            val finalError =
              if (addPartitionsToTxnRequest.version < 2 && error == Errors.PRODUCER_FENCED) {
                // For older clients, they could not understand the new PRODUCER_FENCED error code,
                // so we need to return the old INVALID_PRODUCER_EPOCH to have the same client handling logic.
                Errors.INVALID_PRODUCER_EPOCH
              } else {
                error
              }

            val responseBody: AddPartitionsToTxnResponse = new AddPartitionsToTxnResponse(requestThrottleMs,
              partitionsToAdd.map{tp => (tp, finalError)}.toMap.asJava)
            trace(s"Completed $transactionalId's AddPartitionsToTxnRequest with partitions $partitionsToAdd: errors: $error from client ${request.header.clientId}")
            responseBody
          }


          requestHelper.sendResponseMaybeThrottle(request, createResponse)
        }

        txnCoordinator.handleAddPartitionsToTransaction(transactionalId,
          addPartitionsToTxnRequest.data.producerId,
          addPartitionsToTxnRequest.data.producerEpoch,
          authorizedPartitions,
          sendResponseCallback)
      }
    }
  }

  def handleAddOffsetsToTxnRequest(request: RequestChannel.Request): Unit = {
    ensureInterBrokerVersion(KAFKA_0_11_0_IV0)
    val addOffsetsToTxnRequest = request.body[AddOffsetsToTxnRequest]
    val transactionalId = addOffsetsToTxnRequest.data.transactionalId
    val groupId = addOffsetsToTxnRequest.data.groupId
    val offsetTopicPartition = new TopicPartition(GROUP_METADATA_TOPIC_NAME, groupCoordinator.partitionFor(groupId))

    if (!authHelper.authorize(request.context, WRITE, TRANSACTIONAL_ID, transactionalId))
      requestHelper.sendResponseMaybeThrottle(request, requestThrottleMs =>
        new AddOffsetsToTxnResponse(new AddOffsetsToTxnResponseData()
          .setErrorCode(Errors.TRANSACTIONAL_ID_AUTHORIZATION_FAILED.code)
          .setThrottleTimeMs(requestThrottleMs)))
    else if (!authHelper.authorize(request.context, READ, GROUP, groupId))
      requestHelper.sendResponseMaybeThrottle(request, requestThrottleMs =>
        new AddOffsetsToTxnResponse(new AddOffsetsToTxnResponseData()
          .setErrorCode(Errors.GROUP_AUTHORIZATION_FAILED.code)
          .setThrottleTimeMs(requestThrottleMs))
      )
    else {
      def sendResponseCallback(error: Errors): Unit = {
        def createResponse(requestThrottleMs: Int): AbstractResponse = {
          val finalError =
            if (addOffsetsToTxnRequest.version < 2 && error == Errors.PRODUCER_FENCED) {
              // For older clients, they could not understand the new PRODUCER_FENCED error code,
              // so we need to return the old INVALID_PRODUCER_EPOCH to have the same client handling logic.
              Errors.INVALID_PRODUCER_EPOCH
            } else {
              error
            }

          val responseBody: AddOffsetsToTxnResponse = new AddOffsetsToTxnResponse(
            new AddOffsetsToTxnResponseData()
              .setErrorCode(finalError.code)
              .setThrottleTimeMs(requestThrottleMs))
          trace(s"Completed $transactionalId's AddOffsetsToTxnRequest for group $groupId on partition " +
            s"$offsetTopicPartition: errors: $error from client ${request.header.clientId}")
          responseBody
        }
        requestHelper.sendResponseMaybeThrottle(request, createResponse)
      }

      txnCoordinator.handleAddPartitionsToTransaction(transactionalId,
        addOffsetsToTxnRequest.data.producerId,
        addOffsetsToTxnRequest.data.producerEpoch,
        Set(offsetTopicPartition),
        sendResponseCallback)
    }
  }

  def handleTxnOffsetCommitRequest(request: RequestChannel.Request): Unit = {
    ensureInterBrokerVersion(KAFKA_0_11_0_IV0)
    val header = request.header
    val txnOffsetCommitRequest = request.body[TxnOffsetCommitRequest]

    // authorize for the transactionalId and the consumer group. Note that we skip producerId authorization
    // since it is implied by transactionalId authorization
    if (!authHelper.authorize(request.context, WRITE, TRANSACTIONAL_ID, txnOffsetCommitRequest.data.transactionalId))
      requestHelper.sendErrorResponseMaybeThrottle(request, Errors.TRANSACTIONAL_ID_AUTHORIZATION_FAILED.exception)
    else if (!authHelper.authorize(request.context, READ, GROUP, txnOffsetCommitRequest.data.groupId))
      requestHelper.sendErrorResponseMaybeThrottle(request, Errors.GROUP_AUTHORIZATION_FAILED.exception)
    else {
      val unauthorizedTopicErrors = mutable.Map[TopicPartition, Errors]()
      val nonExistingTopicErrors = mutable.Map[TopicPartition, Errors]()
      val authorizedTopicCommittedOffsets = mutable.Map[TopicPartition, TxnOffsetCommitRequest.CommittedOffset]()
      val committedOffsets = txnOffsetCommitRequest.offsets.asScala
      val authorizedTopics = authHelper.filterByAuthorized(request.context, READ, TOPIC, committedOffsets)(_._1.topic)

      for ((topicPartition, commitedOffset) <- committedOffsets) {
        if (!authorizedTopics.contains(topicPartition.topic))
          unauthorizedTopicErrors += topicPartition -> Errors.TOPIC_AUTHORIZATION_FAILED
        else if (!metadataCache.contains(topicPartition))
          nonExistingTopicErrors += topicPartition -> Errors.UNKNOWN_TOPIC_OR_PARTITION
        else
          authorizedTopicCommittedOffsets += (topicPartition -> commitedOffset)
      }

      // the callback for sending an offset commit response
      def sendResponseCallback(authorizedTopicErrors: Map[TopicPartition, Errors]): Unit = {
        val combinedCommitStatus = mutable.Map() ++= authorizedTopicErrors ++= unauthorizedTopicErrors ++= nonExistingTopicErrors
        if (isDebugEnabled)
          combinedCommitStatus.forKeyValue { (topicPartition, error) =>
            if (error != Errors.NONE) {
              debug(s"TxnOffsetCommit with correlation id ${header.correlationId} from client ${header.clientId} " +
                s"on partition $topicPartition failed due to ${error.exceptionName}")
            }
          }

        // We need to replace COORDINATOR_LOAD_IN_PROGRESS with COORDINATOR_NOT_AVAILABLE
        // for older producer client from 0.11 to prior 2.0, which could potentially crash due
        // to unexpected loading error. This bug is fixed later by KAFKA-7296. Clients using
        // txn commit protocol >= 2 (version 2.3 and onwards) are guaranteed to have
        // the fix to check for the loading error.
        if (txnOffsetCommitRequest.version < 2) {
          combinedCommitStatus ++= combinedCommitStatus.collect {
            case (tp, error) if error == Errors.COORDINATOR_LOAD_IN_PROGRESS => tp -> Errors.COORDINATOR_NOT_AVAILABLE
          }
        }

        requestHelper.sendResponseMaybeThrottle(request, requestThrottleMs =>
          new TxnOffsetCommitResponse(requestThrottleMs, combinedCommitStatus.asJava))
      }

      if (authorizedTopicCommittedOffsets.isEmpty)
        sendResponseCallback(Map.empty)
      else {
        val offsetMetadata = convertTxnOffsets(authorizedTopicCommittedOffsets.toMap)
        groupCoordinator.handleTxnCommitOffsets(
          txnOffsetCommitRequest.data.groupId,
          txnOffsetCommitRequest.data.producerId,
          txnOffsetCommitRequest.data.producerEpoch,
          txnOffsetCommitRequest.data.memberId,
          Option(txnOffsetCommitRequest.data.groupInstanceId),
          txnOffsetCommitRequest.data.generationId,
          offsetMetadata,
          sendResponseCallback)
      }
    }
  }

  private def convertTxnOffsets(offsetsMap: immutable.Map[TopicPartition, TxnOffsetCommitRequest.CommittedOffset]): immutable.Map[TopicPartition, OffsetAndMetadata] = {
    val currentTimestamp = time.milliseconds
    offsetsMap.map { case (topicPartition, partitionData) =>
      val metadata = if (partitionData.metadata == null) OffsetAndMetadata.NoMetadata else partitionData.metadata
      topicPartition -> new OffsetAndMetadata(
        offset = partitionData.offset,
        leaderEpoch = partitionData.leaderEpoch,
        metadata = metadata,
        commitTimestamp = currentTimestamp,
        expireTimestamp = None)
    }
  }

  def handleDescribeAcls(request: RequestChannel.Request): Unit = {
    authHelper.authorizeClusterOperation(request, DESCRIBE)
    val describeAclsRequest = request.body[DescribeAclsRequest]
    authorizer match {
      case None =>
        requestHelper.sendResponseMaybeThrottle(request, requestThrottleMs =>
          new DescribeAclsResponse(new DescribeAclsResponseData()
            .setErrorCode(Errors.SECURITY_DISABLED.code)
            .setErrorMessage("No Authorizer is configured on the broker")
            .setThrottleTimeMs(requestThrottleMs),
          describeAclsRequest.version))
      case Some(auth) =>
        val filter = describeAclsRequest.filter
        val returnedAcls = new util.HashSet[AclBinding]()
        auth.acls(filter).forEach(returnedAcls.add)
        requestHelper.sendResponseMaybeThrottle(request, requestThrottleMs =>
          new DescribeAclsResponse(new DescribeAclsResponseData()
            .setThrottleTimeMs(requestThrottleMs)
            .setResources(DescribeAclsResponse.aclsResources(returnedAcls)),
          describeAclsRequest.version))
    }
  }

  def handleCreateAcls(request: RequestChannel.Request): Unit = {
    metadataSupport.requireZkOrThrow(KafkaApis.shouldAlwaysForward(request))
    authHelper.authorizeClusterOperation(request, ALTER)
    val createAclsRequest = request.body[CreateAclsRequest]

    authorizer match {
      case None => requestHelper.sendResponseMaybeThrottle(request, requestThrottleMs =>
        createAclsRequest.getErrorResponse(requestThrottleMs,
          new SecurityDisabledException("No Authorizer is configured on the broker.")))
      case Some(auth) =>
        val allBindings = createAclsRequest.aclCreations.asScala.map(CreateAclsRequest.aclBinding)
        val errorResults = mutable.Map[AclBinding, AclCreateResult]()
        val validBindings = new ArrayBuffer[AclBinding]
        allBindings.foreach { acl =>
          val resource = acl.pattern
          val throwable = if (resource.resourceType == ResourceType.CLUSTER && !AuthorizerUtils.isClusterResource(resource.name))
              new InvalidRequestException("The only valid name for the CLUSTER resource is " + CLUSTER_NAME)
          else if (resource.name.isEmpty)
            new InvalidRequestException("Invalid empty resource name")
          else
            null
          if (throwable != null) {
            debug(s"Failed to add acl $acl to $resource", throwable)
            errorResults(acl) = new AclCreateResult(throwable)
          } else
            validBindings += acl
        }

        val createResults = auth.createAcls(request.context, validBindings.asJava).asScala.map(_.toCompletableFuture)

        def sendResponseCallback(): Unit = {
          val aclCreationResults = allBindings.map { acl =>
            val result = errorResults.getOrElse(acl, createResults(validBindings.indexOf(acl)).get)
            val creationResult = new AclCreationResult()
            result.exception.asScala.foreach { throwable =>
              val apiError = ApiError.fromThrowable(throwable)
              creationResult
                .setErrorCode(apiError.error.code)
                .setErrorMessage(apiError.message)
            }
            creationResult
          }
          requestHelper.sendResponseMaybeThrottle(request, requestThrottleMs =>
            new CreateAclsResponse(new CreateAclsResponseData()
              .setThrottleTimeMs(requestThrottleMs)
              .setResults(aclCreationResults.asJava)))
        }

        alterAclsPurgatory.tryCompleteElseWatch(config.connectionsMaxIdleMs, createResults, sendResponseCallback)
    }
  }

  def handleDeleteAcls(request: RequestChannel.Request): Unit = {
    metadataSupport.requireZkOrThrow(KafkaApis.shouldAlwaysForward(request))
    authHelper.authorizeClusterOperation(request, ALTER)
    val deleteAclsRequest = request.body[DeleteAclsRequest]
    authorizer match {
      case None =>
        requestHelper.sendResponseMaybeThrottle(request, requestThrottleMs =>
          deleteAclsRequest.getErrorResponse(requestThrottleMs,
            new SecurityDisabledException("No Authorizer is configured on the broker.")))
      case Some(auth) =>

        val deleteResults = auth.deleteAcls(request.context, deleteAclsRequest.filters)
          .asScala.map(_.toCompletableFuture).toList

        def sendResponseCallback(): Unit = {
          val filterResults = deleteResults.map(_.get).map(DeleteAclsResponse.filterResult).asJava
          requestHelper.sendResponseMaybeThrottle(request, requestThrottleMs =>
            new DeleteAclsResponse(
              new DeleteAclsResponseData()
                .setThrottleTimeMs(requestThrottleMs)
                .setFilterResults(filterResults),
              deleteAclsRequest.version))
        }
        alterAclsPurgatory.tryCompleteElseWatch(config.connectionsMaxIdleMs, deleteResults, sendResponseCallback)
    }
  }

  def handleOffsetForLeaderEpochRequest(request: RequestChannel.Request): Unit = {
    val offsetForLeaderEpoch = request.body[OffsetsForLeaderEpochRequest]
    val topics = offsetForLeaderEpoch.data.topics.asScala.toSeq

    // The OffsetsForLeaderEpoch API was initially only used for inter-broker communication and required
    // cluster permission. With KIP-320, the consumer now also uses this API to check for log truncation
    // following a leader change, so we also allow topic describe permission.
    val (authorizedTopics, unauthorizedTopics) =
      if (authHelper.authorize(request.context, CLUSTER_ACTION, CLUSTER, CLUSTER_NAME, logIfDenied = false))
        (topics, Seq.empty[OffsetForLeaderTopic])
      else authHelper.partitionSeqByAuthorized(request.context, DESCRIBE, TOPIC, topics)(_.topic)

    val endOffsetsForAuthorizedPartitions = replicaManager.lastOffsetForLeaderEpoch(authorizedTopics)
    val endOffsetsForUnauthorizedPartitions = unauthorizedTopics.map { offsetForLeaderTopic =>
      val partitions = offsetForLeaderTopic.partitions.asScala.map { offsetForLeaderPartition =>
        new EpochEndOffset()
          .setPartition(offsetForLeaderPartition.partition)
          .setErrorCode(Errors.TOPIC_AUTHORIZATION_FAILED.code)
      }

      new OffsetForLeaderTopicResult()
        .setTopic(offsetForLeaderTopic.topic)
        .setPartitions(partitions.toList.asJava)
    }

    val endOffsetsForAllTopics = new OffsetForLeaderTopicResultCollection(
      (endOffsetsForAuthorizedPartitions ++ endOffsetsForUnauthorizedPartitions).asJava.iterator
    )

    requestHelper.sendResponseMaybeThrottle(request, requestThrottleMs =>
      new OffsetsForLeaderEpochResponse(new OffsetForLeaderEpochResponseData()
        .setThrottleTimeMs(requestThrottleMs)
        .setTopics(endOffsetsForAllTopics)))
  }

  def handleAlterConfigsRequest(request: RequestChannel.Request): Unit = {
    val zkSupport = metadataSupport.requireZkOrThrow(KafkaApis.shouldAlwaysForward(request))
    val alterConfigsRequest = request.body[AlterConfigsRequest]
    val (authorizedResources, unauthorizedResources) = alterConfigsRequest.configs.asScala.toMap.partition { case (resource, _) =>
      resource.`type` match {
        case ConfigResource.Type.BROKER_LOGGER =>
          throw new InvalidRequestException(s"AlterConfigs is deprecated and does not support the resource type ${ConfigResource.Type.BROKER_LOGGER}")
        case ConfigResource.Type.BROKER =>
          authHelper.authorize(request.context, ALTER_CONFIGS, CLUSTER, CLUSTER_NAME)
        case ConfigResource.Type.TOPIC =>
          authHelper.authorize(request.context, ALTER_CONFIGS, TOPIC, resource.name)
        case rt => throw new InvalidRequestException(s"Unexpected resource type $rt")
      }
    }
    val authorizedResult = zkSupport.adminManager.alterConfigs(authorizedResources, alterConfigsRequest.validateOnly)
    val unauthorizedResult = unauthorizedResources.keys.map { resource =>
      resource -> configsAuthorizationApiError(resource)
    }
    def responseCallback(requestThrottleMs: Int): AlterConfigsResponse = {
      val data = new AlterConfigsResponseData()
        .setThrottleTimeMs(requestThrottleMs)
      (authorizedResult ++ unauthorizedResult).foreach{ case (resource, error) =>
        data.responses().add(new AlterConfigsResourceResponse()
          .setErrorCode(error.error.code)
          .setErrorMessage(error.message)
          .setResourceName(resource.name)
          .setResourceType(resource.`type`.id))
      }
      new AlterConfigsResponse(data)
    }
    requestHelper.sendResponseMaybeThrottle(request, responseCallback)
  }

  def handleAlterPartitionReassignmentsRequest(request: RequestChannel.Request): Unit = {
    val zkSupport = metadataSupport.requireZkOrThrow(KafkaApis.shouldAlwaysForward(request))
    authHelper.authorizeClusterOperation(request, ALTER)
    val alterPartitionReassignmentsRequest = request.body[AlterPartitionReassignmentsRequest]

    def sendResponseCallback(result: Either[Map[TopicPartition, ApiError], ApiError]): Unit = {
      val responseData = result match {
        case Right(topLevelError) =>
          new AlterPartitionReassignmentsResponseData().setErrorMessage(topLevelError.message).setErrorCode(topLevelError.error.code)

        case Left(assignments) =>
          val topicResponses = assignments.groupBy(_._1.topic).map {
            case (topic, reassignmentsByTp) =>
              val partitionResponses = reassignmentsByTp.map {
                case (topicPartition, error) =>
                  new ReassignablePartitionResponse().setPartitionIndex(topicPartition.partition)
                    .setErrorCode(error.error.code).setErrorMessage(error.message)
              }
              new ReassignableTopicResponse().setName(topic).setPartitions(partitionResponses.toList.asJava)
          }
          new AlterPartitionReassignmentsResponseData().setResponses(topicResponses.toList.asJava)
      }

      requestHelper.sendResponseMaybeThrottle(request, requestThrottleMs =>
        new AlterPartitionReassignmentsResponse(responseData.setThrottleTimeMs(requestThrottleMs))
      )
    }

    val reassignments = alterPartitionReassignmentsRequest.data.topics.asScala.flatMap {
      reassignableTopic => reassignableTopic.partitions.asScala.map {
        reassignablePartition =>
          val tp = new TopicPartition(reassignableTopic.name, reassignablePartition.partitionIndex)
          if (reassignablePartition.replicas == null)
            tp -> None // revert call
          else
            tp -> Some(reassignablePartition.replicas.asScala.map(_.toInt))
      }
    }.toMap

    zkSupport.controller.alterPartitionReassignments(reassignments, sendResponseCallback)
  }

  def handleListPartitionReassignmentsRequest(request: RequestChannel.Request): Unit = {
    val zkSupport = metadataSupport.requireZkOrThrow(KafkaApis.notYetSupported(request))
    authHelper.authorizeClusterOperation(request, DESCRIBE)
    val listPartitionReassignmentsRequest = request.body[ListPartitionReassignmentsRequest]

    def sendResponseCallback(result: Either[Map[TopicPartition, ReplicaAssignment], ApiError]): Unit = {
      val responseData = result match {
        case Right(error) => new ListPartitionReassignmentsResponseData().setErrorMessage(error.message).setErrorCode(error.error.code)

        case Left(assignments) =>
          val topicReassignments = assignments.groupBy(_._1.topic).map {
            case (topic, reassignmentsByTp) =>
              val partitionReassignments = reassignmentsByTp.map {
                case (topicPartition, assignment) =>
                  new ListPartitionReassignmentsResponseData.OngoingPartitionReassignment()
                    .setPartitionIndex(topicPartition.partition)
                    .setAddingReplicas(assignment.addingReplicas.toList.asJava.asInstanceOf[java.util.List[java.lang.Integer]])
                    .setRemovingReplicas(assignment.removingReplicas.toList.asJava.asInstanceOf[java.util.List[java.lang.Integer]])
                    .setReplicas(assignment.replicas.toList.asJava.asInstanceOf[java.util.List[java.lang.Integer]])
              }.toList

              new ListPartitionReassignmentsResponseData.OngoingTopicReassignment().setName(topic)
                .setPartitions(partitionReassignments.asJava)
          }.toList

          new ListPartitionReassignmentsResponseData().setTopics(topicReassignments.asJava)
      }

      requestHelper.sendResponseMaybeThrottle(request, requestThrottleMs =>
        new ListPartitionReassignmentsResponse(responseData.setThrottleTimeMs(requestThrottleMs))
      )
    }

    val partitionsOpt = listPartitionReassignmentsRequest.data.topics match {
      case topics: Any =>
        Some(topics.iterator().asScala.flatMap { topic =>
          topic.partitionIndexes.iterator().asScala
            .map { tp => new TopicPartition(topic.name(), tp) }
        }.toSet)
      case _ => None
    }

    zkSupport.controller.listPartitionReassignments(partitionsOpt, sendResponseCallback)
  }

  private def configsAuthorizationApiError(resource: ConfigResource): ApiError = {
    val error = resource.`type` match {
      case ConfigResource.Type.BROKER | ConfigResource.Type.BROKER_LOGGER => Errors.CLUSTER_AUTHORIZATION_FAILED
      case ConfigResource.Type.TOPIC => Errors.TOPIC_AUTHORIZATION_FAILED
      case rt => throw new InvalidRequestException(s"Unexpected resource type $rt for resource ${resource.name}")
    }
    new ApiError(error, null)
  }

  def handleIncrementalAlterConfigsRequest(request: RequestChannel.Request): Unit = {
    val zkSupport = metadataSupport.requireZkOrThrow(KafkaApis.shouldAlwaysForward(request))
    val alterConfigsRequest = request.body[IncrementalAlterConfigsRequest]

    val configs = alterConfigsRequest.data.resources.iterator.asScala.map { alterConfigResource =>
      val configResource = new ConfigResource(ConfigResource.Type.forId(alterConfigResource.resourceType),
        alterConfigResource.resourceName)
      configResource -> alterConfigResource.configs.iterator.asScala.map {
        alterConfig => new AlterConfigOp(new ConfigEntry(alterConfig.name, alterConfig.value),
          OpType.forId(alterConfig.configOperation))
      }.toBuffer
    }.toMap

    val (authorizedResources, unauthorizedResources) = configs.partition { case (resource, _) =>
      resource.`type` match {
        case ConfigResource.Type.BROKER | ConfigResource.Type.BROKER_LOGGER =>
          authHelper.authorize(request.context, ALTER_CONFIGS, CLUSTER, CLUSTER_NAME)
        case ConfigResource.Type.TOPIC =>
          authHelper.authorize(request.context, ALTER_CONFIGS, TOPIC, resource.name)
        case rt => throw new InvalidRequestException(s"Unexpected resource type $rt")
      }
    }

    val authorizedResult = zkSupport.adminManager.incrementalAlterConfigs(authorizedResources, alterConfigsRequest.data.validateOnly)
    val unauthorizedResult = unauthorizedResources.keys.map { resource =>
      resource -> configsAuthorizationApiError(resource)
    }

    requestHelper.sendResponseMaybeThrottle(request, requestThrottleMs => new IncrementalAlterConfigsResponse(
      requestThrottleMs, (authorizedResult ++ unauthorizedResult).asJava))
  }

  def handleDescribeConfigsRequest(request: RequestChannel.Request): Unit = {
    val describeConfigsRequest = request.body[DescribeConfigsRequest]
    val (authorizedResources, unauthorizedResources) = describeConfigsRequest.data.resources.asScala.partition { resource =>
      ConfigResource.Type.forId(resource.resourceType) match {
        case ConfigResource.Type.BROKER | ConfigResource.Type.BROKER_LOGGER =>
          authHelper.authorize(request.context, DESCRIBE_CONFIGS, CLUSTER, CLUSTER_NAME)
        case ConfigResource.Type.TOPIC =>
          authHelper.authorize(request.context, DESCRIBE_CONFIGS, TOPIC, resource.resourceName)
        case rt => throw new InvalidRequestException(s"Unexpected resource type $rt for resource ${resource.resourceName}")
      }
    }
    val authorizedConfigs = configHelper.describeConfigs(authorizedResources.toList, describeConfigsRequest.data.includeSynonyms, describeConfigsRequest.data.includeDocumentation)
    val unauthorizedConfigs = unauthorizedResources.map { resource =>
      val error = ConfigResource.Type.forId(resource.resourceType) match {
        case ConfigResource.Type.BROKER | ConfigResource.Type.BROKER_LOGGER => Errors.CLUSTER_AUTHORIZATION_FAILED
        case ConfigResource.Type.TOPIC => Errors.TOPIC_AUTHORIZATION_FAILED
        case rt => throw new InvalidRequestException(s"Unexpected resource type $rt for resource ${resource.resourceName}")
      }
      new DescribeConfigsResponseData.DescribeConfigsResult().setErrorCode(error.code)
        .setErrorMessage(error.message)
        .setConfigs(Collections.emptyList[DescribeConfigsResponseData.DescribeConfigsResourceResult])
        .setResourceName(resource.resourceName)
        .setResourceType(resource.resourceType)
    }

    requestHelper.sendResponseMaybeThrottle(request, requestThrottleMs =>
      new DescribeConfigsResponse(new DescribeConfigsResponseData().setThrottleTimeMs(requestThrottleMs)
        .setResults((authorizedConfigs ++ unauthorizedConfigs).asJava)))
  }

  def handleAlterReplicaLogDirsRequest(request: RequestChannel.Request): Unit = {
    val alterReplicaDirsRequest = request.body[AlterReplicaLogDirsRequest]
    if (authHelper.authorize(request.context, ALTER, CLUSTER, CLUSTER_NAME)) {
      val result = replicaManager.alterReplicaLogDirs(alterReplicaDirsRequest.partitionDirs.asScala)
      requestHelper.sendResponseMaybeThrottle(request, requestThrottleMs =>
        new AlterReplicaLogDirsResponse(new AlterReplicaLogDirsResponseData()
          .setResults(result.groupBy(_._1.topic).map {
            case (topic, errors) => new AlterReplicaLogDirsResponseData.AlterReplicaLogDirTopicResult()
              .setTopicName(topic)
              .setPartitions(errors.map {
                case (tp, error) => new AlterReplicaLogDirsResponseData.AlterReplicaLogDirPartitionResult()
                  .setPartitionIndex(tp.partition)
                  .setErrorCode(error.code)
              }.toList.asJava)
          }.toList.asJava)
          .setThrottleTimeMs(requestThrottleMs)))
    } else {
      requestHelper.sendResponseMaybeThrottle(request, requestThrottleMs =>
        alterReplicaDirsRequest.getErrorResponse(requestThrottleMs, Errors.CLUSTER_AUTHORIZATION_FAILED.exception))
    }
  }

  def handleDescribeLogDirsRequest(request: RequestChannel.Request): Unit = {
    val describeLogDirsDirRequest = request.body[DescribeLogDirsRequest]
    val logDirInfos = {
      if (authHelper.authorize(request.context, DESCRIBE, CLUSTER, CLUSTER_NAME)) {
        val partitions =
          if (describeLogDirsDirRequest.isAllTopicPartitions)
            replicaManager.logManager.allLogs.map(_.topicPartition).toSet
          else
            describeLogDirsDirRequest.data.topics.asScala.flatMap(
              logDirTopic => logDirTopic.partitionIndex.asScala.map(partitionIndex =>
                new TopicPartition(logDirTopic.topic, partitionIndex))).toSet

        replicaManager.describeLogDirs(partitions)
      } else {
        List.empty[DescribeLogDirsResponseData.DescribeLogDirsResult]
      }
    }
    requestHelper.sendResponseMaybeThrottle(request, throttleTimeMs => new DescribeLogDirsResponse(new DescribeLogDirsResponseData()
      .setThrottleTimeMs(throttleTimeMs)
      .setResults(logDirInfos.asJava)))
  }

  def handleCreateTokenRequest(request: RequestChannel.Request): Unit = {
    metadataSupport.requireZkOrThrow(KafkaApis.shouldAlwaysForward(request))
    val createTokenRequest = request.body[CreateDelegationTokenRequest]

    // the callback for sending a create token response
    def sendResponseCallback(createResult: CreateTokenResult): Unit = {
      trace(s"Sending create token response for correlation id ${request.header.correlationId} " +
        s"to client ${request.header.clientId}.")
      requestHelper.sendResponseMaybeThrottle(request, requestThrottleMs =>
        CreateDelegationTokenResponse.prepareResponse(requestThrottleMs, createResult.error, request.context.principal, createResult.issueTimestamp,
          createResult.expiryTimestamp, createResult.maxTimestamp, createResult.tokenId, ByteBuffer.wrap(createResult.hmac)))
    }

    if (!allowTokenRequests(request))
      requestHelper.sendResponseMaybeThrottle(request, requestThrottleMs =>
        CreateDelegationTokenResponse.prepareResponse(requestThrottleMs, Errors.DELEGATION_TOKEN_REQUEST_NOT_ALLOWED, request.context.principal))
    else {
      val renewerList = createTokenRequest.data.renewers.asScala.toList.map(entry =>
        new KafkaPrincipal(entry.principalType, entry.principalName))

      if (renewerList.exists(principal => principal.getPrincipalType != KafkaPrincipal.USER_TYPE)) {
        requestHelper.sendResponseMaybeThrottle(request, requestThrottleMs =>
          CreateDelegationTokenResponse.prepareResponse(requestThrottleMs, Errors.INVALID_PRINCIPAL_TYPE, request.context.principal))
      }
      else {
        tokenManager.createToken(
          request.context.principal,
          renewerList,
          createTokenRequest.data.maxLifetimeMs,
          sendResponseCallback
        )
      }
    }
  }

  def handleRenewTokenRequest(request: RequestChannel.Request): Unit = {
    metadataSupport.requireZkOrThrow(KafkaApis.shouldAlwaysForward(request))
    val renewTokenRequest = request.body[RenewDelegationTokenRequest]

    // the callback for sending a renew token response
    def sendResponseCallback(error: Errors, expiryTimestamp: Long): Unit = {
      trace("Sending renew token response for correlation id %d to client %s."
        .format(request.header.correlationId, request.header.clientId))
      requestHelper.sendResponseMaybeThrottle(request, requestThrottleMs =>
        new RenewDelegationTokenResponse(
             new RenewDelegationTokenResponseData()
               .setThrottleTimeMs(requestThrottleMs)
               .setErrorCode(error.code)
               .setExpiryTimestampMs(expiryTimestamp)))
    }

    if (!allowTokenRequests(request))
      sendResponseCallback(Errors.DELEGATION_TOKEN_REQUEST_NOT_ALLOWED, DelegationTokenManager.ErrorTimestamp)
    else {
      tokenManager.renewToken(
        request.context.principal,
        ByteBuffer.wrap(renewTokenRequest.data.hmac),
        renewTokenRequest.data.renewPeriodMs,
        sendResponseCallback
      )
    }
  }

  def handleExpireTokenRequest(request: RequestChannel.Request): Unit = {
    metadataSupport.requireZkOrThrow(KafkaApis.shouldAlwaysForward(request))
    val expireTokenRequest = request.body[ExpireDelegationTokenRequest]

    // the callback for sending a expire token response
    def sendResponseCallback(error: Errors, expiryTimestamp: Long): Unit = {
      trace("Sending expire token response for correlation id %d to client %s."
        .format(request.header.correlationId, request.header.clientId))
      requestHelper.sendResponseMaybeThrottle(request, requestThrottleMs =>
        new ExpireDelegationTokenResponse(
            new ExpireDelegationTokenResponseData()
              .setThrottleTimeMs(requestThrottleMs)
              .setErrorCode(error.code)
              .setExpiryTimestampMs(expiryTimestamp)))
    }

    if (!allowTokenRequests(request))
      sendResponseCallback(Errors.DELEGATION_TOKEN_REQUEST_NOT_ALLOWED, DelegationTokenManager.ErrorTimestamp)
    else {
      tokenManager.expireToken(
        request.context.principal,
        expireTokenRequest.hmac(),
        expireTokenRequest.expiryTimePeriod(),
        sendResponseCallback
      )
    }
  }

  def handleDescribeTokensRequest(request: RequestChannel.Request): Unit = {
    val describeTokenRequest = request.body[DescribeDelegationTokenRequest]

    // the callback for sending a describe token response
    def sendResponseCallback(error: Errors, tokenDetails: List[DelegationToken]): Unit = {
      requestHelper.sendResponseMaybeThrottle(request, requestThrottleMs =>
        new DescribeDelegationTokenResponse(requestThrottleMs, error, tokenDetails.asJava))
      trace("Sending describe token response for correlation id %d to client %s."
        .format(request.header.correlationId, request.header.clientId))
    }

    if (!allowTokenRequests(request))
      sendResponseCallback(Errors.DELEGATION_TOKEN_REQUEST_NOT_ALLOWED, List.empty)
    else if (!config.tokenAuthEnabled)
      sendResponseCallback(Errors.DELEGATION_TOKEN_AUTH_DISABLED, List.empty)
    else {
      val requestPrincipal = request.context.principal

      if (describeTokenRequest.ownersListEmpty()) {
        sendResponseCallback(Errors.NONE, List())
      }
      else {
        val owners = if (describeTokenRequest.data.owners == null)
          None
        else
          Some(describeTokenRequest.data.owners.asScala.map(p => new KafkaPrincipal(p.principalType(), p.principalName)).toList)
        def authorizeToken(tokenId: String) = authHelper.authorize(request.context, DESCRIBE, DELEGATION_TOKEN, tokenId)
        def eligible(token: TokenInformation) = DelegationTokenManager.filterToken(requestPrincipal, owners, token, authorizeToken)
        val tokens =  tokenManager.getTokens(eligible)
        sendResponseCallback(Errors.NONE, tokens)
      }
    }
  }

  def allowTokenRequests(request: RequestChannel.Request): Boolean = {
    val protocol = request.context.securityProtocol
    if (request.context.principal.tokenAuthenticated ||
      protocol == SecurityProtocol.PLAINTEXT ||
      // disallow requests from 1-way SSL
      (protocol == SecurityProtocol.SSL && request.context.principal == KafkaPrincipal.ANONYMOUS))
      false
    else
      true
  }

  def handleElectReplicaLeader(request: RequestChannel.Request): Unit = {
    val zkSupport = metadataSupport.requireZkOrThrow(KafkaApis.notYetSupported(request))

    val electionRequest = request.body[ElectLeadersRequest]

    def sendResponseCallback(
      error: ApiError
    )(
      results: Map[TopicPartition, ApiError]
    ): Unit = {
      requestHelper.sendResponseMaybeThrottle(request, requestThrottleMs => {
        val adjustedResults = if (electionRequest.data.topicPartitions == null) {
          /* When performing elections across all of the partitions we should only return
           * partitions for which there was an eleciton or resulted in an error. In other
           * words, partitions that didn't need election because they ready have the correct
           * leader are not returned to the client.
           */
          results.filter { case (_, error) =>
            error.error != Errors.ELECTION_NOT_NEEDED
          }
        } else results

        val electionResults = new util.ArrayList[ReplicaElectionResult]()
        adjustedResults
          .groupBy { case (tp, _) => tp.topic }
          .forKeyValue { (topic, ps) =>
            val electionResult = new ReplicaElectionResult()

            electionResult.setTopic(topic)
            ps.forKeyValue { (topicPartition, error) =>
              val partitionResult = new PartitionResult()
              partitionResult.setPartitionId(topicPartition.partition)
              partitionResult.setErrorCode(error.error.code)
              partitionResult.setErrorMessage(error.message)
              electionResult.partitionResult.add(partitionResult)
            }

            electionResults.add(electionResult)
          }

        new ElectLeadersResponse(
          requestThrottleMs,
          error.error.code,
          electionResults,
          electionRequest.version
        )
      })
    }

    if (!authHelper.authorize(request.context, ALTER, CLUSTER, CLUSTER_NAME)) {
      val error = new ApiError(Errors.CLUSTER_AUTHORIZATION_FAILED, null)
      val partitionErrors: Map[TopicPartition, ApiError] =
        electionRequest.topicPartitions.iterator.map(partition => partition -> error).toMap

      sendResponseCallback(error)(partitionErrors)
    } else {
      val partitions = if (electionRequest.data.topicPartitions == null) {
        metadataCache.getAllPartitions()
      } else {
        electionRequest.topicPartitions
      }

      replicaManager.electLeaders(
        zkSupport.controller,
        partitions,
        electionRequest.electionType,
        sendResponseCallback(ApiError.NONE),
        electionRequest.data.timeoutMs
      )
    }
  }

  def handleOffsetDeleteRequest(request: RequestChannel.Request): Unit = {
    val offsetDeleteRequest = request.body[OffsetDeleteRequest]
    val groupId = offsetDeleteRequest.data.groupId

    if (authHelper.authorize(request.context, DELETE, GROUP, groupId)) {
      val topics = offsetDeleteRequest.data.topics.asScala
      val authorizedTopics = authHelper.filterByAuthorized(request.context, READ, TOPIC, topics)(_.name)

      val topicPartitionErrors = mutable.Map[TopicPartition, Errors]()
      val topicPartitions = mutable.ArrayBuffer[TopicPartition]()

      for (topic <- topics) {
        for (partition <- topic.partitions.asScala) {
          val tp = new TopicPartition(topic.name, partition.partitionIndex)
          if (!authorizedTopics.contains(topic.name))
            topicPartitionErrors(tp) = Errors.TOPIC_AUTHORIZATION_FAILED
          else if (!metadataCache.contains(tp))
            topicPartitionErrors(tp) = Errors.UNKNOWN_TOPIC_OR_PARTITION
          else
            topicPartitions += tp
        }
      }

      val (groupError, authorizedTopicPartitionsErrors) = groupCoordinator.handleDeleteOffsets(
        groupId, topicPartitions)

      topicPartitionErrors ++= authorizedTopicPartitionsErrors

      requestHelper.sendResponseMaybeThrottle(request, requestThrottleMs => {
        if (groupError != Errors.NONE)
          offsetDeleteRequest.getErrorResponse(requestThrottleMs, groupError)
        else {
          val topics = new OffsetDeleteResponseData.OffsetDeleteResponseTopicCollection
          topicPartitionErrors.groupBy(_._1.topic).forKeyValue { (topic, topicPartitions) =>
            val partitions = new OffsetDeleteResponseData.OffsetDeleteResponsePartitionCollection
            topicPartitions.forKeyValue { (topicPartition, error) =>
              partitions.add(
                new OffsetDeleteResponseData.OffsetDeleteResponsePartition()
                  .setPartitionIndex(topicPartition.partition)
                  .setErrorCode(error.code)
              )
            }
            topics.add(new OffsetDeleteResponseData.OffsetDeleteResponseTopic()
              .setName(topic)
              .setPartitions(partitions))
          }

          new OffsetDeleteResponse(new OffsetDeleteResponseData()
            .setTopics(topics)
            .setThrottleTimeMs(requestThrottleMs))
        }
      })
    } else {
      requestHelper.sendResponseMaybeThrottle(request, requestThrottleMs =>
        offsetDeleteRequest.getErrorResponse(requestThrottleMs, Errors.GROUP_AUTHORIZATION_FAILED))
    }
  }

  def handleDescribeClientQuotasRequest(request: RequestChannel.Request): Unit = {
    val zkSupport = metadataSupport.requireZkOrThrow(KafkaApis.notYetSupported(request))
    val describeClientQuotasRequest = request.body[DescribeClientQuotasRequest]

    if (authHelper.authorize(request.context, DESCRIBE_CONFIGS, CLUSTER, CLUSTER_NAME)) {
      val result = zkSupport.adminManager.describeClientQuotas(describeClientQuotasRequest.filter)

      val entriesData = result.iterator.map { case (quotaEntity, quotaValues) =>
        val entityData = quotaEntity.entries.asScala.iterator.map { case (entityType, entityName) =>
          new DescribeClientQuotasResponseData.EntityData()
            .setEntityType(entityType)
            .setEntityName(entityName)
        }.toBuffer

        val valueData = quotaValues.iterator.map { case (key, value) =>
          new DescribeClientQuotasResponseData.ValueData()
            .setKey(key)
            .setValue(value)
        }.toBuffer

        new DescribeClientQuotasResponseData.EntryData()
          .setEntity(entityData.asJava)
          .setValues(valueData.asJava)
      }.toBuffer

      requestHelper.sendResponseMaybeThrottle(request, requestThrottleMs =>
        new DescribeClientQuotasResponse(new DescribeClientQuotasResponseData()
          .setThrottleTimeMs(requestThrottleMs)
          .setEntries(entriesData.asJava)))
    } else {
      requestHelper.sendResponseMaybeThrottle(request, requestThrottleMs =>
        describeClientQuotasRequest.getErrorResponse(requestThrottleMs, Errors.CLUSTER_AUTHORIZATION_FAILED.exception))
    }
  }

  def handleAlterClientQuotasRequest(request: RequestChannel.Request): Unit = {
    val zkSupport = metadataSupport.requireZkOrThrow(KafkaApis.shouldAlwaysForward(request))
    val alterClientQuotasRequest = request.body[AlterClientQuotasRequest]

    if (authHelper.authorize(request.context, ALTER_CONFIGS, CLUSTER, CLUSTER_NAME)) {
      val result = zkSupport.adminManager.alterClientQuotas(alterClientQuotasRequest.entries.asScala,
        alterClientQuotasRequest.validateOnly)

      val entriesData = result.iterator.map { case (quotaEntity, apiError) =>
        val entityData = quotaEntity.entries.asScala.iterator.map { case (key, value) =>
          new AlterClientQuotasResponseData.EntityData()
            .setEntityType(key)
            .setEntityName(value)
        }.toBuffer

        new AlterClientQuotasResponseData.EntryData()
          .setErrorCode(apiError.error.code)
          .setErrorMessage(apiError.message)
          .setEntity(entityData.asJava)
      }.toBuffer

      requestHelper.sendResponseMaybeThrottle(request, requestThrottleMs =>
        new AlterClientQuotasResponse(new AlterClientQuotasResponseData()
          .setThrottleTimeMs(requestThrottleMs)
          .setEntries(entriesData.asJava)))
    } else {
      requestHelper.sendResponseMaybeThrottle(request, requestThrottleMs =>
        alterClientQuotasRequest.getErrorResponse(requestThrottleMs, Errors.CLUSTER_AUTHORIZATION_FAILED.exception))
    }
  }

  def handleDescribeUserScramCredentialsRequest(request: RequestChannel.Request): Unit = {
    val zkSupport = metadataSupport.requireZkOrThrow(KafkaApis.notYetSupported(request))
    val describeUserScramCredentialsRequest = request.body[DescribeUserScramCredentialsRequest]

    if (authHelper.authorize(request.context, DESCRIBE, CLUSTER, CLUSTER_NAME)) {
      val result = zkSupport.adminManager.describeUserScramCredentials(
        Option(describeUserScramCredentialsRequest.data.users).map(_.asScala.map(_.name).toList))
      requestHelper.sendResponseMaybeThrottle(request, requestThrottleMs =>
        new DescribeUserScramCredentialsResponse(result.setThrottleTimeMs(requestThrottleMs)))
    } else {
      requestHelper.sendResponseMaybeThrottle(request, requestThrottleMs =>
        describeUserScramCredentialsRequest.getErrorResponse(requestThrottleMs, Errors.CLUSTER_AUTHORIZATION_FAILED.exception))
    }
  }

  def handleAlterUserScramCredentialsRequest(request: RequestChannel.Request): Unit = {
    val zkSupport = metadataSupport.requireZkOrThrow(KafkaApis.shouldAlwaysForward(request))
    val alterUserScramCredentialsRequest = request.body[AlterUserScramCredentialsRequest]

    if (!zkSupport.controller.isActive) {
      requestHelper.sendResponseMaybeThrottle(request, requestThrottleMs =>
        alterUserScramCredentialsRequest.getErrorResponse(requestThrottleMs, Errors.NOT_CONTROLLER.exception))
    } else if (authHelper.authorize(request.context, ALTER, CLUSTER, CLUSTER_NAME)) {
      val result = zkSupport.adminManager.alterUserScramCredentials(
        alterUserScramCredentialsRequest.data.upsertions().asScala, alterUserScramCredentialsRequest.data.deletions().asScala)
      requestHelper.sendResponseMaybeThrottle(request, requestThrottleMs =>
        new AlterUserScramCredentialsResponse(result.setThrottleTimeMs(requestThrottleMs)))
    } else {
      requestHelper.sendResponseMaybeThrottle(request, requestThrottleMs =>
        alterUserScramCredentialsRequest.getErrorResponse(requestThrottleMs, Errors.CLUSTER_AUTHORIZATION_FAILED.exception))
    }
  }

  def handleAlterIsrRequest(request: RequestChannel.Request): Unit = {
    val zkSupport = metadataSupport.requireZkOrThrow(KafkaApis.shouldNeverReceive(request))
    val alterIsrRequest = request.body[AlterIsrRequest]
    authHelper.authorizeClusterOperation(request, CLUSTER_ACTION)

    if (!zkSupport.controller.isActive)
      requestHelper.sendResponseExemptThrottle(request, alterIsrRequest.getErrorResponse(
        AbstractResponse.DEFAULT_THROTTLE_TIME, Errors.NOT_CONTROLLER.exception))
    else
      zkSupport.controller.alterIsrs(alterIsrRequest.data, alterIsrResp =>
        requestHelper.sendResponseExemptThrottle(request, new AlterIsrResponse(alterIsrResp))
      )
  }

  def handleUpdateFeatures(request: RequestChannel.Request): Unit = {
    val zkSupport = metadataSupport.requireZkOrThrow(KafkaApis.shouldAlwaysForward(request))
    val updateFeaturesRequest = request.body[UpdateFeaturesRequest]

    def sendResponseCallback(errors: Either[ApiError, Map[String, ApiError]]): Unit = {
      def createResponse(throttleTimeMs: Int): UpdateFeaturesResponse = {
        errors match {
          case Left(topLevelError) =>
            UpdateFeaturesResponse.createWithErrors(
              topLevelError,
              Collections.emptyMap(),
              throttleTimeMs)
          case Right(featureUpdateErrors) =>
            UpdateFeaturesResponse.createWithErrors(
              ApiError.NONE,
              featureUpdateErrors.asJava,
              throttleTimeMs)
        }
      }
      requestHelper.sendResponseMaybeThrottle(request, requestThrottleMs => createResponse(requestThrottleMs))
    }

    if (!authHelper.authorize(request.context, ALTER, CLUSTER, CLUSTER_NAME)) {
      sendResponseCallback(Left(new ApiError(Errors.CLUSTER_AUTHORIZATION_FAILED)))
    } else if (!zkSupport.controller.isActive) {
      sendResponseCallback(Left(new ApiError(Errors.NOT_CONTROLLER)))
    } else if (!config.isFeatureVersioningSupported) {
      sendResponseCallback(Left(new ApiError(Errors.INVALID_REQUEST, "Feature versioning system is disabled.")))
    } else {
      zkSupport.controller.updateFeatures(updateFeaturesRequest, sendResponseCallback)
    }
  }

  def handleDescribeCluster(request: RequestChannel.Request): Unit = {
    val describeClusterRequest = request.body[DescribeClusterRequest]

    var clusterAuthorizedOperations = Int.MinValue // Default value in the schema
    // get cluster authorized operations
    if (describeClusterRequest.data.includeClusterAuthorizedOperations) {
      if (authHelper.authorize(request.context, DESCRIBE, CLUSTER, CLUSTER_NAME))
        clusterAuthorizedOperations = authHelper.authorizedOperations(request, Resource.CLUSTER)
      else
        clusterAuthorizedOperations = 0
    }

    val brokers = metadataCache.getAliveBrokers
    val controllerId = metadataCache.getControllerId.getOrElse(MetadataResponse.NO_CONTROLLER_ID)

    requestHelper.sendResponseMaybeThrottle(request, requestThrottleMs => {
      val data = new DescribeClusterResponseData()
        .setThrottleTimeMs(requestThrottleMs)
        .setClusterId(clusterId)
        .setControllerId(controllerId)
        .setClusterAuthorizedOperations(clusterAuthorizedOperations);


      brokers.flatMap(_.endpoints.get(request.context.listenerName.value())).foreach { broker =>
        data.brokers.add(new DescribeClusterResponseData.DescribeClusterBroker()
          .setBrokerId(broker.id)
          .setHost(broker.host)
          .setPort(broker.port)
          .setRack(broker.rack))
      }

      new DescribeClusterResponse(data)
    })
  }

  def handleEnvelope(request: RequestChannel.Request): Unit = {
    val zkSupport = metadataSupport.requireZkOrThrow(KafkaApis.shouldNeverReceive(request))
    val envelope = request.body[EnvelopeRequest]

    // If forwarding is not yet enabled or this request has been received on an invalid endpoint,
    // then we treat the request as unparsable and close the connection.
    if (!isForwardingEnabled(request)) {
      info(s"Closing connection ${request.context.connectionId} because it sent an `Envelope` " +
        "request even though forwarding has not been enabled")
      requestHelper.closeConnection(request, Collections.emptyMap())
      return
    } else if (!request.context.fromPrivilegedListener) {
      info(s"Closing connection ${request.context.connectionId} from listener ${request.context.listenerName} " +
        s"because it sent an `Envelope` request, which is only accepted on the inter-broker listener " +
        s"${config.interBrokerListenerName}.")
      requestHelper.closeConnection(request, Collections.emptyMap())
      return
    } else if (!authHelper.authorize(request.context, CLUSTER_ACTION, CLUSTER, CLUSTER_NAME)) {
      requestHelper.sendErrorResponseMaybeThrottle(request, new ClusterAuthorizationException(
        s"Principal ${request.context.principal} does not have required CLUSTER_ACTION for envelope"))
      return
    } else if (!zkSupport.controller.isActive) {
      requestHelper.sendErrorResponseMaybeThrottle(request, new NotControllerException(
        s"Broker $brokerId is not the active controller"))
      return
    }

    val forwardedPrincipal = parseForwardedPrincipal(request.context, envelope.requestPrincipal)
    val forwardedClientAddress = parseForwardedClientAddress(envelope.clientAddress)

    val forwardedRequestBuffer = envelope.requestData.duplicate()
    val forwardedRequestHeader = parseForwardedRequestHeader(forwardedRequestBuffer)

    val forwardedApi = forwardedRequestHeader.apiKey
    if (!forwardedApi.forwardable) {
      throw new InvalidRequestException(s"API $forwardedApi is not enabled or is not eligible for forwarding")
    }

    val forwardedContext = new RequestContext(
      forwardedRequestHeader,
      request.context.connectionId,
      forwardedClientAddress,
      forwardedPrincipal,
      request.context.listenerName,
      request.context.securityProtocol,
      ClientInformation.EMPTY,
      request.context.fromPrivilegedListener
    )

    val forwardedRequest = parseForwardedRequest(request, forwardedContext, forwardedRequestBuffer)
    handle(forwardedRequest)
  }

  private def parseForwardedClientAddress(
    address: Array[Byte]
  ): InetAddress = {
    try {
      InetAddress.getByAddress(address)
    } catch {
      case e: UnknownHostException =>
        throw new InvalidRequestException("Failed to parse client address from envelope", e)
    }
  }

  private def parseForwardedRequest(
    envelope: RequestChannel.Request,
    forwardedContext: RequestContext,
    buffer: ByteBuffer
  ): RequestChannel.Request = {
    try {
      new RequestChannel.Request(
        processor = envelope.processor,
        context = forwardedContext,
        startTimeNanos = envelope.startTimeNanos,
        envelope.memoryPool,
        buffer,
        requestChannel.metrics,
        Some(envelope)
      )
    } catch {
      case e: InvalidRequestException =>
        // We use UNSUPPORTED_VERSION if the embedded request cannot be parsed.
        // The purpose is to disambiguate structural errors in the envelope request
        // itself, such as an invalid client address.
        throw new UnsupportedVersionException(s"Failed to parse forwarded request " +
          s"with header ${forwardedContext.header}", e)
    }
  }

  private def parseForwardedRequestHeader(
    buffer: ByteBuffer
  ): RequestHeader = {
    try {
      RequestHeader.parse(buffer)
    } catch {
      case e: InvalidRequestException =>
        // We use UNSUPPORTED_VERSION if the embedded request cannot be parsed.
        // The purpose is to disambiguate structural errors in the envelope request
        // itself, such as an invalid client address.
        throw new UnsupportedVersionException("Failed to parse request header from envelope", e)
    }
  }

  private def parseForwardedPrincipal(
    envelopeContext: RequestContext,
    principalBytes: Array[Byte]
  ): KafkaPrincipal = {
    envelopeContext.principalSerde.asScala match {
      case Some(serde) =>
        try {
          serde.deserialize(principalBytes)
        } catch {
          case e: Exception =>
            throw new PrincipalDeserializationException("Failed to deserialize client principal from envelope", e)
        }

      case None =>
        throw new PrincipalDeserializationException("Could not deserialize principal since " +
          "no `KafkaPrincipalSerde` has been defined")
    }
  }

  def handleDescribeProducersRequest(request: RequestChannel.Request): Unit = {
    val describeProducersRequest = request.body[DescribeProducersRequest]

    def partitionError(topicPartition: TopicPartition, error: Errors): DescribeProducersResponseData.PartitionResponse = {
      new DescribeProducersResponseData.PartitionResponse()
        .setPartitionIndex(topicPartition.partition)
        .setErrorCode(error.code)
    }

    val response = new DescribeProducersResponseData()
    describeProducersRequest.data.topics.forEach { topicRequest =>
      val topicResponse = new DescribeProducersResponseData.TopicResponse()
        .setName(topicRequest.name)
      val topicError = if (!authHelper.authorize(request.context, READ, TOPIC, topicRequest.name))
        Some(Errors.TOPIC_AUTHORIZATION_FAILED)
      else if (!metadataCache.contains(topicRequest.name))
        Some(Errors.UNKNOWN_TOPIC_OR_PARTITION)
      else
        None

      topicRequest.partitionIndexes.forEach { partitionId =>
        val topicPartition = new TopicPartition(topicRequest.name, partitionId)
        val partitionResponse = topicError match {
          case Some(error) => partitionError(topicPartition, error)
          case None => replicaManager.activeProducerState(topicPartition)
        }
        topicResponse.partitions.add(partitionResponse)
      }

      response.topics.add(topicResponse)
    }

    requestHelper.sendResponseMaybeThrottle(request, requestThrottleMs =>
      new DescribeProducersResponse(response.setThrottleTimeMs(requestThrottleMs)))
  }

  private def updateRecordConversionStats(request: RequestChannel.Request,
                                          tp: TopicPartition,
                                          conversionStats: RecordConversionStats): Unit = {
    val conversionCount = conversionStats.numRecordsConverted
    if (conversionCount > 0) {
      request.header.apiKey match {
        case ApiKeys.PRODUCE =>
          brokerTopicStats.topicStats(tp.topic).produceMessageConversionsRate.mark(conversionCount)
          brokerTopicStats.allTopicsStats.produceMessageConversionsRate.mark(conversionCount)
        case ApiKeys.FETCH =>
          brokerTopicStats.topicStats(tp.topic).fetchMessageConversionsRate.mark(conversionCount)
          brokerTopicStats.allTopicsStats.fetchMessageConversionsRate.mark(conversionCount)
        case _ =>
          throw new IllegalStateException("Message conversion info is recorded only for Produce/Fetch requests")
      }
      request.messageConversionsTimeNanos = conversionStats.conversionTimeNanos
    }
    request.temporaryMemoryBytes = conversionStats.temporaryMemoryBytes
  }

  private def isBrokerEpochStale(zkSupport: ZkSupport, brokerEpochInRequest: Long): Boolean = {
    // Broker epoch in LeaderAndIsr/UpdateMetadata/StopReplica request is unknown
    // if the controller hasn't been upgraded to use KIP-380
    if (brokerEpochInRequest == AbstractControlRequest.UNKNOWN_BROKER_EPOCH) false
    else {
      // brokerEpochInRequest > controller.brokerEpoch is possible in rare scenarios where the controller gets notified
      // about the new broker epoch and sends a control request with this epoch before the broker learns about it
      brokerEpochInRequest < zkSupport.controller.brokerEpoch
    }
  }
}

object KafkaApis {
  // Traffic from both in-sync and out of sync replicas are accounted for in replication quota to ensure total replication
  // traffic doesn't exceed quota.
  private[server] def sizeOfThrottledPartitions(versionId: Short,
                                                unconvertedResponse: FetchResponse[Records],
                                                quota: ReplicationQuotaManager): Int = {
    FetchResponse.sizeOf(versionId, unconvertedResponse.responseData.entrySet
      .iterator.asScala.filter(element => quota.isThrottled(element.getKey)).asJava)
  }

  // visible for testing
  private[server] def shouldNeverReceive(request: RequestChannel.Request): Exception = {
    new UnsupportedVersionException(s"Should never receive when using a Raft-based metadata quorum: ${request.header.apiKey()}")
  }

  // visible for testing
  private[server] def shouldAlwaysForward(request: RequestChannel.Request): Exception = {
    new UnsupportedVersionException(s"Should always be forwarded to the Active Controller when using a Raft-based metadata quorum: ${request.header.apiKey}")
  }

  private def unsupported(text: String): Exception = {
    new UnsupportedVersionException(s"Unsupported when using a Raft-based metadata quorum: $text")
  }

  private def notYetSupported(request: RequestChannel.Request): Exception = {
    notYetSupported(request.header.apiKey().toString)
  }

  private def notYetSupported(text: String): Exception = {
    new UnsupportedVersionException(s"Not yet supported when using a Raft-based metadata quorum: $text")
  }
}<|MERGE_RESOLUTION|>--- conflicted
+++ resolved
@@ -17,63 +17,37 @@
 
 package kafka.server
 
-<<<<<<< HEAD
-import java.lang.{Byte => JByte, Long => JLong}
-=======
 import java.lang.{Long => JLong}
 import java.net.{InetAddress, UnknownHostException}
->>>>>>> 42a9355e
 import java.nio.ByteBuffer
 import java.util
 import java.util.concurrent.ConcurrentHashMap
 import java.util.concurrent.atomic.AtomicInteger
-<<<<<<< HEAD
-import java.util.{Collections, Optional, Properties}
-import kafka.admin.{AdminUtils, RackAwareMode}
-import kafka.api.{ApiVersion, ElectLeadersRequestOps, KAFKA_0_11_0_IV0, KAFKA_2_3_IV0}
-import kafka.cluster.Partition
-import kafka.common.OffsetAndMetadata
-import kafka.controller.{KafkaController, ReplicaAssignment}
-import kafka.coordinator.group._
-=======
 import java.util.{Collections, Optional}
-
 import kafka.admin.AdminUtils
 import kafka.api.{ApiVersion, ElectLeadersRequestOps, KAFKA_0_11_0_IV0, KAFKA_2_3_IV0}
 import kafka.common.OffsetAndMetadata
 import kafka.controller.ReplicaAssignment
 import kafka.coordinator.group.{GroupCoordinator, JoinGroupResult, LeaveGroupResult, SyncGroupResult}
->>>>>>> 42a9355e
 import kafka.coordinator.transaction.{InitProducerIdResult, TransactionCoordinator}
-import kafka.log.{AppendOrigin, LogConfig}
+import kafka.log.AppendOrigin
 import kafka.message.ZStdCompressionCodec
 import kafka.network.RequestChannel
 import kafka.security.authorizer.AuthorizerUtils
 import kafka.server.QuotaFactory.{QuotaManagers, UnboundedQuota}
 import kafka.utils.Implicits._
 import kafka.utils.{CoreUtils, Logging}
-<<<<<<< HEAD
-import kafka.zk.{AdminZkClient, KafkaZkClient}
-=======
->>>>>>> 42a9355e
 import org.apache.kafka.clients.admin.AlterConfigOp.OpType
 import org.apache.kafka.clients.admin.{AlterConfigOp, ConfigEntry}
 import org.apache.kafka.common.acl.AclOperation._
 import org.apache.kafka.common.acl.{AclBinding, AclOperation}
 import org.apache.kafka.common.config.ConfigResource
 import org.apache.kafka.common.errors._
-<<<<<<< HEAD
-import org.apache.kafka.common.internals.{FatalExitError, Topic}
-import org.apache.kafka.common.internals.Topic.{GROUP_METADATA_TOPIC_NAME, REMOTE_LOG_METADATA_TOPIC_NAME, TRANSACTION_STATE_TOPIC_NAME, isInternal}
-import org.apache.kafka.common.log.remote.metadata.storage.RLMMWithTopicStorage
-import org.apache.kafka.common.message.CreateTopicsRequestData.CreatableTopic
-=======
 import org.apache.kafka.common.internals.Topic.{GROUP_METADATA_TOPIC_NAME, TRANSACTION_STATE_TOPIC_NAME, isInternal}
 import org.apache.kafka.common.internals.{FatalExitError, Topic}
 import org.apache.kafka.common.message.AlterConfigsResponseData.AlterConfigsResourceResponse
 import org.apache.kafka.common.message.AlterPartitionReassignmentsResponseData.{ReassignablePartitionResponse, ReassignableTopicResponse}
 import org.apache.kafka.common.message.CreateAclsResponseData.AclCreationResult
->>>>>>> 42a9355e
 import org.apache.kafka.common.message.CreatePartitionsResponseData.CreatePartitionsTopicResult
 import org.apache.kafka.common.message.CreateTopicsRequestData.CreatableTopic
 import org.apache.kafka.common.message.CreateTopicsResponseData.{CreatableTopicResult, CreatableTopicResultCollection}
@@ -87,14 +61,7 @@
 import org.apache.kafka.common.message.MetadataResponseData.{MetadataResponsePartition, MetadataResponseTopic}
 import org.apache.kafka.common.message.OffsetForLeaderEpochRequestData.OffsetForLeaderTopic
 import org.apache.kafka.common.message.OffsetForLeaderEpochResponseData.{EpochEndOffset, OffsetForLeaderTopicResult, OffsetForLeaderTopicResultCollection}
-<<<<<<< HEAD
-import org.apache.kafka.common.message.AlterConfigsResponseData.AlterConfigsResourceResponse
-import org.apache.kafka.common.message.AlterPartitionReassignmentsResponseData.{ReassignablePartitionResponse, ReassignableTopicResponse}
-import org.apache.kafka.common.message.CreateAclsResponseData.AclCreationResult
-import org.apache.kafka.common.message.MetadataResponseData.{MetadataResponsePartition, MetadataResponseTopic}
-=======
 import org.apache.kafka.common.message.{AddOffsetsToTxnResponseData, AlterClientQuotasResponseData, AlterConfigsResponseData, AlterPartitionReassignmentsResponseData, AlterReplicaLogDirsResponseData, ApiVersionsResponseData, CreateAclsResponseData, CreatePartitionsResponseData, CreateTopicsResponseData, DeleteAclsResponseData, DeleteGroupsResponseData, DeleteRecordsResponseData, DeleteTopicsResponseData, DescribeAclsResponseData, DescribeClientQuotasResponseData, DescribeClusterResponseData, DescribeConfigsResponseData, DescribeGroupsResponseData, DescribeLogDirsResponseData, DescribeProducersResponseData, EndTxnResponseData, ExpireDelegationTokenResponseData, FindCoordinatorResponseData, HeartbeatResponseData, InitProducerIdResponseData, JoinGroupResponseData, LeaveGroupResponseData, ListGroupsResponseData, ListOffsetsResponseData, ListPartitionReassignmentsResponseData, OffsetCommitRequestData, OffsetCommitResponseData, OffsetDeleteResponseData, OffsetForLeaderEpochResponseData, RenewDelegationTokenResponseData, SaslAuthenticateResponseData, SaslHandshakeResponseData, StopReplicaResponseData, SyncGroupResponseData, UpdateMetadataResponseData}
->>>>>>> 42a9355e
 import org.apache.kafka.common.metrics.Metrics
 import org.apache.kafka.common.network.{ClientInformation, ListenerName, Send}
 import org.apache.kafka.common.protocol.{ApiKeys, Errors}
@@ -109,29 +76,19 @@
 import org.apache.kafka.common.resource.{Resource, ResourceType}
 import org.apache.kafka.common.security.auth.{KafkaPrincipal, SecurityProtocol}
 import org.apache.kafka.common.security.token.delegation.{DelegationToken, TokenInformation}
-<<<<<<< HEAD
-import org.apache.kafka.common.utils.{ProducerIdAndEpoch, Time, Utils}
-import org.apache.kafka.common.{Node, TopicPartition}
-import org.apache.kafka.server.authorizer._
-
-=======
 import org.apache.kafka.common.utils.{ProducerIdAndEpoch, Time}
 import org.apache.kafka.common.{Node, TopicPartition, Uuid}
 import org.apache.kafka.server.authorizer._
 
 import scala.annotation.nowarn
->>>>>>> 42a9355e
 import scala.collection.mutable.ArrayBuffer
 import scala.collection.{Map, Seq, Set, immutable, mutable}
 import scala.compat.java8.OptionConverters._
 import scala.jdk.CollectionConverters._
 import scala.util.{Failure, Success, Try}
-<<<<<<< HEAD
-import scala.annotation.nowarn
-=======
 import kafka.coordinator.group.GroupOverview
 import kafka.server.metadata.ConfigRepository
->>>>>>> 42a9355e
+import org.apache.kafka.common.log.remote.metadata.storage.RLMMWithTopicStorage
 
 /**
  * Logic to handle the various Kafka requests
@@ -1142,67 +1099,6 @@
       .setPartitions(partitionData)
   }
 
-<<<<<<< HEAD
-  private def createInternalTopic(topic: String): MetadataResponseTopic = {
-    if (topic == null)
-      throw new IllegalArgumentException("topic must not be null")
-
-    val aliveBrokers = metadataCache.getAliveBrokers
-
-    topic match {
-      case GROUP_METADATA_TOPIC_NAME =>
-        if (aliveBrokers.size < config.offsetsTopicReplicationFactor) {
-          error(s"Number of alive brokers '${aliveBrokers.size}' does not meet the required replication factor " +
-            s"'${config.offsetsTopicReplicationFactor}' for the offsets topic (configured via " +
-            s"'${KafkaConfig.OffsetsTopicReplicationFactorProp}'). This error can be ignored if the cluster is starting up " +
-            s"and not all brokers are up yet.")
-          metadataResponseTopic(Errors.COORDINATOR_NOT_AVAILABLE, topic, true, util.Collections.emptyList())
-        } else {
-          createTopic(topic, config.offsetsTopicPartitions, config.offsetsTopicReplicationFactor.toInt,
-            groupCoordinator.offsetsTopicConfigs)
-        }
-      case TRANSACTION_STATE_TOPIC_NAME =>
-        if (aliveBrokers.size < config.transactionTopicReplicationFactor) {
-          error(s"Number of alive brokers '${aliveBrokers.size}' does not meet the required replication factor " +
-            s"'${config.transactionTopicReplicationFactor}' for the transactions state topic (configured via " +
-            s"'${KafkaConfig.TransactionsTopicReplicationFactorProp}'). This error can be ignored if the cluster is starting up " +
-            s"and not all brokers are up yet.")
-          metadataResponseTopic(Errors.COORDINATOR_NOT_AVAILABLE, topic, true, util.Collections.emptyList())
-        } else {
-          createTopic(topic, config.transactionTopicPartitions, config.transactionTopicReplicationFactor.toInt,
-            txnCoordinator.transactionTopicConfigs)
-        }
-      case REMOTE_LOG_METADATA_TOPIC_NAME =>
-        if (aliveBrokers.size < config.remoteLogMetadataTopicReplicationFactor) {
-          error(s"Number of alive brokers '${aliveBrokers.size}' does not meet the required replication factor " +
-            s"'${config.remoteLogMetadataTopicReplicationFactor}' for the offsets topic (configured via " +
-            s"'${KafkaConfig.RemoteLogMetadataTopicReplicationFactorProp}'). This error can be ignored if the cluster " +
-            s"is starting up and not all brokers are up yet.")
-          metadataResponseTopic(Errors.COORDINATOR_NOT_AVAILABLE, topic, true,
-            util.Collections.emptyList())
-        } else {
-          val props = new Properties()
-          // enforce unclean leader election as disabled
-          props.put(LogConfig.UncleanLeaderElectionEnableProp, "false")
-          props.put(LogConfig.MinInSyncReplicasProp, ((config.remoteLogMetadataTopicReplicationFactor/2) + 1).toString)
-          props.put(LogConfig.RetentionMsProp, config.remoteLogMetadataTopicRetentionMillis.toString)
-
-          createTopic(topic, config.remoteLogMetadataTopicPartitions, config.remoteLogMetadataTopicReplicationFactor, props)
-        }
-      case _ => throw new IllegalArgumentException(s"Unexpected internal topic name: $topic")
-    }
-  }
-
-  private def getOrCreateInternalTopic(topic: String, listenerName: ListenerName): MetadataResponseData.MetadataResponseTopic = {
-    val topicMetadata = metadataCache.getTopicMetadata(Set(topic), listenerName)
-    topicMetadata.headOption.getOrElse(createInternalTopic(topic))
-  }
-
-  private def getTopicMetadata(allowAutoTopicCreation: Boolean, isFetchAllMetadata: Boolean,
-                               topics: Set[String], listenerName: ListenerName,
-                               errorUnavailableEndpoints: Boolean,
-                               errorUnavailableListeners: Boolean): Seq[MetadataResponseTopic] = {
-=======
   private def getTopicMetadata(
     request: RequestChannel.Request,
     fetchAllTopics: Boolean,
@@ -1212,7 +1108,6 @@
     errorUnavailableEndpoints: Boolean,
     errorUnavailableListeners: Boolean
   ): Seq[MetadataResponseTopic] = {
->>>>>>> 42a9355e
     val topicResponses = metadataCache.getTopicMetadata(topics, listenerName,
       errorUnavailableEndpoints, errorUnavailableListeners)
 
