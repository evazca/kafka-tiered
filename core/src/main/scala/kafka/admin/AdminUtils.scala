/**
 * Licensed to the Apache Software Foundation (ASF) under one or more
 * contributor license agreements.  See the NOTICE file distributed with
 * this work for additional information regarding copyright ownership.
 * The ASF licenses this file to You under the Apache License, Version 2.0
 * (the "License"); you may not use this file except in compliance with
 * the License.  You may obtain a copy of the License at
 *
 *    http://www.apache.org/licenses/LICENSE-2.0
 *
 * Unless required by applicable law or agreed to in writing, software
 * distributed under the License is distributed on an "AS IS" BASIS,
 * WITHOUT WARRANTIES OR CONDITIONS OF ANY KIND, either express or implied.
 * See the License for the specific language governing permissions and
 * limitations under the License.
 */

package kafka.admin

import kafka.log.LogConfig
import kafka.server.{ConfigEntityName, ConfigType, DynamicConfig}
import kafka.utils._
import kafka.utils.ZkUtils._
import java.util.Random
import java.util.Properties

import kafka.common.TopicAlreadyMarkedForDeletionException
import org.apache.kafka.common.errors.{BrokerNotAvailableException, InvalidPartitionsException, InvalidReplicaAssignmentException, InvalidReplicationFactorException, InvalidTopicException, TopicExistsException, UnknownTopicOrPartitionException}

import collection.{Map, Set, mutable, _}
import scala.collection.JavaConverters._
import org.I0Itec.zkclient.exception.ZkNodeExistsException
import org.apache.kafka.common.internals.Topic

trait AdminUtilities {
  def changeTopicConfig(zkUtils: ZkUtils, topic: String, configs: Properties)
  def changeClientIdConfig(zkUtils: ZkUtils, clientId: String, configs: Properties)
  def changeUserOrUserClientIdConfig(zkUtils: ZkUtils, sanitizedEntityName: String, configs: Properties)
  def changeBrokerConfig(zkUtils: ZkUtils, brokerIds: Seq[Int], configs: Properties)

  def changeConfigs(zkUtils: ZkUtils, entityType: String, entityName: String, configs: Properties): Unit = {

    def parseBroker(broker: String): Int = {
      try broker.toInt
      catch {
        case _: NumberFormatException =>
          throw new IllegalArgumentException(s"Error parsing broker $broker. The broker's Entity Name must be a single integer value")
      }
    }

    entityType match {
      case ConfigType.Topic => changeTopicConfig(zkUtils, entityName, configs)
      case ConfigType.Client => changeClientIdConfig(zkUtils, entityName, configs)
      case ConfigType.User => changeUserOrUserClientIdConfig(zkUtils, entityName, configs)
      case ConfigType.Broker => changeBrokerConfig(zkUtils, Seq(parseBroker(entityName)), configs)
      case _ => throw new IllegalArgumentException(s"$entityType is not a known entityType. Should be one of ${ConfigType.Topic}, ${ConfigType.Client}, ${ConfigType.Broker}")
    }
  }

  def fetchEntityConfig(zkUtils: ZkUtils,entityType: String, entityName: String): Properties
}

object AdminUtils extends Logging with AdminUtilities {
  val rand = new Random
  val AdminClientId = "__admin_client"
  val EntityConfigChangeZnodePrefix = "config_change_"

  /**
   * There are 3 goals of replica assignment:
   *
   * 1. Spread the replicas evenly among brokers.
   * 2. For partitions assigned to a particular broker, their other replicas are spread over the other brokers.
   * 3. If all brokers have rack information, assign the replicas for each partition to different racks if possible
   *
   * To achieve this goal for replica assignment without considering racks, we:
   * 1. Assign the first replica of each partition by round-robin, starting from a random position in the broker list.
   * 2. Assign the remaining replicas of each partition with an increasing shift.
   *
   * Here is an example of assigning
   * broker-0  broker-1  broker-2  broker-3  broker-4
   * p0        p1        p2        p3        p4       (1st replica)
   * p5        p6        p7        p8        p9       (1st replica)
   * p4        p0        p1        p2        p3       (2nd replica)
   * p8        p9        p5        p6        p7       (2nd replica)
   * p3        p4        p0        p1        p2       (3nd replica)
   * p7        p8        p9        p5        p6       (3nd replica)
   *
   * To create rack aware assignment, this API will first create a rack alternated broker list. For example,
   * from this brokerID -> rack mapping:
   *
   * 0 -> "rack1", 1 -> "rack3", 2 -> "rack3", 3 -> "rack2", 4 -> "rack2", 5 -> "rack1"
   *
   * The rack alternated list will be:
   *
   * 0, 3, 1, 5, 4, 2
   *
   * Then an easy round-robin assignment can be applied. Assume 6 partitions with replication factor of 3, the assignment
   * will be:
   *
   * 0 -> 0,3,1
   * 1 -> 3,1,5
   * 2 -> 1,5,4
   * 3 -> 5,4,2
   * 4 -> 4,2,0
   * 5 -> 2,0,3
   *
   * Once it has completed the first round-robin, if there are more partitions to assign, the algorithm will start
   * shifting the followers. This is to ensure we will not always get the same set of sequences.
   * In this case, if there is another partition to assign (partition #6), the assignment will be:
   *
   * 6 -> 0,4,2 (instead of repeating 0,3,1 as partition 0)
   *
   * The rack aware assignment always chooses the 1st replica of the partition using round robin on the rack alternated
   * broker list. For rest of the replicas, it will be biased towards brokers on racks that do not have
   * any replica assignment, until every rack has a replica. Then the assignment will go back to round-robin on
   * the broker list.
   *
   * As the result, if the number of replicas is equal to or greater than the number of racks, it will ensure that
   * each rack will get at least one replica. Otherwise, each rack will get at most one replica. In a perfect
   * situation where the number of replicas is the same as the number of racks and each rack has the same number of
   * brokers, it guarantees that the replica distribution is even across brokers and racks.
   *
   * @return a Map from partition id to replica ids
   * @throws AdminOperationException If rack information is supplied but it is incomplete, or if it is not possible to
   *                                 assign each replica to a unique rack.
   *
   */
  def assignReplicasToBrokers(brokerMetadatas: Seq[BrokerMetadata],
                              nPartitions: Int,
                              replicationFactor: Int,
                              fixedStartIndex: Int = -1,
                              startPartitionId: Int = -1): Map[Int, Seq[Int]] = {
    if (nPartitions <= 0)
      throw new InvalidPartitionsException("Number of partitions must be larger than 0.")
    if (replicationFactor <= 0)
      throw new InvalidReplicationFactorException("Replication factor must be larger than 0.")
    if (replicationFactor > brokerMetadatas.size)
      throw new InvalidReplicationFactorException(s"Replication factor: $replicationFactor larger than available brokers: ${brokerMetadatas.size}.")
    if (brokerMetadatas.forall(_.rack.isEmpty))
      assignReplicasToBrokersRackUnaware(nPartitions, replicationFactor, brokerMetadatas.map(_.id), fixedStartIndex,
        startPartitionId)
    else {
      if (brokerMetadatas.exists(_.rack.isEmpty))
        throw new AdminOperationException("Not all brokers have rack information for replica rack aware assignment.")
      assignReplicasToBrokersRackAware(nPartitions, replicationFactor, brokerMetadatas, fixedStartIndex,
        startPartitionId)
    }
  }

  private def assignReplicasToBrokersRackUnaware(nPartitions: Int,
                                                 replicationFactor: Int,
                                                 brokerList: Seq[Int],
                                                 fixedStartIndex: Int,
                                                 startPartitionId: Int): Map[Int, Seq[Int]] = {
    val ret = mutable.Map[Int, Seq[Int]]()
    val brokerArray = brokerList.toArray
    val startIndex = if (fixedStartIndex >= 0) fixedStartIndex else rand.nextInt(brokerArray.length)
    var currentPartitionId = math.max(0, startPartitionId)
    var nextReplicaShift = if (fixedStartIndex >= 0) fixedStartIndex else rand.nextInt(brokerArray.length)
    for (_ <- 0 until nPartitions) {
      if (currentPartitionId > 0 && (currentPartitionId % brokerArray.length == 0))
        nextReplicaShift += 1
      val firstReplicaIndex = (currentPartitionId + startIndex) % brokerArray.length
      val replicaBuffer = mutable.ArrayBuffer(brokerArray(firstReplicaIndex))
      for (j <- 0 until replicationFactor - 1)
        replicaBuffer += brokerArray(replicaIndex(firstReplicaIndex, nextReplicaShift, j, brokerArray.length))
      ret.put(currentPartitionId, replicaBuffer)
      currentPartitionId += 1
    }
    ret
  }

  private def assignReplicasToBrokersRackAware(nPartitions: Int,
                                               replicationFactor: Int,
                                               brokerMetadatas: Seq[BrokerMetadata],
                                               fixedStartIndex: Int,
                                               startPartitionId: Int): Map[Int, Seq[Int]] = {
    val brokerRackMap = brokerMetadatas.collect { case BrokerMetadata(id, Some(rack)) =>
      id -> rack
    }.toMap
    val numRacks = brokerRackMap.values.toSet.size
    val arrangedBrokerList = getRackAlternatedBrokerList(brokerRackMap)
    val numBrokers = arrangedBrokerList.size
    val ret = mutable.Map[Int, Seq[Int]]()
    val startIndex = if (fixedStartIndex >= 0) fixedStartIndex else rand.nextInt(arrangedBrokerList.size)
    var currentPartitionId = math.max(0, startPartitionId)
    var nextReplicaShift = if (fixedStartIndex >= 0) fixedStartIndex else rand.nextInt(arrangedBrokerList.size)
    for (_ <- 0 until nPartitions) {
      if (currentPartitionId > 0 && (currentPartitionId % arrangedBrokerList.size == 0))
        nextReplicaShift += 1
      val firstReplicaIndex = (currentPartitionId + startIndex) % arrangedBrokerList.size
      val leader = arrangedBrokerList(firstReplicaIndex)
      val replicaBuffer = mutable.ArrayBuffer(leader)
      val racksWithReplicas = mutable.Set(brokerRackMap(leader))
      val brokersWithReplicas = mutable.Set(leader)
      var k = 0
      for (_ <- 0 until replicationFactor - 1) {
        var done = false
        while (!done) {
          val broker = arrangedBrokerList(replicaIndex(firstReplicaIndex, nextReplicaShift * numRacks, k, arrangedBrokerList.size))
          val rack = brokerRackMap(broker)
          // Skip this broker if
          // 1. there is already a broker in the same rack that has assigned a replica AND there is one or more racks
          //    that do not have any replica, or
          // 2. the broker has already assigned a replica AND there is one or more brokers that do not have replica assigned
          if ((!racksWithReplicas.contains(rack) || racksWithReplicas.size == numRacks)
              && (!brokersWithReplicas.contains(broker) || brokersWithReplicas.size == numBrokers)) {
            replicaBuffer += broker
            racksWithReplicas += rack
            brokersWithReplicas += broker
            done = true
          }
          k += 1
        }
      }
      ret.put(currentPartitionId, replicaBuffer)
      currentPartitionId += 1
    }
    ret
  }

  /**
    * Given broker and rack information, returns a list of brokers alternated by the rack. Assume
    * this is the rack and its brokers:
    *
    * rack1: 0, 1, 2
    * rack2: 3, 4, 5
    * rack3: 6, 7, 8
    *
    * This API would return the list of 0, 3, 6, 1, 4, 7, 2, 5, 8
    *
    * This is essential to make sure that the assignReplicasToBrokers API can use such list and
    * assign replicas to brokers in a simple round-robin fashion, while ensuring an even
    * distribution of leader and replica counts on each broker and that replicas are
    * distributed to all racks.
    */
  private[admin] def getRackAlternatedBrokerList(brokerRackMap: Map[Int, String]): IndexedSeq[Int] = {
    val brokersIteratorByRack = getInverseMap(brokerRackMap).map { case (rack, brokers) =>
      (rack, brokers.toIterator)
    }
    val racks = brokersIteratorByRack.keys.toArray.sorted
    val result = new mutable.ArrayBuffer[Int]
    var rackIndex = 0
    while (result.size < brokerRackMap.size) {
      val rackIterator = brokersIteratorByRack(racks(rackIndex))
      if (rackIterator.hasNext)
        result += rackIterator.next()
      rackIndex = (rackIndex + 1) % racks.length
    }
    result
  }

  private[admin] def getInverseMap(brokerRackMap: Map[Int, String]): Map[String, Seq[Int]] = {
    brokerRackMap.toSeq.map { case (id, rack) => (rack, id) }
      .groupBy { case (rack, _) => rack }
      .map { case (rack, rackAndIdList) => (rack, rackAndIdList.map { case (_, id) => id }.sorted) }
  }
 /**
  * Add partitions to existing topic with optional replica assignment
  *
  * @param zkUtils Zookeeper utilities
  * @param topic Topic for adding partitions to
  * @param existingAssignment A map from partition id to its assigned replicas
  * @param allBrokers All brokers in the cluster
  * @param numPartitions Number of partitions to be set
  * @param replicaAssignment Manual replica assignment, or none
  * @param validateOnly If true, validate the parameters without actually adding the partitions
  * @return the updated replica assignment
  */
  def addPartitions(zkUtils: ZkUtils,
                    topic: String,
                    existingAssignment: Map[Int, Seq[Int]],
                    allBrokers: Seq[BrokerMetadata],
                    numPartitions: Int = 1,
                    replicaAssignment: Option[Map[Int, Seq[Int]]] = None,
                    validateOnly: Boolean = false): Map[Int, Seq[Int]] = {
    val existingAssignmentPartition0 = existingAssignment.getOrElse(0,
      throw new AdminOperationException(
        s"Unexpected existing replica assignment for topic '$topic', partition id 0 is missing. " +
          s"Assignment: $existingAssignment"))

    val partitionsToAdd = numPartitions - existingAssignment.size
    if (partitionsToAdd <= 0)
      throw new InvalidPartitionsException(
        s"The number of partitions for a topic can only be increased. " +
          s"Topic $topic currently has ${existingAssignment.size} partitions, " +
          s"$numPartitions would not be an increase.")

    replicaAssignment.foreach { proposedReplicaAssignment =>
      validateReplicaAssignment(proposedReplicaAssignment, existingAssignmentPartition0,
        allBrokers.map(_.id).toSet)
    }

    val proposedAssignmentForNewPartitions = replicaAssignment.getOrElse {
      val startIndex = math.max(0, allBrokers.indexWhere(_.id >= existingAssignmentPartition0.head))
      AdminUtils.assignReplicasToBrokers(allBrokers, partitionsToAdd, existingAssignmentPartition0.size,
        startIndex, existingAssignment.size)
    }
    val proposedAssignment = existingAssignment ++ proposedAssignmentForNewPartitions
    if (!validateOnly) {
      info(s"Creating $partitionsToAdd partitions for '$topic' with the following replica assignment: " +
        s"$proposedAssignmentForNewPartitions.")
      // add the combined new list
      AdminUtils.createOrUpdateTopicPartitionAssignmentPathInZK(zkUtils, topic, proposedAssignment, update = true)
    }
    proposedAssignment

  }

  /**
    * Parse a replica assignment string of the form:
    * {{{
    * broker_id_for_part1_replica1:broker_id_for_part1_replica2,
    * broker_id_for_part2_replica1:broker_id_for_part2_replica2,
    * ...
    * }}}
    */
  def parseReplicaAssignment(replicaAssignmentsString: String, startPartitionId: Int): Map[Int, Seq[Int]] = {
    val assignmentStrings = replicaAssignmentsString.split(",")
    val assignmentMap = mutable.Map[Int, Seq[Int]]()
    var partitionId = startPartitionId
    for (assignmentString <- assignmentStrings) {
      val brokerIds = assignmentString.split(":").map(_.trim.toInt).toSeq
      assignmentMap.put(partitionId, brokerIds)
      partitionId = partitionId + 1
    }
    assignmentMap
  }

  private def validateReplicaAssignment(replicaAssignment: Map[Int, Seq[Int]],
                                        existingAssignmentPartition0: Seq[Int],
                                        availableBrokerIds: Set[Int]): Unit = {

    replicaAssignment.foreach { case (partitionId, replicas) =>
      if (replicas.isEmpty)
        throw new InvalidReplicaAssignmentException(
          s"Cannot have replication factor of 0 for partition id $partitionId.")
      if (replicas.size != replicas.toSet.size)
        throw new InvalidReplicaAssignmentException(
          s"Duplicate brokers not allowed in replica assignment: " +
            s"${replicas.mkString(", ")} for partition id $partitionId.")
      if (!replicas.toSet.subsetOf(availableBrokerIds))
        throw new BrokerNotAvailableException(
          s"Some brokers specified for partition id $partitionId are not available. " +
            s"Specified brokers: ${replicas.mkString(", ")}, " +
            s"available brokers: ${availableBrokerIds.mkString(", ")}.")
      partitionId -> replicas.size
    }
    val badRepFactors = replicaAssignment.collect {
      case (partition, replicas) if replicas.size != existingAssignmentPartition0.size => partition -> replicas.size
    }
    if (badRepFactors.nonEmpty) {
      val sortedBadRepFactors = badRepFactors.toSeq.sortBy { case (partitionId, _) => partitionId }
      val partitions = sortedBadRepFactors.map { case (partitionId, _) => partitionId }
      val repFactors = sortedBadRepFactors.map { case (_, rf) => rf }
      throw new InvalidReplicaAssignmentException(s"Inconsistent replication factor between partitions, " +
        s"partition 0 has ${existingAssignmentPartition0.size} while partitions [${partitions.mkString(", ")}] have " +
        s"replication factors [${repFactors.mkString(", ")}], respectively.")
    }
  }

  def deleteTopic(zkUtils: ZkUtils, topic: String) {
      if (topicExists(zkUtils, topic)) {
        try {
          zkUtils.createPersistentPath(getDeleteTopicPath(topic))
        } catch {
          case _: ZkNodeExistsException => throw new TopicAlreadyMarkedForDeletionException(
            "topic %s is already marked for deletion".format(topic))
          case e2: Throwable => throw new AdminOperationException(e2)
        }
      } else {
        throw new UnknownTopicOrPartitionException(s"Topic `$topic` to delete does not exist")
      }
    }

  @deprecated("This method has been deprecated and will be removed in a future release.", "0.11.0.0")
  def isConsumerGroupActive(zkUtils: ZkUtils, group: String) = {
    zkUtils.getConsumersInGroup(group).nonEmpty
  }

  /**
   * Delete the whole directory of the given consumer group if the group is inactive.
   *
   * @param zkUtils Zookeeper utilities
   * @param group Consumer group
   * @return whether or not we deleted the consumer group information
   */
  @deprecated("This method has been deprecated and will be removed in a future release.", "0.11.0.0")
  def deleteConsumerGroupInZK(zkUtils: ZkUtils, group: String) = {
    if (!isConsumerGroupActive(zkUtils, group)) {
      val dir = new ZKGroupDirs(group)
      zkUtils.deletePathRecursive(dir.consumerGroupDir)
      true
    }
    else false
  }

  /**
   * Delete the given consumer group's information for the given topic in Zookeeper if the group is inactive.
   * If the consumer group consumes no other topics, delete the whole consumer group directory.
   *
   * @param zkUtils Zookeeper utilities
   * @param group Consumer group
   * @param topic Topic of the consumer group information we wish to delete
   * @return whether or not we deleted the consumer group information for the given topic
   */
  @deprecated("This method has been deprecated and will be removed in a future release.", "0.11.0.0")
  def deleteConsumerGroupInfoForTopicInZK(zkUtils: ZkUtils, group: String, topic: String) = {
    val topics = zkUtils.getTopicsByConsumerGroup(group)
    if (topics == Seq(topic)) {
      deleteConsumerGroupInZK(zkUtils, group)
    }
    else if (!isConsumerGroupActive(zkUtils, group)) {
      val dir = new ZKGroupTopicDirs(group, topic)
      zkUtils.deletePathRecursive(dir.consumerOwnerDir)
      zkUtils.deletePathRecursive(dir.consumerOffsetDir)
      true
    }
    else false
  }

  /**
   * Delete every inactive consumer group's information about the given topic in Zookeeper.
   *
   * @param zkUtils Zookeeper utilities
   * @param topic Topic of the consumer group information we wish to delete
   */
  @deprecated("This method has been deprecated and will be removed in a future release.", "0.11.0.0")
  def deleteAllConsumerGroupInfoForTopicInZK(zkUtils: ZkUtils, topic: String) {
    val groups = zkUtils.getAllConsumerGroupsForTopic(topic)
    groups.foreach(group => deleteConsumerGroupInfoForTopicInZK(zkUtils, group, topic))
  }

  def topicExists(zkUtils: ZkUtils, topic: String): Boolean =
    zkUtils.pathExists(getTopicPath(topic))

  def getBrokerMetadatas(zkUtils: ZkUtils, rackAwareMode: RackAwareMode = RackAwareMode.Enforced,
                         brokerList: Option[Seq[Int]] = None): Seq[BrokerMetadata] = {
    val allBrokers = zkUtils.getAllBrokersInCluster()
    val brokers = brokerList.map(brokerIds => allBrokers.filter(b => brokerIds.contains(b.id))).getOrElse(allBrokers)
    val brokersWithRack = brokers.filter(_.rack.nonEmpty)
    if (rackAwareMode == RackAwareMode.Enforced && brokersWithRack.nonEmpty && brokersWithRack.size < brokers.size) {
      throw new AdminOperationException("Not all brokers have rack information. Add --disable-rack-aware in command line" +
        " to make replica assignment without rack information.")
    }
    val brokerMetadatas = rackAwareMode match {
      case RackAwareMode.Disabled => brokers.map(broker => BrokerMetadata(broker.id, None))
      case RackAwareMode.Safe if brokersWithRack.size < brokers.size =>
        brokers.map(broker => BrokerMetadata(broker.id, None))
      case _ => brokers.map(broker => BrokerMetadata(broker.id, broker.rack))
    }
    brokerMetadatas.sortBy(_.id)
  }

  def createTopic(zkUtils: ZkUtils,
                  topic: String,
                  partitions: Int,
                  replicationFactor: Int,
                  topicConfig: Properties = new Properties,
                  rackAwareMode: RackAwareMode = RackAwareMode.Enforced) {
    val brokerMetadatas = getBrokerMetadatas(zkUtils, rackAwareMode)
    val replicaAssignment = AdminUtils.assignReplicasToBrokers(brokerMetadatas, partitions, replicationFactor)
    AdminUtils.createOrUpdateTopicPartitionAssignmentPathInZK(zkUtils, topic, replicaAssignment, topicConfig)
  }

  def validateCreateOrUpdateTopic(zkUtils: ZkUtils,
                                  topic: String,
                                  partitionReplicaAssignment: Map[Int, Seq[Int]],
                                  config: Properties,
                                  update: Boolean): Unit = {
    // validate arguments
    Topic.validate(topic)

    if (!update) {
      if (topicExists(zkUtils, topic))
<<<<<<< HEAD
        throw new TopicExistsException("Topic \"%s\" already exists.".format(topic))
=======
        throw new TopicExistsException(s"Topic '$topic' already exists.")
>>>>>>> 8ee7b906
      else if (Topic.hasCollisionChars(topic)) {
        val allTopics = zkUtils.getAllTopics()
        // check again in case the topic was created in the meantime, otherwise the
        // topic could potentially collide with itself
        if (allTopics.contains(topic))
          throw new TopicExistsException(s"Topic '$topic' already exists.")
        val collidingTopics = allTopics.filter(Topic.hasCollision(topic, _))
        if (collidingTopics.nonEmpty) {
          throw new InvalidTopicException(s"Topic '$topic' collides with existing topics: ${collidingTopics.mkString(", ")}")
        }
      }
    }

    if (partitionReplicaAssignment.values.map(_.size).toSet.size != 1)
      throw new InvalidReplicaAssignmentException("All partitions should have the same number of replicas")

    partitionReplicaAssignment.values.foreach(reps =>
      if (reps.size != reps.toSet.size)
        throw new InvalidReplicaAssignmentException("Duplicate replica assignment found: " + partitionReplicaAssignment)
    )


    // Configs only matter if a topic is being created. Changing configs via AlterTopic is not supported
    if (!update)
      LogConfig.validate(config)
  }

  def createOrUpdateTopicPartitionAssignmentPathInZK(zkUtils: ZkUtils,
                                                     topic: String,
                                                     partitionReplicaAssignment: Map[Int, Seq[Int]],
                                                     config: Properties = new Properties,
                                                     update: Boolean = false) {
    validateCreateOrUpdateTopic(zkUtils, topic, partitionReplicaAssignment, config, update)

    // Configs only matter if a topic is being created. Changing configs via AlterTopic is not supported
    if (!update) {
      // write out the config if there is any, this isn't transactional with the partition assignments
      writeEntityConfig(zkUtils, getEntityConfigPath(ConfigType.Topic, topic), config)
    }

    // create the partition assignment
    writeTopicPartitionAssignment(zkUtils, topic, partitionReplicaAssignment, update)
  }

  private def writeTopicPartitionAssignment(zkUtils: ZkUtils, topic: String, replicaAssignment: Map[Int, Seq[Int]], update: Boolean) {
    try {
      val zkPath = getTopicPath(topic)
      val jsonPartitionData = zkUtils.replicaAssignmentZkData(replicaAssignment.map(e => e._1.toString -> e._2))

      if (!update) {
        info("Topic creation " + jsonPartitionData.toString)
        zkUtils.createPersistentPath(zkPath, jsonPartitionData)
      } else {
        info("Topic update " + jsonPartitionData.toString)
        zkUtils.updatePersistentPath(zkPath, jsonPartitionData)
      }
      debug("Updated path %s with %s for replica assignment".format(zkPath, jsonPartitionData))
    } catch {
      case _: ZkNodeExistsException => throw new TopicExistsException(s"Topic '$topic' already exists.")
      case e2: Throwable => throw new AdminOperationException(e2.toString)
    }
  }

  /**
   * Update the config for a client and create a change notification so the change will propagate to other brokers.
   * If clientId is <default>, default clientId config is updated. ClientId configs are used only if <user, clientId>
   * and <user> configs are not specified.
   *
   * @param zkUtils Zookeeper utilities used to write the config to ZK
   * @param sanitizedClientId: The sanitized clientId for which configs are being changed
   * @param configs: The final set of configs that will be applied to the topic. If any new configs need to be added or
   *                 existing configs need to be deleted, it should be done prior to invoking this API
   *
   */
  def changeClientIdConfig(zkUtils: ZkUtils, sanitizedClientId: String, configs: Properties) {
    DynamicConfig.Client.validate(configs)
    changeEntityConfig(zkUtils, ConfigType.Client, sanitizedClientId, configs)
  }

  /**
   * Update the config for a <user> or <user, clientId> and create a change notification so the change will propagate to other brokers.
   * User and/or clientId components of the path may be <default>, indicating that the configuration is the default
   * value to be applied if a more specific override is not configured.
   *
   * @param zkUtils Zookeeper utilities used to write the config to ZK
   * @param sanitizedEntityName: <sanitizedUserPrincipal> or <sanitizedUserPrincipal>/clients/<clientId>
   * @param configs: The final set of configs that will be applied to the topic. If any new configs need to be added or
   *                 existing configs need to be deleted, it should be done prior to invoking this API
   *
   */
  def changeUserOrUserClientIdConfig(zkUtils: ZkUtils, sanitizedEntityName: String, configs: Properties) {
    if (sanitizedEntityName == ConfigEntityName.Default || sanitizedEntityName.contains("/clients"))
      DynamicConfig.Client.validate(configs)
    else
      DynamicConfig.User.validate(configs)
    changeEntityConfig(zkUtils, ConfigType.User, sanitizedEntityName, configs)
  }

  def validateTopicConfig(zkUtils: ZkUtils, topic: String, configs: Properties): Unit = {
    Topic.validate(topic)
    if (!topicExists(zkUtils, topic))
      throw new AdminOperationException("Topic \"%s\" does not exist.".format(topic))
    // remove the topic overrides
    LogConfig.validate(configs)
  }

  /**
   * Update the config for an existing topic and create a change notification so the change will propagate to other brokers
   *
   * @param zkUtils Zookeeper utilities used to write the config to ZK
   * @param topic: The topic for which configs are being changed
   * @param configs: The final set of configs that will be applied to the topic. If any new configs need to be added or
   *                 existing configs need to be deleted, it should be done prior to invoking this API
   *
   */
  def changeTopicConfig(zkUtils: ZkUtils, topic: String, configs: Properties) {
    validateTopicConfig(zkUtils, topic, configs)
    changeEntityConfig(zkUtils, ConfigType.Topic, topic, configs)
  }

  /**
    * Override the broker config on some set of brokers. These overrides will be persisted between sessions, and will
    * override any defaults entered in the broker's config files
    *
    * @param zkUtils: Zookeeper utilities used to write the config to ZK
    * @param brokers: The list of brokers to apply config changes to
    * @param configs: The config to change, as properties
    */
  def changeBrokerConfig(zkUtils: ZkUtils, brokers: Seq[Int], configs: Properties): Unit = {
    DynamicConfig.Broker.validate(configs)
    brokers.foreach { broker =>
      changeEntityConfig(zkUtils, ConfigType.Broker, broker.toString, configs)
    }
  }

  private def changeEntityConfig(zkUtils: ZkUtils, rootEntityType: String, fullSanitizedEntityName: String, configs: Properties) {
    val sanitizedEntityPath = rootEntityType + '/' + fullSanitizedEntityName
    val entityConfigPath = getEntityConfigPath(rootEntityType, fullSanitizedEntityName)
    // write the new config--may not exist if there were previously no overrides
    writeEntityConfig(zkUtils, entityConfigPath, configs)

    // create the change notification
    val seqNode = ZkUtils.ConfigChangesPath + "/" + EntityConfigChangeZnodePrefix
    val content = Json.encode(getConfigChangeZnodeData(sanitizedEntityPath))
    zkUtils.createSequentialPersistentPath(seqNode, content)
  }

  def getConfigChangeZnodeData(sanitizedEntityPath: String) : Map[String, Any] = {
    Map("version" -> 2, "entity_path" -> sanitizedEntityPath)
  }

  /**
   * Write out the entity config to zk, if there is any
   */
  private def writeEntityConfig(zkUtils: ZkUtils, entityPath: String, config: Properties) {
    val map = Map("version" -> 1, "config" -> config.asScala)
    zkUtils.updatePersistentPath(entityPath, Json.encode(map))
  }

  /**
   * Read the entity (topic, broker, client, user or <user, client>) config (if any) from zk
   * sanitizedEntityName is <topic>, <broker>, <client-id>, <user> or <user>/clients/<client-id>.
   */
  def fetchEntityConfig(zkUtils: ZkUtils, rootEntityType: String, sanitizedEntityName: String): Properties = {
    val entityConfigPath = getEntityConfigPath(rootEntityType, sanitizedEntityName)
    // readDataMaybeNull returns Some(null) if the path exists, but there is no data
    val str = zkUtils.readDataMaybeNull(entityConfigPath)._1.orNull
    val props = new Properties()
    if (str != null) {
      Json.parseFull(str).foreach { jsValue =>
        val jsObject = jsValue.asJsonObjectOption.getOrElse {
          throw new IllegalArgumentException(s"Unexpected value in config: $str, entity_config_path: $entityConfigPath")
        }
        require(jsObject("version").to[Int] == 1)
        val config = jsObject.get("config").flatMap(_.asJsonObjectOption).getOrElse {
          throw new IllegalArgumentException(s"Invalid $entityConfigPath config: $str")
        }
        config.iterator.foreach { case (k, v) => props.setProperty(k, v.to[String]) }
      }
    }
    props
  }

  def fetchAllTopicConfigs(zkUtils: ZkUtils): Map[String, Properties] =
    zkUtils.getAllTopics().map(topic => (topic, fetchEntityConfig(zkUtils, ConfigType.Topic, topic))).toMap

  def fetchAllEntityConfigs(zkUtils: ZkUtils, entityType: String): Map[String, Properties] =
    zkUtils.getAllEntitiesWithConfig(entityType).map(entity => (entity, fetchEntityConfig(zkUtils, entityType, entity))).toMap

  def fetchAllChildEntityConfigs(zkUtils: ZkUtils, rootEntityType: String, childEntityType: String): Map[String, Properties] = {
    def entityPaths(zkUtils: ZkUtils, rootPath: Option[String]): Seq[String] = {
      val root = rootPath match {
        case Some(path) => rootEntityType + '/' + path
        case None => rootEntityType
      }
      val entityNames = zkUtils.getAllEntitiesWithConfig(root)
      rootPath match {
        case Some(path) => entityNames.map(entityName => path + '/' + entityName)
        case None => entityNames
      }
    }
    entityPaths(zkUtils, None)
      .flatMap(entity => entityPaths(zkUtils, Some(entity + '/' + childEntityType)))
      .map(entityPath => (entityPath, fetchEntityConfig(zkUtils, rootEntityType, entityPath))).toMap
  }

  private def replicaIndex(firstReplicaIndex: Int, secondReplicaShift: Int, replicaIndex: Int, nBrokers: Int): Int = {
    val shift = 1 + (secondReplicaShift + replicaIndex) % (nBrokers - 1)
    (firstReplicaIndex + shift) % nBrokers
  }

}<|MERGE_RESOLUTION|>--- conflicted
+++ resolved
@@ -473,11 +473,7 @@
 
     if (!update) {
       if (topicExists(zkUtils, topic))
-<<<<<<< HEAD
-        throw new TopicExistsException("Topic \"%s\" already exists.".format(topic))
-=======
         throw new TopicExistsException(s"Topic '$topic' already exists.")
->>>>>>> 8ee7b906
       else if (Topic.hasCollisionChars(topic)) {
         val allTopics = zkUtils.getAllTopics()
         // check again in case the topic was created in the meantime, otherwise the
