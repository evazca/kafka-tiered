/**
 * Licensed to the Apache Software Foundation (ASF) under one or more
 * contributor license agreements.  See the NOTICE file distributed with
 * this work for additional information regarding copyright ownership.
 * The ASF licenses this file to You under the Apache License, Version 2.0
 * (the "License"); you may not use this file except in compliance with
 * the License.  You may obtain a copy of the License at
 * 
 *    http://www.apache.org/licenses/LICENSE-2.0
 *
 * Unless required by applicable law or agreed to in writing, software
 * distributed under the License is distributed on an "AS IS" BASIS,
 * WITHOUT WARRANTIES OR CONDITIONS OF ANY KIND, either express or implied.
 * See the License for the specific language governing permissions and
 * limitations under the License.
 */

package kafka.log

import java.io.File
import java.nio._
import java.util.Date
import java.util.concurrent.{CountDownLatch, TimeUnit}

import com.yammer.metrics.core.Gauge
import kafka.common._
import kafka.metrics.KafkaMetricsGroup
import kafka.utils._
import org.apache.kafka.common.record.{FileRecords, LogEntry, MemoryRecords}
import org.apache.kafka.common.utils.Time
import MemoryRecords.LogEntryFilter
import org.apache.kafka.common.TopicPartition

import scala.collection._
import JavaConverters._

/**
 * The cleaner is responsible for removing obsolete records from logs which have the dedupe retention strategy.
 * A message with key K and offset O is obsolete if there exists a message with key K and offset O' such that O < O'.
 * 
 * Each log can be thought of being split into two sections of segments: a "clean" section which has previously been cleaned followed by a
 * "dirty" section that has not yet been cleaned. The dirty section is further divided into the "cleanable" section followed by an "uncleanable" section.
 * The uncleanable section is excluded from cleaning. The active log segment is always uncleanable. If there is a
 * compaction lag time set, segments whose largest message timestamp is within the compaction lag time of the cleaning operation are also uncleanable.
 *
 * The cleaning is carried out by a pool of background threads. Each thread chooses the dirtiest log that has the "dedupe" retention policy 
 * and cleans that. The dirtiness of the log is guessed by taking the ratio of bytes in the dirty section of the log to the total bytes in the log. 
 * 
 * To clean a log the cleaner first builds a mapping of key=>last_offset for the dirty section of the log. See kafka.log.OffsetMap for details of
 * the implementation of the mapping. 
 * 
 * Once the key=>offset map is built, the log is cleaned by recopying each log segment but omitting any key that appears in the offset map with a 
 * higher offset than what is found in the segment (i.e. messages with a key that appears in the dirty section of the log).
 * 
 * To avoid segments shrinking to very small sizes with repeated cleanings we implement a rule by which if we will merge successive segments when
 * doing a cleaning if their log and index size are less than the maximum log and index size prior to the clean beginning.
 * 
 * Cleaned segments are swapped into the log as they become available.
 * 
 * One nuance that the cleaner must handle is log truncation. If a log is truncated while it is being cleaned the cleaning of that log is aborted.
 * 
 * Messages with null payload are treated as deletes for the purpose of log compaction. This means that they receive special treatment by the cleaner. 
 * The cleaner will only retain delete records for a period of time to avoid accumulating space indefinitely. This period of time is configurable on a per-topic
 * basis and is measured from the time the segment enters the clean portion of the log (at which point any prior message with that key has been removed).
 * Delete markers in the clean section of the log that are older than this time will not be retained when log segments are being recopied as part of cleaning.
 * 
 * @param config Configuration parameters for the cleaner
 * @param logDirs The directories where offset checkpoints reside
 * @param logs The pool of logs
 * @param time A way to control the passage of time
 */
class LogCleaner(val config: CleanerConfig,
                 val logDirs: Array[File],
                 val logs: Pool[TopicPartition, Log],
                 time: Time = Time.SYSTEM) extends Logging with KafkaMetricsGroup {
  
  /* for managing the state of partitions being cleaned. package-private to allow access in tests */
  private[log] val cleanerManager = new LogCleanerManager(logDirs, logs)

  /* a throttle used to limit the I/O of all the cleaner threads to a user-specified maximum rate */
  private val throttler = new Throttler(desiredRatePerSec = config.maxIoBytesPerSecond, 
                                        checkIntervalMs = 300, 
                                        throttleDown = true, 
                                        "cleaner-io",
                                        "bytes",
                                        time = time)
  
  /* the threads */
  private val cleaners = (0 until config.numThreads).map(new CleanerThread(_))
  
  /* a metric to track the maximum utilization of any thread's buffer in the last cleaning */
  newGauge("max-buffer-utilization-percent", 
           new Gauge[Int] {
             def value: Int = cleaners.map(_.lastStats).map(100 * _.bufferUtilization).max.toInt
           })
  /* a metric to track the recopy rate of each thread's last cleaning */
  newGauge("cleaner-recopy-percent", 
           new Gauge[Int] {
             def value: Int = {
               val stats = cleaners.map(_.lastStats)
               val recopyRate = stats.map(_.bytesWritten).sum.toDouble / math.max(stats.map(_.bytesRead).sum, 1)
               (100 * recopyRate).toInt
             }
           })
  /* a metric to track the maximum cleaning time for the last cleaning from each thread */
  newGauge("max-clean-time-secs",
           new Gauge[Int] {
             def value: Int = cleaners.map(_.lastStats).map(_.elapsedSecs).max.toInt
           })
  
  /**
   * Start the background cleaning
   */
  def startup() {
    info("Starting the log cleaner")
    cleaners.foreach(_.start())
  }
  
  /**
   * Stop the background cleaning
   */
  def shutdown() {
    info("Shutting down the log cleaner.")
    cleaners.foreach(_.shutdown())
  }
  
  /**
   *  Abort the cleaning of a particular partition, if it's in progress. This call blocks until the cleaning of
   *  the partition is aborted.
   */
  def abortCleaning(topicPartition: TopicPartition) {
    cleanerManager.abortCleaning(topicPartition)
  }

  /**
   * Update checkpoint file, removing topics and partitions that no longer exist
   */
  def updateCheckpoints(dataDir: File) {
    cleanerManager.updateCheckpoints(dataDir, update=None)
  }

  /**
   * Truncate cleaner offset checkpoint for the given partition if its checkpointed offset is larger than the given offset
   */
  def maybeTruncateCheckpoint(dataDir: File, topicPartition: TopicPartition, offset: Long) {
    cleanerManager.maybeTruncateCheckpoint(dataDir, topicPartition, offset)
  }

  /**
   *  Abort the cleaning of a particular partition if it's in progress, and pause any future cleaning of this partition.
   *  This call blocks until the cleaning of the partition is aborted and paused.
   */
  def abortAndPauseCleaning(topicPartition: TopicPartition) {
    cleanerManager.abortAndPauseCleaning(topicPartition)
  }

  /**
   *  Resume the cleaning of a paused partition. This call blocks until the cleaning of a partition is resumed.
   */
  def resumeCleaning(topicPartition: TopicPartition) {
    cleanerManager.resumeCleaning(topicPartition)
  }

  /**
   * For testing, a way to know when work has completed. This method waits until the
   * cleaner has processed up to the given offset on the specified topic/partition
   *
   * @param topicPartition The topic and partition to be cleaned
   * @param offset The first dirty offset that the cleaner doesn't have to clean
   * @param maxWaitMs The maximum time in ms to wait for cleaner
   *
   * @return A boolean indicating whether the work has completed before timeout
   */
  def awaitCleaned(topicPartition: TopicPartition, offset: Long, maxWaitMs: Long = 60000L): Boolean = {
    def isCleaned = cleanerManager.allCleanerCheckpoints.get(topicPartition).fold(false)(_ >= offset)
    var remainingWaitMs = maxWaitMs
    while (!isCleaned && remainingWaitMs > 0) {
      val sleepTime = math.min(100, remainingWaitMs)
      Thread.sleep(sleepTime)
      remainingWaitMs -= sleepTime
    }
    isCleaned
  }
  
  /**
   * The cleaner threads do the actual log cleaning. Each thread processes does its cleaning repeatedly by
   * choosing the dirtiest log, cleaning it, and then swapping in the cleaned segments.
   */
  private class CleanerThread(threadId: Int)
    extends ShutdownableThread(name = "kafka-log-cleaner-thread-" + threadId, isInterruptible = false) {
    
    override val loggerName = classOf[LogCleaner].getName
    
    if(config.dedupeBufferSize / config.numThreads > Int.MaxValue)
      warn("Cannot use more than 2G of cleaner buffer space per cleaner thread, ignoring excess buffer space...")

    val cleaner = new Cleaner(id = threadId,
                              offsetMap = new SkimpyOffsetMap(memory = math.min(config.dedupeBufferSize / config.numThreads, Int.MaxValue).toInt, 
                                                              hashAlgorithm = config.hashAlgorithm),
                              ioBufferSize = config.ioBufferSize / config.numThreads / 2,
                              maxIoBufferSize = config.maxMessageSize,
                              dupBufferLoadFactor = config.dedupeBufferLoadFactor,
                              throttler = throttler,
                              time = time,
                              checkDone = checkDone)
    
    @volatile var lastStats: CleanerStats = new CleanerStats()
    private val backOffWaitLatch = new CountDownLatch(1)

    private def checkDone(topicPartition: TopicPartition) {
      if (!isRunning.get())
        throw new ThreadShutdownException
      cleanerManager.checkCleaningAborted(topicPartition)
    }

    /**
     * The main loop for the cleaner thread
     */
    override def doWork() {
      cleanOrSleep()
    }
    
    
    override def shutdown() = {
    	 initiateShutdown()
    	 backOffWaitLatch.countDown()
    	 awaitShutdown()
     }
     
    /**
     * Clean a log if there is a dirty log available, otherwise sleep for a bit
     */
    private def cleanOrSleep() {
      val cleaned = cleanerManager.grabFilthiestCompactedLog(time) match {
        case None =>
          false
        case Some(cleanable) =>
          // there's a log, clean it
          var endOffset = cleanable.firstDirtyOffset
          try {
            val (nextDirtyOffset, cleanerStats) = cleaner.clean(cleanable)
            recordStats(cleaner.id, cleanable.log.name, cleanable.firstDirtyOffset, endOffset, cleanerStats)
            endOffset = nextDirtyOffset
          } catch {
            case _: LogCleaningAbortedException => // task can be aborted, let it go.
          } finally {
            cleanerManager.doneCleaning(cleanable.topicPartition, cleanable.log.dir.getParentFile, endOffset)
          }
          true
      }
      val deletable: Iterable[(TopicPartition, Log)] = cleanerManager.deletableLogs()
      deletable.foreach{
        case (topicPartition, log) =>
          try {
            log.deleteOldSegments()
          } finally {
            cleanerManager.doneDeleting(topicPartition)
          }
      }
      if (!cleaned)
        backOffWaitLatch.await(config.backOffMs, TimeUnit.MILLISECONDS)
    }
    
    /**
     * Log out statistics on a single run of the cleaner.
     */
    def recordStats(id: Int, name: String, from: Long, to: Long, stats: CleanerStats) {
      this.lastStats = stats
      def mb(bytes: Double) = bytes / (1024*1024)
      val message = 
        "%n\tLog cleaner thread %d cleaned log %s (dirty section = [%d, %d])%n".format(id, name, from, to) + 
        "\t%,.1f MB of log processed in %,.1f seconds (%,.1f MB/sec).%n".format(mb(stats.bytesRead), 
                                                                                stats.elapsedSecs, 
                                                                                mb(stats.bytesRead/stats.elapsedSecs)) + 
        "\tIndexed %,.1f MB in %.1f seconds (%,.1f Mb/sec, %.1f%% of total time)%n".format(mb(stats.mapBytesRead), 
                                                                                           stats.elapsedIndexSecs, 
                                                                                           mb(stats.mapBytesRead)/stats.elapsedIndexSecs, 
                                                                                           100 * stats.elapsedIndexSecs/stats.elapsedSecs) +
        "\tBuffer utilization: %.1f%%%n".format(100 * stats.bufferUtilization) +
        "\tCleaned %,.1f MB in %.1f seconds (%,.1f Mb/sec, %.1f%% of total time)%n".format(mb(stats.bytesRead), 
                                                                                           stats.elapsedSecs - stats.elapsedIndexSecs, 
                                                                                           mb(stats.bytesRead)/(stats.elapsedSecs - stats.elapsedIndexSecs), 100 * (stats.elapsedSecs - stats.elapsedIndexSecs).toDouble/stats.elapsedSecs) + 
        "\tStart size: %,.1f MB (%,d messages)%n".format(mb(stats.bytesRead), stats.messagesRead) +
        "\tEnd size: %,.1f MB (%,d messages)%n".format(mb(stats.bytesWritten), stats.messagesWritten) + 
        "\t%.1f%% size reduction (%.1f%% fewer messages)%n".format(100.0 * (1.0 - stats.bytesWritten.toDouble/stats.bytesRead), 
                                                                   100.0 * (1.0 - stats.messagesWritten.toDouble/stats.messagesRead))
      info(message)
      if (stats.invalidMessagesRead > 0) {
        warn("\tFound %d invalid messages during compaction.".format(stats.invalidMessagesRead))
      }
    }
   
  }
}

/**
 * This class holds the actual logic for cleaning a log
 * @param id An identifier used for logging
 * @param offsetMap The map used for deduplication
 * @param ioBufferSize The size of the buffers to use. Memory usage will be 2x this number as there is a read and write buffer.
 * @param maxIoBufferSize The maximum size of a message that can appear in the log
 * @param dupBufferLoadFactor The maximum percent full for the deduplication buffer
 * @param throttler The throttler instance to use for limiting I/O rate.
 * @param time The time instance
 * @param checkDone Check if the cleaning for a partition is finished or aborted.
 */
private[log] class Cleaner(val id: Int,
                           val offsetMap: OffsetMap,
                           ioBufferSize: Int,
                           maxIoBufferSize: Int,
                           dupBufferLoadFactor: Double,
                           throttler: Throttler,
                           time: Time,
                           checkDone: (TopicPartition) => Unit) extends Logging {
  
  override val loggerName = classOf[LogCleaner].getName

  this.logIdent = "Cleaner " + id + ": "

  /* buffer used for read i/o */
  private var readBuffer = ByteBuffer.allocate(ioBufferSize)
  
  /* buffer used for write i/o */
  private var writeBuffer = ByteBuffer.allocate(ioBufferSize)

  require(offsetMap.slots * dupBufferLoadFactor > 1, "offset map is too small to fit in even a single message, so log cleaning will never make progress. You can increase log.cleaner.dedupe.buffer.size or decrease log.cleaner.threads")

  /**
   * Clean the given log
   *
   * @param cleanable The log to be cleaned
   *
   * @return The first offset not cleaned and the statistics for this round of cleaning
   */
  private[log] def clean(cleanable: LogToClean): (Long, CleanerStats) = {
    val stats = new CleanerStats()

    info("Beginning cleaning of log %s.".format(cleanable.log.name))
    val log = cleanable.log

    // build the offset map
    info("Building offset map for %s...".format(cleanable.log.name))
    val upperBoundOffset = cleanable.firstUncleanableOffset
    buildOffsetMap(log, cleanable.firstDirtyOffset, upperBoundOffset, offsetMap, stats)
    val endOffset = offsetMap.latestOffset + 1
    stats.indexDone()
    
    // figure out the timestamp below which it is safe to remove delete tombstones
    // this position is defined to be a configurable time beneath the last modified time of the last clean segment
    val deleteHorizonMs = 
      log.logSegments(0, cleanable.firstDirtyOffset).lastOption match {
        case None => 0L
        case Some(seg) => seg.lastModified - log.config.deleteRetentionMs
    }

    // determine the timestamp up to which the log will be cleaned
    // this is the lower of the last active segment and the compaction lag
<<<<<<< HEAD
    val cleanableHorizionMs = log.logSegments(0, cleanable.firstUncleanableOffset).lastOption.map(_.lastModified).getOrElse(0L)
=======
    val cleanableHorizonMs = log.logSegments(0, cleanable.firstUncleanableOffset).lastOption.map(_.lastModified).getOrElse(0L)
>>>>>>> d7850a40

    // group the segments and clean the groups
    info("Cleaning log %s (cleaning prior to %s, discarding tombstones prior to %s)...".format(log.name, new Date(cleanableHorizonMs), new Date(deleteHorizonMs)))
    for (group <- groupSegmentsBySize(log.logSegments(0, endOffset), log.config.segmentSize, log.config.maxIndexSize))
      cleanSegments(log, group, offsetMap, deleteHorizonMs, stats)

    // record buffer utilization
    stats.bufferUtilization = offsetMap.utilization
    
    stats.allDone()

    (endOffset, stats)
  }

  /**
   * Clean a group of segments into a single replacement segment
   *
   * @param log The log being cleaned
   * @param segments The group of segments being cleaned
   * @param map The offset map to use for cleaning segments
   * @param deleteHorizonMs The time to retain delete tombstones
   * @param stats Collector for cleaning statistics
   */
  private[log] def cleanSegments(log: Log,
                                 segments: Seq[LogSegment], 
                                 map: OffsetMap, 
                                 deleteHorizonMs: Long,
                                 stats: CleanerStats) {
    // create a new segment with the suffix .cleaned appended to both the log and index name
    val logFile = new File(segments.head.log.file.getPath + Log.CleanedFileSuffix)
    logFile.delete()
    val indexFile = new File(segments.head.index.file.getPath + Log.CleanedFileSuffix)
    val timeIndexFile = new File(segments.head.timeIndex.file.getPath + Log.CleanedFileSuffix)
    indexFile.delete()
    timeIndexFile.delete()
    val records = FileRecords.open(logFile, false, log.initFileSize(), log.config.preallocate)
    val index = new OffsetIndex(indexFile, segments.head.baseOffset, segments.head.index.maxIndexSize)
    val timeIndex = new TimeIndex(timeIndexFile, segments.head.baseOffset, segments.head.timeIndex.maxIndexSize)
    val cleaned = new LogSegment(records, index, timeIndex, segments.head.baseOffset, segments.head.indexIntervalBytes, log.config.randomSegmentJitter, time)

    try {
      // clean segments into the new destination segment
      for (old <- segments) {
        val retainDeletes = old.lastModified > deleteHorizonMs
        info("Cleaning segment %s in log %s (largest timestamp %s) into %s, %s deletes."
            .format(old.baseOffset, log.name, new Date(old.largestTimestamp), cleaned.baseOffset, if(retainDeletes) "retaining" else "discarding"))
<<<<<<< HEAD
        cleanInto(log.topicAndPartition, old, cleaned, map, retainDeletes, log.config.maxMessageSize)
=======
        cleanInto(log.topicPartition, old, cleaned, map, retainDeletes, log.config.maxMessageSize, stats)
>>>>>>> d7850a40
      }

      // trim excess index
      index.trimToValidSize()

      // Append the last index entry
      cleaned.onBecomeInactiveSegment()

      // trim time index
      timeIndex.trimToValidSize()

      // flush new segment to disk before swap
      cleaned.flush()

      // update the modification date to retain the last modified date of the original files
      val modified = segments.last.lastModified
      cleaned.lastModified = modified

      // swap in new segment
      info("Swapping in cleaned segment %d for segment(s) %s in log %s.".format(cleaned.baseOffset, segments.map(_.baseOffset).mkString(","), log.name))
      log.replaceSegments(cleaned, segments)
    } catch {
      case e: LogCleaningAbortedException =>
        cleaned.delete()
        throw e
    }
  }

  /**
   * Clean the given source log segment into the destination segment using the key=>offset mapping
   * provided
   *
<<<<<<< HEAD
   * @param topicAndPartition The topic and partition of the log segment to clean
=======
   * @param topicPartition The topic and partition of the log segment to clean
>>>>>>> d7850a40
   * @param source The dirty log segment
   * @param dest The cleaned log segment
   * @param map The key=>offset mapping
   * @param retainDeletes Should delete tombstones be retained while cleaning this segment
   * @param maxLogMessageSize The maximum message size of the corresponding topic
<<<<<<< HEAD
=======
   * @param stats Collector for cleaning statistics
>>>>>>> d7850a40
   */
  private[log] def cleanInto(topicPartition: TopicPartition,
                             source: LogSegment,
                             dest: LogSegment,
                             map: OffsetMap,
                             retainDeletes: Boolean,
<<<<<<< HEAD
                             maxLogMessageSize: Int) {
=======
                             maxLogMessageSize: Int,
                             stats: CleanerStats) {

    val logCleanerFilter = new LogEntryFilter {
      def shouldRetain(logEntry: LogEntry): Boolean = shouldRetainMessage(source, map, retainDeletes, logEntry, stats)
    }

>>>>>>> d7850a40
    var position = 0
    while (position < source.log.sizeInBytes) {
      checkDone(topicPartition)
      // read a chunk of messages and copy any that are to be retained to the write buffer to be written out
      readBuffer.clear()
      writeBuffer.clear()
<<<<<<< HEAD
      var maxTimestamp = Message.NoTimestamp
      var offsetOfMaxTimestamp = -1L
      val messages = new ByteBufferMessageSet(source.log.readInto(readBuffer, position))
      throttler.maybeThrottle(messages.sizeInBytes)
      // check each message to see if it is to be retained
      var messagesRead = 0
      for (shallowMessageAndOffset <- messages.shallowIterator) {
        val shallowMessage = shallowMessageAndOffset.message
        val shallowOffset = shallowMessageAndOffset.offset
        val size = MessageSet.entrySize(shallowMessageAndOffset.message)

        stats.readMessage(size)
        if (shallowMessage.compressionCodec == NoCompressionCodec) {
          if (shouldRetainMessage(source, map, retainDeletes, shallowMessageAndOffset)) {
            ByteBufferMessageSet.writeMessage(writeBuffer, shallowMessage, shallowOffset)
            stats.recopyMessage(size)
            if (shallowMessage.timestamp > maxTimestamp) {
              maxTimestamp = shallowMessage.timestamp
              offsetOfMaxTimestamp = shallowOffset
            }
          }
          messagesRead += 1
        } else {
          // We use the absolute offset to decide whether to retain the message or not (this is handled by the
          // deep iterator). Because of KAFKA-4298, we have to allow for the possibility that a previous version
          // corrupted the log by writing a compressed message set with a wrapper magic value not matching the magic
          // of the inner messages. This will be fixed as we recopy the messages to the destination segment.

          var writeOriginalMessageSet = true
          val retainedMessages = new mutable.ArrayBuffer[MessageAndOffset]
          val shallowMagic = shallowMessage.magic

          for (deepMessageAndOffset <- ByteBufferMessageSet.deepIterator(shallowMessageAndOffset)) {
            messagesRead += 1
            if (shouldRetainMessage(source, map, retainDeletes, deepMessageAndOffset)) {
              // Check for log corruption due to KAFKA-4298. If we find it, make sure that we overwrite
              // the corrupted entry with correct data.
              if (shallowMagic != deepMessageAndOffset.message.magic)
                writeOriginalMessageSet = false

              retainedMessages += deepMessageAndOffset
              // We need the max timestamp and message offset for time index
              if (deepMessageAndOffset.message.timestamp > maxTimestamp) {
                maxTimestamp = deepMessageAndOffset.message.timestamp
                offsetOfMaxTimestamp = deepMessageAndOffset.offset
              }
            } else {
              writeOriginalMessageSet = false
            }
          }

          // There are no messages compacted out and no message format conversion, write the original message set back
          if (writeOriginalMessageSet)
            ByteBufferMessageSet.writeMessage(writeBuffer, shallowMessage, shallowOffset)
          else
            compressMessages(writeBuffer, shallowMessage.compressionCodec, retainedMessages)
        }
      }
=======
>>>>>>> d7850a40

      source.log.readInto(readBuffer, position)
      val records = MemoryRecords.readableRecords(readBuffer)
      throttler.maybeThrottle(records.sizeInBytes)
      val result = records.filterTo(logCleanerFilter, writeBuffer)
      stats.readMessages(result.messagesRead, result.bytesRead)
      stats.recopyMessages(result.messagesRetained, result.bytesRetained)

      position += result.bytesRead

      // if any messages are to be retained, write them out
      if (writeBuffer.position > 0) {
        writeBuffer.flip()
        val retained = MemoryRecords.readableRecords(writeBuffer)
        dest.append(firstOffset = retained.deepEntries.iterator.next().offset,
          largestOffset = result.maxOffset,
          largestTimestamp = result.maxTimestamp,
          shallowOffsetOfMaxTimestamp = result.shallowOffsetOfMaxTimestamp,
          records = retained)
        throttler.maybeThrottle(writeBuffer.limit)
      }
      
      // if we read bytes but didn't get even one complete message, our I/O buffer is too small, grow it and try again
<<<<<<< HEAD
      if (readBuffer.limit > 0 && messagesRead == 0)
=======
      if (readBuffer.limit > 0 && result.messagesRead == 0)
>>>>>>> d7850a40
        growBuffers(maxLogMessageSize)
    }
    restoreBuffers()
  }

<<<<<<< HEAD
  private def compressMessages(buffer: ByteBuffer,
                               compressionCodec: CompressionCodec,
                               messageAndOffsets: Seq[MessageAndOffset]) {
    require(compressionCodec != NoCompressionCodec, s"compressionCodec must not be $NoCompressionCodec")
    if (messageAndOffsets.nonEmpty) {
      val messages = messageAndOffsets.map(_.message)
      val magicAndTimestamp = MessageSet.magicAndLargestTimestamp(messages)

      // ensure that we use the magic from the first message in the set when writing the wrapper
      // message in order to fix message sets corrupted by KAFKA-4298
      val magic = magicAndTimestamp.magic

      val firstMessageOffset = messageAndOffsets.head
      val firstAbsoluteOffset = firstMessageOffset.offset
      var offset = -1L
      val timestampType = firstMessageOffset.message.timestampType
      val messageWriter = new MessageWriter(math.min(math.max(MessageSet.messageSetSize(messages) / 2, 1024), 1 << 16))
      messageWriter.write(codec = compressionCodec, timestamp = magicAndTimestamp.timestamp, timestampType = timestampType, magicValue = magic) { outputStream =>
        val output = new DataOutputStream(CompressionFactory(compressionCodec, magic, outputStream))
        try {
          for (messageAndOffset <- messageAndOffsets) {
            offset = messageAndOffset.offset
            val innerOffset = if (magic > Message.MagicValue_V0)
              // The offset of the messages are absolute offset, compute the inner offset.
              messageAndOffset.offset - firstAbsoluteOffset
            else
              offset

            val message = messageAndOffset.message
            output.writeLong(innerOffset)
            output.writeInt(message.size)
            output.write(message.buffer.array, message.buffer.arrayOffset, message.buffer.limit)
          }
        } finally {
          output.close()
        }
      }
      ByteBufferMessageSet.writeMessage(buffer, messageWriter, offset)
      stats.recopyMessage(messageWriter.size + MessageSet.LogOverhead)
    }
  }

=======
>>>>>>> d7850a40
  private def shouldRetainMessage(source: kafka.log.LogSegment,
                                  map: kafka.log.OffsetMap,
                                  retainDeletes: Boolean,
                                  entry: LogEntry,
                                  stats: CleanerStats): Boolean = {
    val pastLatestOffset = entry.offset > map.latestOffset
    if (pastLatestOffset)
      return true


    if (entry.record.hasKey) {
      val key = entry.record.key
      val foundOffset = map.get(key)
      /* two cases in which we can get rid of a message:
       *   1) if there exists a message with the same key but higher offset
       *   2) if the message is a delete "tombstone" marker and enough time has passed
       */
      val redundant = foundOffset >= 0 && entry.offset < foundOffset
      val obsoleteDelete = !retainDeletes && entry.record.hasNullValue
      !redundant && !obsoleteDelete
    } else {
      stats.invalidMessage()
      false
    }
  }

  /**
   * Double the I/O buffer capacity
   */
  def growBuffers(maxLogMessageSize: Int) {
    val maxBufferSize = math.max(maxLogMessageSize, maxIoBufferSize)
    if(readBuffer.capacity >= maxBufferSize || writeBuffer.capacity >= maxBufferSize)
      throw new IllegalStateException("This log contains a message larger than maximum allowable size of %s.".format(maxBufferSize))
    val newSize = math.min(this.readBuffer.capacity * 2, maxBufferSize)
    info("Growing cleaner I/O buffers from " + readBuffer.capacity + "bytes to " + newSize + " bytes.")
    this.readBuffer = ByteBuffer.allocate(newSize)
    this.writeBuffer = ByteBuffer.allocate(newSize)
  }
  
  /**
   * Restore the I/O buffer capacity to its original size
   */
  def restoreBuffers() {
    if(this.readBuffer.capacity > this.ioBufferSize)
      this.readBuffer = ByteBuffer.allocate(this.ioBufferSize)
    if(this.writeBuffer.capacity > this.ioBufferSize)
      this.writeBuffer = ByteBuffer.allocate(this.ioBufferSize)
  }

  /**
   * Group the segments in a log into groups totaling less than a given size. the size is enforced separately for the log data and the index data.
   * We collect a group of such segments together into a single
   * destination segment. This prevents segment sizes from shrinking too much.
   *
   * @param segments The log segments to group
   * @param maxSize the maximum size in bytes for the total of all log data in a group
   * @param maxIndexSize the maximum size in bytes for the total of all index data in a group
   *
   * @return A list of grouped segments
   */
  private[log] def groupSegmentsBySize(segments: Iterable[LogSegment], maxSize: Int, maxIndexSize: Int): List[Seq[LogSegment]] = {
    var grouped = List[List[LogSegment]]()
    var segs = segments.toList
    while(segs.nonEmpty) {
      var group = List(segs.head)
      var logSize = segs.head.size
      var indexSize = segs.head.index.sizeInBytes
      var timeIndexSize = segs.head.timeIndex.sizeInBytes
      segs = segs.tail
      while(segs.nonEmpty &&
            logSize + segs.head.size <= maxSize &&
            indexSize + segs.head.index.sizeInBytes <= maxIndexSize &&
            timeIndexSize + segs.head.timeIndex.sizeInBytes <= maxIndexSize &&
            segs.head.index.lastOffset - group.last.index.baseOffset <= Int.MaxValue) {
        group = segs.head :: group
        logSize += segs.head.size
        indexSize += segs.head.index.sizeInBytes
        timeIndexSize += segs.head.timeIndex.sizeInBytes
        segs = segs.tail
      }
      grouped ::= group.reverse
    }
    grouped.reverse
  }

  /**
   * Build a map of key_hash => offset for the keys in the cleanable dirty portion of the log to use in cleaning.
   * @param log The log to use
   * @param start The offset at which dirty messages begin
   * @param end The ending offset for the map that is being built
   * @param map The map in which to store the mappings
   * @param stats Collector for cleaning statistics
   */
  private[log] def buildOffsetMap(log: Log,
                                  start: Long,
                                  end: Long,
                                  map: OffsetMap,
                                  stats: CleanerStats) {
    map.clear()
    val dirty = log.logSegments(start, end).toBuffer
    info("Building offset map for log %s for %d segments in offset range [%d, %d).".format(log.name, dirty.size, start, end))
    
    // Add all the cleanable dirty segments. We must take at least map.slots * load_factor,
    // but we may be able to fit more (if there is lots of duplication in the dirty section of the log)
    var full = false
    for (segment <- dirty if !full) {
      checkDone(log.topicPartition)

<<<<<<< HEAD
      full = buildOffsetMapForSegment(log.topicAndPartition, segment, map, start, log.config.maxMessageSize)
=======
      full = buildOffsetMapForSegment(log.topicPartition, segment, map, start, log.config.maxMessageSize, stats)
>>>>>>> d7850a40
      if (full)
        debug("Offset map is full, %d segments fully mapped, segment with base offset %d is partially mapped".format(dirty.indexOf(segment), segment.baseOffset))
    }
    info("Offset map for log %s complete.".format(log.name))
  }

  /**
   * Add the messages in the given segment to the offset map
   *
   * @param segment The segment to index
   * @param map The map in which to store the key=>offset mapping
   * @param stats Collector for cleaning statistics
   *
   * @return If the map was filled whilst loading from this segment
   */
<<<<<<< HEAD
  private def buildOffsetMapForSegment(topicAndPartition: TopicAndPartition, segment: LogSegment, map: OffsetMap, start: Long, maxLogMessageSize: Int): Boolean = {
=======
  private def buildOffsetMapForSegment(topicPartition: TopicPartition,
                                       segment: LogSegment,
                                       map: OffsetMap,
                                       start: Long,
                                       maxLogMessageSize: Int,
                                       stats: CleanerStats): Boolean = {
>>>>>>> d7850a40
    var position = segment.index.lookup(start).position
    val maxDesiredMapSize = (map.slots * this.dupBufferLoadFactor).toInt
    while (position < segment.log.sizeInBytes) {
      checkDone(topicPartition)
      readBuffer.clear()
      segment.log.readInto(readBuffer, position)
      val records = MemoryRecords.readableRecords(readBuffer)
      throttler.maybeThrottle(records.sizeInBytes)

      val startPosition = position
      for (entry <- records.deepEntries.asScala) {
        val message = entry.record
        if (message.hasKey && entry.offset >= start) {
          if (map.size < maxDesiredMapSize)
            map.put(message.key, entry.offset)
          else
            return true
        }
        stats.indexMessagesRead(1)
      }
      val bytesRead = records.validBytes
      position += bytesRead
      stats.indexBytesRead(bytesRead)

      // if we didn't read even one complete message, our read buffer may be too small
      if(position == startPosition)
        growBuffers(maxLogMessageSize)
    }
    restoreBuffers()
    false
  }
}

/**
 * A simple struct for collecting stats about log cleaning
 */
private class CleanerStats(time: Time = Time.SYSTEM) {
  val startTime = time.milliseconds
  var mapCompleteTime = -1L
  var endTime = -1L
  var bytesRead = 0L
  var bytesWritten = 0L
  var mapBytesRead = 0L
  var mapMessagesRead = 0L
  var messagesRead = 0L
  var invalidMessagesRead = 0L
  var messagesWritten = 0L
  var bufferUtilization = 0.0d

  def readMessages(messagesRead: Int, bytesRead: Int) {
    this.messagesRead += messagesRead
    this.bytesRead += bytesRead
  }

  def invalidMessage() {
    invalidMessagesRead += 1
  }
  
  def recopyMessages(messagesWritten: Int, bytesWritten: Int) {
    this.messagesWritten += messagesWritten
    this.bytesWritten += bytesWritten
  }

  def indexMessagesRead(size: Int) {
    mapMessagesRead += size
  }

  def indexBytesRead(size: Int) {
    mapBytesRead += size
  }

  def indexDone() {
    mapCompleteTime = time.milliseconds
  }

  def allDone() {
    endTime = time.milliseconds
  }
  
  def elapsedSecs = (endTime - startTime)/1000.0
  
  def elapsedIndexSecs = (mapCompleteTime - startTime)/1000.0
<<<<<<< HEAD

  def clear() {
    startTime = time.milliseconds
    mapCompleteTime = -1L
    endTime = -1L
    bytesRead = 0L
    bytesWritten = 0L
    mapBytesRead = 0L
    mapMessagesRead = 0L
    messagesRead = 0L
    invalidMessagesRead = 0L
    messagesWritten = 0L
    bufferUtilization = 0.0d
  }
=======
  
>>>>>>> d7850a40
}

/**
 * Helper class for a log, its topic/partition, the first cleanable position, and the first uncleanable dirty position
 */
private case class LogToClean(topicPartition: TopicPartition, log: Log, firstDirtyOffset: Long, uncleanableOffset: Long) extends Ordered[LogToClean] {
  val cleanBytes = log.logSegments(-1, firstDirtyOffset).map(_.size).sum
  private[this] val firstUncleanableSegment = log.logSegments(uncleanableOffset, log.activeSegment.baseOffset).headOption.getOrElse(log.activeSegment)
  val firstUncleanableOffset = firstUncleanableSegment.baseOffset
  val cleanableBytes = log.logSegments(firstDirtyOffset, math.max(firstDirtyOffset, firstUncleanableOffset)).map(_.size).sum
  val totalBytes = cleanBytes + cleanableBytes
  val cleanableRatio = cleanableBytes / totalBytes.toDouble
  override def compare(that: LogToClean): Int = math.signum(this.cleanableRatio - that.cleanableRatio).toInt
}<|MERGE_RESOLUTION|>--- conflicted
+++ resolved
@@ -355,11 +355,7 @@
 
     // determine the timestamp up to which the log will be cleaned
     // this is the lower of the last active segment and the compaction lag
-<<<<<<< HEAD
-    val cleanableHorizionMs = log.logSegments(0, cleanable.firstUncleanableOffset).lastOption.map(_.lastModified).getOrElse(0L)
-=======
     val cleanableHorizonMs = log.logSegments(0, cleanable.firstUncleanableOffset).lastOption.map(_.lastModified).getOrElse(0L)
->>>>>>> d7850a40
 
     // group the segments and clean the groups
     info("Cleaning log %s (cleaning prior to %s, discarding tombstones prior to %s)...".format(log.name, new Date(cleanableHorizonMs), new Date(deleteHorizonMs)))
@@ -406,11 +402,7 @@
         val retainDeletes = old.lastModified > deleteHorizonMs
         info("Cleaning segment %s in log %s (largest timestamp %s) into %s, %s deletes."
             .format(old.baseOffset, log.name, new Date(old.largestTimestamp), cleaned.baseOffset, if(retainDeletes) "retaining" else "discarding"))
-<<<<<<< HEAD
-        cleanInto(log.topicAndPartition, old, cleaned, map, retainDeletes, log.config.maxMessageSize)
-=======
         cleanInto(log.topicPartition, old, cleaned, map, retainDeletes, log.config.maxMessageSize, stats)
->>>>>>> d7850a40
       }
 
       // trim excess index
@@ -443,29 +435,19 @@
    * Clean the given source log segment into the destination segment using the key=>offset mapping
    * provided
    *
-<<<<<<< HEAD
-   * @param topicAndPartition The topic and partition of the log segment to clean
-=======
    * @param topicPartition The topic and partition of the log segment to clean
->>>>>>> d7850a40
    * @param source The dirty log segment
    * @param dest The cleaned log segment
    * @param map The key=>offset mapping
    * @param retainDeletes Should delete tombstones be retained while cleaning this segment
    * @param maxLogMessageSize The maximum message size of the corresponding topic
-<<<<<<< HEAD
-=======
    * @param stats Collector for cleaning statistics
->>>>>>> d7850a40
    */
   private[log] def cleanInto(topicPartition: TopicPartition,
                              source: LogSegment,
                              dest: LogSegment,
                              map: OffsetMap,
                              retainDeletes: Boolean,
-<<<<<<< HEAD
-                             maxLogMessageSize: Int) {
-=======
                              maxLogMessageSize: Int,
                              stats: CleanerStats) {
 
@@ -473,74 +455,12 @@
       def shouldRetain(logEntry: LogEntry): Boolean = shouldRetainMessage(source, map, retainDeletes, logEntry, stats)
     }
 
->>>>>>> d7850a40
     var position = 0
     while (position < source.log.sizeInBytes) {
       checkDone(topicPartition)
       // read a chunk of messages and copy any that are to be retained to the write buffer to be written out
       readBuffer.clear()
       writeBuffer.clear()
-<<<<<<< HEAD
-      var maxTimestamp = Message.NoTimestamp
-      var offsetOfMaxTimestamp = -1L
-      val messages = new ByteBufferMessageSet(source.log.readInto(readBuffer, position))
-      throttler.maybeThrottle(messages.sizeInBytes)
-      // check each message to see if it is to be retained
-      var messagesRead = 0
-      for (shallowMessageAndOffset <- messages.shallowIterator) {
-        val shallowMessage = shallowMessageAndOffset.message
-        val shallowOffset = shallowMessageAndOffset.offset
-        val size = MessageSet.entrySize(shallowMessageAndOffset.message)
-
-        stats.readMessage(size)
-        if (shallowMessage.compressionCodec == NoCompressionCodec) {
-          if (shouldRetainMessage(source, map, retainDeletes, shallowMessageAndOffset)) {
-            ByteBufferMessageSet.writeMessage(writeBuffer, shallowMessage, shallowOffset)
-            stats.recopyMessage(size)
-            if (shallowMessage.timestamp > maxTimestamp) {
-              maxTimestamp = shallowMessage.timestamp
-              offsetOfMaxTimestamp = shallowOffset
-            }
-          }
-          messagesRead += 1
-        } else {
-          // We use the absolute offset to decide whether to retain the message or not (this is handled by the
-          // deep iterator). Because of KAFKA-4298, we have to allow for the possibility that a previous version
-          // corrupted the log by writing a compressed message set with a wrapper magic value not matching the magic
-          // of the inner messages. This will be fixed as we recopy the messages to the destination segment.
-
-          var writeOriginalMessageSet = true
-          val retainedMessages = new mutable.ArrayBuffer[MessageAndOffset]
-          val shallowMagic = shallowMessage.magic
-
-          for (deepMessageAndOffset <- ByteBufferMessageSet.deepIterator(shallowMessageAndOffset)) {
-            messagesRead += 1
-            if (shouldRetainMessage(source, map, retainDeletes, deepMessageAndOffset)) {
-              // Check for log corruption due to KAFKA-4298. If we find it, make sure that we overwrite
-              // the corrupted entry with correct data.
-              if (shallowMagic != deepMessageAndOffset.message.magic)
-                writeOriginalMessageSet = false
-
-              retainedMessages += deepMessageAndOffset
-              // We need the max timestamp and message offset for time index
-              if (deepMessageAndOffset.message.timestamp > maxTimestamp) {
-                maxTimestamp = deepMessageAndOffset.message.timestamp
-                offsetOfMaxTimestamp = deepMessageAndOffset.offset
-              }
-            } else {
-              writeOriginalMessageSet = false
-            }
-          }
-
-          // There are no messages compacted out and no message format conversion, write the original message set back
-          if (writeOriginalMessageSet)
-            ByteBufferMessageSet.writeMessage(writeBuffer, shallowMessage, shallowOffset)
-          else
-            compressMessages(writeBuffer, shallowMessage.compressionCodec, retainedMessages)
-        }
-      }
-=======
->>>>>>> d7850a40
 
       source.log.readInto(readBuffer, position)
       val records = MemoryRecords.readableRecords(readBuffer)
@@ -564,61 +484,12 @@
       }
       
       // if we read bytes but didn't get even one complete message, our I/O buffer is too small, grow it and try again
-<<<<<<< HEAD
-      if (readBuffer.limit > 0 && messagesRead == 0)
-=======
       if (readBuffer.limit > 0 && result.messagesRead == 0)
->>>>>>> d7850a40
         growBuffers(maxLogMessageSize)
     }
     restoreBuffers()
   }
 
-<<<<<<< HEAD
-  private def compressMessages(buffer: ByteBuffer,
-                               compressionCodec: CompressionCodec,
-                               messageAndOffsets: Seq[MessageAndOffset]) {
-    require(compressionCodec != NoCompressionCodec, s"compressionCodec must not be $NoCompressionCodec")
-    if (messageAndOffsets.nonEmpty) {
-      val messages = messageAndOffsets.map(_.message)
-      val magicAndTimestamp = MessageSet.magicAndLargestTimestamp(messages)
-
-      // ensure that we use the magic from the first message in the set when writing the wrapper
-      // message in order to fix message sets corrupted by KAFKA-4298
-      val magic = magicAndTimestamp.magic
-
-      val firstMessageOffset = messageAndOffsets.head
-      val firstAbsoluteOffset = firstMessageOffset.offset
-      var offset = -1L
-      val timestampType = firstMessageOffset.message.timestampType
-      val messageWriter = new MessageWriter(math.min(math.max(MessageSet.messageSetSize(messages) / 2, 1024), 1 << 16))
-      messageWriter.write(codec = compressionCodec, timestamp = magicAndTimestamp.timestamp, timestampType = timestampType, magicValue = magic) { outputStream =>
-        val output = new DataOutputStream(CompressionFactory(compressionCodec, magic, outputStream))
-        try {
-          for (messageAndOffset <- messageAndOffsets) {
-            offset = messageAndOffset.offset
-            val innerOffset = if (magic > Message.MagicValue_V0)
-              // The offset of the messages are absolute offset, compute the inner offset.
-              messageAndOffset.offset - firstAbsoluteOffset
-            else
-              offset
-
-            val message = messageAndOffset.message
-            output.writeLong(innerOffset)
-            output.writeInt(message.size)
-            output.write(message.buffer.array, message.buffer.arrayOffset, message.buffer.limit)
-          }
-        } finally {
-          output.close()
-        }
-      }
-      ByteBufferMessageSet.writeMessage(buffer, messageWriter, offset)
-      stats.recopyMessage(messageWriter.size + MessageSet.LogOverhead)
-    }
-  }
-
-=======
->>>>>>> d7850a40
   private def shouldRetainMessage(source: kafka.log.LogSegment,
                                   map: kafka.log.OffsetMap,
                                   retainDeletes: Boolean,
@@ -727,11 +598,7 @@
     for (segment <- dirty if !full) {
       checkDone(log.topicPartition)
 
-<<<<<<< HEAD
-      full = buildOffsetMapForSegment(log.topicAndPartition, segment, map, start, log.config.maxMessageSize)
-=======
       full = buildOffsetMapForSegment(log.topicPartition, segment, map, start, log.config.maxMessageSize, stats)
->>>>>>> d7850a40
       if (full)
         debug("Offset map is full, %d segments fully mapped, segment with base offset %d is partially mapped".format(dirty.indexOf(segment), segment.baseOffset))
     }
@@ -747,16 +614,12 @@
    *
    * @return If the map was filled whilst loading from this segment
    */
-<<<<<<< HEAD
-  private def buildOffsetMapForSegment(topicAndPartition: TopicAndPartition, segment: LogSegment, map: OffsetMap, start: Long, maxLogMessageSize: Int): Boolean = {
-=======
   private def buildOffsetMapForSegment(topicPartition: TopicPartition,
                                        segment: LogSegment,
                                        map: OffsetMap,
                                        start: Long,
                                        maxLogMessageSize: Int,
                                        stats: CleanerStats): Boolean = {
->>>>>>> d7850a40
     var position = segment.index.lookup(start).position
     val maxDesiredMapSize = (map.slots * this.dupBufferLoadFactor).toInt
     while (position < segment.log.sizeInBytes) {
@@ -839,24 +702,7 @@
   def elapsedSecs = (endTime - startTime)/1000.0
   
   def elapsedIndexSecs = (mapCompleteTime - startTime)/1000.0
-<<<<<<< HEAD
-
-  def clear() {
-    startTime = time.milliseconds
-    mapCompleteTime = -1L
-    endTime = -1L
-    bytesRead = 0L
-    bytesWritten = 0L
-    mapBytesRead = 0L
-    mapMessagesRead = 0L
-    messagesRead = 0L
-    invalidMessagesRead = 0L
-    messagesWritten = 0L
-    bufferUtilization = 0.0d
-  }
-=======
-  
->>>>>>> d7850a40
+  
 }
 
 /**
