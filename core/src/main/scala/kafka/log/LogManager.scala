/**
 * Licensed to the Apache Software Foundation (ASF) under one or more
 * contributor license agreements.  See the NOTICE file distributed with
 * this work for additional information regarding copyright ownership.
 * The ASF licenses this file to You under the Apache License, Version 2.0
 * (the "License"); you may not use this file except in compliance with
 * the License.  You may obtain a copy of the License at
 *
 *    http://www.apache.org/licenses/LICENSE-2.0
 *
 * Unless required by applicable law or agreed to in writing, software
 * distributed under the License is distributed on an "AS IS" BASIS,
 * WITHOUT WARRANTIES OR CONDITIONS OF ANY KIND, either express or implied.
 * See the License for the specific language governing permissions and
 * limitations under the License.
 */

package kafka.log

import java.io._
import java.nio.file.Files
import java.util.concurrent._
import java.util.concurrent.atomic.AtomicInteger

import kafka.log.remote.{RemoteIndexCache, RemoteLogManager, RemoteLogManagerConfig}
import kafka.metrics.KafkaMetricsGroup
import kafka.server.checkpoints.OffsetCheckpointFile
import kafka.server.metadata.ConfigRepository
import kafka.server._
import kafka.utils._
<<<<<<< HEAD
import kafka.zk.KafkaZkClient
=======
import org.apache.kafka.common.{KafkaException, TopicPartition}
import org.apache.kafka.common.utils.Time
>>>>>>> 42a9355e
import org.apache.kafka.common.errors.{KafkaStorageException, LogDirNotFoundException}
import org.apache.kafka.common.utils.Time
import org.apache.kafka.common.{KafkaException, TopicPartition}

import scala.collection._
import scala.collection.mutable.ArrayBuffer
import scala.jdk.CollectionConverters._
import scala.util.{Failure, Success, Try}
import kafka.utils.Implicits._

/**
 * The entry point to the kafka log management subsystem. The log manager is responsible for log creation, retrieval, and cleaning.
 * All read and write operations are delegated to the individual log instances.
 *
 * The log manager maintains logs in one or more directories. New logs are created in the data directory
 * with the fewest logs. No attempt is made to move partitions after the fact or balance based on
 * size or I/O rate.
 *
 * A background thread handles log retention by periodically truncating excess log segments.
 */
@threadsafe
class LogManager(logDirs: Seq[File],
                 initialOfflineDirs: Seq[File],
                 configRepository: ConfigRepository,
                 val initialDefaultConfig: LogConfig,
                 val cleanerConfig: CleanerConfig,
                 recoveryThreadsPerDataDir: Int,
                 val flushCheckMs: Long,
                 val flushRecoveryOffsetCheckpointMs: Long,
                 val flushStartOffsetCheckpointMs: Long,
                 val retentionCheckMs: Long,
                 val maxPidExpirationMs: Int,
                 scheduler: Scheduler,
                 brokerTopicStats: BrokerTopicStats,
                 logDirFailureChannel: LogDirFailureChannel,
                 time: Time,
                 remoteLogManagerConfig: RemoteLogManagerConfig = RemoteLogManager.DefaultConfig)
  extends Logging with KafkaMetricsGroup {

  import LogManager._

  val LockFile = ".lock"
  val InitialTaskDelayMs = 30 * 1000

  private val logCreationOrDeletionLock = new Object
  private val currentLogs = new Pool[TopicPartition, Log]()
  // Future logs are put in the directory with "-future" suffix. Future log is created when user wants to move replica
  // from one log directory to another log directory on the same broker. The directory of the future log will be renamed
  // to replace the current log of the partition after the future log catches up with the current log
  private val futureLogs = new Pool[TopicPartition, Log]()
  // Each element in the queue contains the log object to be deleted and the time it is scheduled for deletion.
  private val logsToBeDeleted = new LinkedBlockingQueue[(Log, Long)]()

  private val _liveLogDirs: ConcurrentLinkedQueue[File] = createAndValidateLogDirs(logDirs, initialOfflineDirs)
  @volatile private var _currentDefaultConfig = initialDefaultConfig
  @volatile private var numRecoveryThreadsPerDataDir = recoveryThreadsPerDataDir

  // This map contains all partitions whose logs are getting loaded and initialized. If log configuration
  // of these partitions get updated at the same time, the corresponding entry in this map is set to "true",
  // which triggers a config reload after initialization is finished (to get the latest config value).
  // See KAFKA-8813 for more detail on the race condition
  // Visible for testing
  private[log] val partitionsInitializing = new ConcurrentHashMap[TopicPartition, Boolean]().asScala

  def reconfigureDefaultLogConfig(logConfig: LogConfig): Unit = {
    this._currentDefaultConfig = logConfig
  }

  def currentDefaultConfig: LogConfig = _currentDefaultConfig

  def liveLogDirs: Seq[File] = {
    if (_liveLogDirs.size == logDirs.size)
      logDirs
    else
      _liveLogDirs.asScala.toBuffer
  }

  private val dirLocks = lockLogDirs(liveLogDirs)
  @volatile private var recoveryPointCheckpoints = liveLogDirs.map(dir =>
    (dir, new OffsetCheckpointFile(new File(dir, RecoveryPointCheckpointFile), logDirFailureChannel))).toMap
  @volatile private var logStartOffsetCheckpoints = liveLogDirs.map(dir =>
    (dir, new OffsetCheckpointFile(new File(dir, LogStartOffsetCheckpointFile), logDirFailureChannel))).toMap

  private val preferredLogDirs = new ConcurrentHashMap[TopicPartition, String]()

  private def offlineLogDirs: Iterable[File] = {
    val logDirsSet = mutable.Set[File]() ++= logDirs
    _liveLogDirs.forEach(dir => logDirsSet -= dir)
    logDirsSet
  }

  @volatile private var _cleaner: LogCleaner = _
  private[kafka] def cleaner: LogCleaner = _cleaner

  newGauge("OfflineLogDirectoryCount", () => offlineLogDirs.size)

  for (dir <- logDirs) {
    newGauge("LogDirectoryOffline",
      () => if (_liveLogDirs.contains(dir)) 0 else 1,
      Map("logDirectory" -> dir.getAbsolutePath))
  }

  /**
   * Create and check validity of the given directories that are not in the given offline directories, specifically:
   * <ol>
   * <li> Ensure that there are no duplicates in the directory list
   * <li> Create each directory if it doesn't exist
   * <li> Check that each path is a readable directory
   * </ol>
   */
  private def createAndValidateLogDirs(dirs: Seq[File], initialOfflineDirs: Seq[File]): ConcurrentLinkedQueue[File] = {
    val liveLogDirs = new ConcurrentLinkedQueue[File]()
    val canonicalPaths = mutable.HashSet.empty[String]

    for (dir <- dirs) {
      try {
        if (initialOfflineDirs.contains(dir))
          throw new IOException(s"Failed to load ${dir.getAbsolutePath} during broker startup")

        if (!dir.exists) {
          info(s"Log directory ${dir.getAbsolutePath} not found, creating it.")
          val created = dir.mkdirs()
          if (!created)
            throw new IOException(s"Failed to create data directory ${dir.getAbsolutePath}")
        }
        if (!dir.isDirectory || !dir.canRead)
          throw new IOException(s"${dir.getAbsolutePath} is not a readable log directory.")

        // getCanonicalPath() throws IOException if a file system query fails or if the path is invalid (e.g. contains
        // the Nul character). Since there's no easy way to distinguish between the two cases, we treat them the same
        // and mark the log directory as offline.
        if (!canonicalPaths.add(dir.getCanonicalPath))
          throw new KafkaException(s"Duplicate log directory found: ${dirs.mkString(", ")}")


        liveLogDirs.add(dir)
      } catch {
        case e: IOException =>
          logDirFailureChannel.maybeAddOfflineLogDir(dir.getAbsolutePath, s"Failed to create or validate data directory ${dir.getAbsolutePath}", e)
      }
    }
    if (liveLogDirs.isEmpty) {
      fatal(s"Shutdown broker because none of the specified log dirs from ${dirs.mkString(", ")} can be created or validated")
      Exit.halt(1)
    }

    liveLogDirs
  }

  def resizeRecoveryThreadPool(newSize: Int): Unit = {
    info(s"Resizing recovery thread pool size for each data dir from $numRecoveryThreadsPerDataDir to $newSize")
    numRecoveryThreadsPerDataDir = newSize
  }

  /**
   * The log directory failure handler. It will stop log cleaning in that directory.
   *
   * @param dir        the absolute path of the log directory
   */
  def handleLogDirFailure(dir: String): Unit = {
    warn(s"Stopping serving logs in dir $dir")
    logCreationOrDeletionLock synchronized {
      _liveLogDirs.remove(new File(dir))
      if (_liveLogDirs.isEmpty) {
        fatal(s"Shutdown broker because all log dirs in ${logDirs.mkString(", ")} have failed")
        Exit.halt(1)
      }

      recoveryPointCheckpoints = recoveryPointCheckpoints.filter { case (file, _) => file.getAbsolutePath != dir }
      logStartOffsetCheckpoints = logStartOffsetCheckpoints.filter { case (file, _) => file.getAbsolutePath != dir }
      if (cleaner != null)
        cleaner.handleLogDirFailure(dir)

      def removeOfflineLogs(logs: Pool[TopicPartition, Log]): Iterable[TopicPartition] = {
        val offlineTopicPartitions: Iterable[TopicPartition] = logs.collect {
          case (tp, log) if log.parentDir == dir => tp
        }
        offlineTopicPartitions.foreach { topicPartition => {
          val removedLog = removeLogAndMetrics(logs, topicPartition)
          removedLog.foreach {
            log => log.closeHandlers()
          }
        }}

        offlineTopicPartitions
      }

      val offlineCurrentTopicPartitions = removeOfflineLogs(currentLogs)
      val offlineFutureTopicPartitions = removeOfflineLogs(futureLogs)

      warn(s"Logs for partitions ${offlineCurrentTopicPartitions.mkString(",")} are offline and " +
           s"logs for future partitions ${offlineFutureTopicPartitions.mkString(",")} are offline due to failure on log directory $dir")
      dirLocks.filter(_.file.getParent == dir).foreach(dir => CoreUtils.swallow(dir.destroy(), this))
    }
  }

  /**
   * Lock all the given directories
   */
  private def lockLogDirs(dirs: Seq[File]): Seq[FileLock] = {
    dirs.flatMap { dir =>
      try {
        val lock = new FileLock(new File(dir, LockFile))
        if (!lock.tryLock())
          throw new KafkaException("Failed to acquire lock on file .lock in " + lock.file.getParent +
            ". A Kafka instance in another process or thread is using this directory.")
        Some(lock)
      } catch {
        case e: IOException =>
          logDirFailureChannel.maybeAddOfflineLogDir(dir.getAbsolutePath, s"Disk error while locking directory $dir", e)
          None
      }
    }
  }

  private def addLogToBeDeleted(log: Log): Unit = {
    this.logsToBeDeleted.add((log, time.milliseconds()))
  }

  // Only for testing
  private[log] def hasLogsToBeDeleted: Boolean = !logsToBeDeleted.isEmpty

  private[log] def loadLog(logDir: File,
                           hadCleanShutdown: Boolean,
                           recoveryPoints: Map[TopicPartition, Long],
                           logStartOffsets: Map[TopicPartition, Long],
                           topicConfigOverrides: Map[String, LogConfig]): Log = {
    val topicPartition = Log.parseTopicPartitionName(logDir)
    val config = topicConfigOverrides.getOrElse(topicPartition.topic, currentDefaultConfig)
    val logRecoveryPoint = recoveryPoints.getOrElse(topicPartition, 0L)
    val logStartOffset = logStartOffsets.getOrElse(topicPartition, 0L)

    val log = Log(
      dir = logDir,
      config = config,
      logStartOffset = logStartOffset,
      recoveryPoint = logRecoveryPoint,
      maxProducerIdExpirationMs = maxPidExpirationMs,
      producerIdExpirationCheckIntervalMs = LogManager.ProducerIdExpirationCheckIntervalMs,
      scheduler = scheduler,
      time = time,
      brokerTopicStats = brokerTopicStats,
      logDirFailureChannel = logDirFailureChannel,
      remoteLogEnable = remoteLogManagerConfig.remoteLogStorageEnable,
      lastShutdownClean = hadCleanShutdown)

    if (logDir.getName.endsWith(Log.DeleteDirSuffix)) {
      addLogToBeDeleted(log)
    } else {
      val previous = {
        if (log.isFuture)
          this.futureLogs.put(topicPartition, log)
        else
          this.currentLogs.put(topicPartition, log)
      }
      if (previous != null) {
        if (log.isFuture)
          throw new IllegalStateException(s"Duplicate log directories found: ${log.dir.getAbsolutePath}, ${previous.dir.getAbsolutePath}")
        else
          throw new IllegalStateException(s"Duplicate log directories for $topicPartition are found in both ${log.dir.getAbsolutePath} " +
            s"and ${previous.dir.getAbsolutePath}. It is likely because log directory failure happened while broker was " +
            s"replacing current replica with future replica. Recover broker from this failure by manually deleting one of the two directories " +
            s"for this partition. It is recommended to delete the partition in the log directory that is known to have failed recently.")
      }
    }

    log
  }

  /**
   * Recover and load all logs in the given data directories
   */
  private[log] def loadLogs(topicConfigOverrides: Map[String, LogConfig]): Unit = {
    info(s"Loading logs from log dirs $liveLogDirs")
    val startMs = time.hiResClockMs()
    val threadPools = ArrayBuffer.empty[ExecutorService]
    val offlineDirs = mutable.Set.empty[(String, IOException)]
    val jobs = ArrayBuffer.empty[Seq[Future[_]]]
    var numTotalLogs = 0

    for (dir <- liveLogDirs) {
      val logDirAbsolutePath = dir.getAbsolutePath
      var hadCleanShutdown: Boolean = false
      try {
        val pool = Executors.newFixedThreadPool(numRecoveryThreadsPerDataDir)
        threadPools.append(pool)

        val cleanShutdownFile = new File(dir, Log.CleanShutdownFile)
        if (cleanShutdownFile.exists) {
          info(s"Skipping recovery for all logs in $logDirAbsolutePath since clean shutdown file was found")
          // Cache the clean shutdown status and use that for rest of log loading workflow. Delete the CleanShutdownFile
          // so that if broker crashes while loading the log, it is considered hard shutdown during the next boot up. KAFKA-10471
          cleanShutdownFile.delete()
          hadCleanShutdown = true
        } else {
          // log recovery itself is being performed by `Log` class during initialization
          info(s"Attempting recovery for all logs in $logDirAbsolutePath since no clean shutdown file was found")
        }

        var recoveryPoints = Map[TopicPartition, Long]()
        try {
          recoveryPoints = this.recoveryPointCheckpoints(dir).read()
        } catch {
          case e: Exception =>
            warn(s"Error occurred while reading recovery-point-offset-checkpoint file of directory " +
              s"$logDirAbsolutePath, resetting the recovery checkpoint to 0", e)
        }

        var logStartOffsets = Map[TopicPartition, Long]()
        try {
          logStartOffsets = this.logStartOffsetCheckpoints(dir).read()
        } catch {
          case e: Exception =>
            warn(s"Error occurred while reading log-start-offset-checkpoint file of directory " +
              s"$logDirAbsolutePath, resetting to the base offset of the first segment", e)
        }

<<<<<<< HEAD
        // ignore remote-log-index-cache directory as that is index cache but not any topic-partition dir
        val logsToLoad = Option(dir.listFiles).getOrElse(Array.empty)
          .filter(file => file.isDirectory && !file.getName.equals(RemoteIndexCache.DirName))
=======
        val logsToLoad = Option(dir.listFiles).getOrElse(Array.empty).filter(logDir =>
          logDir.isDirectory && Log.parseTopicPartitionName(logDir).topic != KafkaRaftServer.MetadataTopic)
>>>>>>> 42a9355e
        val numLogsLoaded = new AtomicInteger(0)
        numTotalLogs += logsToLoad.length

        val jobsForDir = logsToLoad.map { logDir =>
          val runnable: Runnable = () => {
            try {
              debug(s"Loading log $logDir")

              val logLoadStartMs = time.hiResClockMs()
              val log = loadLog(logDir, hadCleanShutdown, recoveryPoints, logStartOffsets, topicConfigOverrides)
              val logLoadDurationMs = time.hiResClockMs() - logLoadStartMs
              val currentNumLoaded = numLogsLoaded.incrementAndGet()

              info(s"Completed load of $log with ${log.numberOfSegments} segments in ${logLoadDurationMs}ms " +
                s"($currentNumLoaded/${logsToLoad.length} loaded in $logDirAbsolutePath)")
            } catch {
              case e: IOException =>
                offlineDirs.add((logDirAbsolutePath, e))
                error(s"Error while loading log dir $logDirAbsolutePath", e)
            }
          }
          runnable
        }

        jobs += jobsForDir.map(pool.submit)
      } catch {
        case e: IOException =>
          offlineDirs.add((logDirAbsolutePath, e))
          error(s"Error while loading log dir $logDirAbsolutePath", e)
      }
    }

    try {
      for (dirJobs <- jobs) {
        dirJobs.foreach(_.get)
      }

      offlineDirs.foreach { case (dir, e) =>
        logDirFailureChannel.maybeAddOfflineLogDir(dir, s"Error while loading log dir $dir", e)
      }
    } catch {
      case e: ExecutionException =>
        error(s"There was an error in one of the threads during logs loading: ${e.getCause}")
        throw e.getCause
    } finally {
      threadPools.foreach(_.shutdown())
    }

    info(s"Loaded $numTotalLogs logs in ${time.hiResClockMs() - startMs}ms.")
  }

  /**
   *  Start the background threads to flush logs and do log cleanup
   */
  def startup(topicNames: Set[String]): Unit = {
    startupWithConfigOverrides(fetchTopicConfigOverrides(topicNames))
  }

  // visible for testing
  private[log] def fetchTopicConfigOverrides(topicNames: Set[String]): Map[String, LogConfig] = {
    val topicConfigOverrides = mutable.Map[String, LogConfig]()
    val defaultProps = currentDefaultConfig.originals()
    topicNames.foreach { topicName =>
      val overrides = configRepository.topicConfig(topicName)
      // save memory by only including configs for topics with overrides
      if (!overrides.isEmpty) {
        val logConfig = LogConfig.fromProps(defaultProps, overrides)
        topicConfigOverrides(topicName) = logConfig
      }
    }
    topicConfigOverrides
  }

  // visible for testing
  private[log] def startupWithConfigOverrides(topicConfigOverrides: Map[String, LogConfig]): Unit = {
    loadLogs(topicConfigOverrides) // this could take a while if shutdown was not clean

    /* Schedule the cleanup task to delete old logs */
    if (scheduler != null) {
      info("Starting log cleanup with a period of %d ms.".format(retentionCheckMs))
      scheduler.schedule("kafka-log-retention",
                         cleanupLogs _,
                         delay = InitialTaskDelayMs,
                         period = retentionCheckMs,
                         TimeUnit.MILLISECONDS)
      info("Starting log flusher with a default period of %d ms.".format(flushCheckMs))
      scheduler.schedule("kafka-log-flusher",
                         flushDirtyLogs _,
                         delay = InitialTaskDelayMs,
                         period = flushCheckMs,
                         TimeUnit.MILLISECONDS)
      scheduler.schedule("kafka-recovery-point-checkpoint",
                         checkpointLogRecoveryOffsets _,
                         delay = InitialTaskDelayMs,
                         period = flushRecoveryOffsetCheckpointMs,
                         TimeUnit.MILLISECONDS)
      scheduler.schedule("kafka-log-start-offset-checkpoint",
                         checkpointLogStartOffsets _,
                         delay = InitialTaskDelayMs,
                         period = flushStartOffsetCheckpointMs,
                         TimeUnit.MILLISECONDS)
      scheduler.schedule("kafka-delete-logs", // will be rescheduled after each delete logs with a dynamic period
                         deleteLogs _,
                         delay = InitialTaskDelayMs,
                         unit = TimeUnit.MILLISECONDS)
    }
    if (cleanerConfig.enableCleaner) {
      _cleaner = new LogCleaner(cleanerConfig, liveLogDirs, currentLogs, logDirFailureChannel, time = time)
      _cleaner.startup()
    }
  }

  /**
   * Close all the logs
   */
  def shutdown(): Unit = {
    info("Shutting down.")

    removeMetric("OfflineLogDirectoryCount")
    for (dir <- logDirs) {
      removeMetric("LogDirectoryOffline", Map("logDirectory" -> dir.getAbsolutePath))
    }

    val threadPools = ArrayBuffer.empty[ExecutorService]
    val jobs = mutable.Map.empty[File, Seq[Future[_]]]

    // stop the cleaner first
    if (cleaner != null) {
      CoreUtils.swallow(cleaner.shutdown(), this)
    }

    val localLogsByDir = logsByDir

    // close logs in each dir
    for (dir <- liveLogDirs) {
      debug(s"Flushing and closing logs at $dir")

      val pool = Executors.newFixedThreadPool(numRecoveryThreadsPerDataDir)
      threadPools.append(pool)

      val logs = logsInDir(localLogsByDir, dir).values

      val jobsForDir = logs.map { log =>
        val runnable: Runnable = () => {
          // flush the log to ensure latest possible recovery point
          log.flush()
          log.close()
        }
        runnable
      }

      jobs(dir) = jobsForDir.map(pool.submit).toSeq
    }

    try {
      jobs.forKeyValue { (dir, dirJobs) =>
        if (waitForAllToComplete(dirJobs,
          e => warn(s"There was an error in one of the threads during LogManager shutdown: ${e.getCause}"))) {
          val logs = logsInDir(localLogsByDir, dir)

          // update the last flush point
          debug(s"Updating recovery points at $dir")
          checkpointRecoveryOffsetsInDir(dir, logs)

          debug(s"Updating log start offsets at $dir")
          checkpointLogStartOffsetsInDir(dir, logs)

          // mark that the shutdown was clean by creating marker file
          debug(s"Writing clean shutdown marker at $dir")
          CoreUtils.swallow(Files.createFile(new File(dir, Log.CleanShutdownFile).toPath), this)
        }
      }
    } finally {
      threadPools.foreach(_.shutdown())
      // regardless of whether the close succeeded, we need to unlock the data directories
      dirLocks.foreach(_.destroy())
    }

    info("Shutdown complete.")
  }

  /**
   * Truncate the partition logs to the specified offsets and checkpoint the recovery point to this offset
   *
   * @param partitionOffsets Partition logs that need to be truncated
   * @param isFuture True iff the truncation should be performed on the future log of the specified partitions
   */
  def truncateTo(partitionOffsets: Map[TopicPartition, Long], isFuture: Boolean): Unit = {
    val affectedLogs = ArrayBuffer.empty[Log]
    for ((topicPartition, truncateOffset) <- partitionOffsets) {
      val log = {
        if (isFuture)
          futureLogs.get(topicPartition)
        else
          currentLogs.get(topicPartition)
      }
      // If the log does not exist, skip it
      if (log != null) {
        // May need to abort and pause the cleaning of the log, and resume after truncation is done.
        val needToStopCleaner = truncateOffset < log.activeSegment.baseOffset
        if (needToStopCleaner && !isFuture)
          abortAndPauseCleaning(topicPartition)
        try {
          if (log.truncateTo(truncateOffset))
            affectedLogs += log
          if (needToStopCleaner && !isFuture)
            maybeTruncateCleanerCheckpointToActiveSegmentBaseOffset(log, topicPartition)
        } finally {
          if (needToStopCleaner && !isFuture)
            resumeCleaning(topicPartition)
        }
      }
    }

    for (dir <- affectedLogs.map(_.parentDirFile).distinct) {
      checkpointRecoveryOffsetsInDir(dir)
    }
  }

  /**
   * Delete all data in a partition and start the log at the new offset
   *
   * @param topicPartition The partition whose log needs to be truncated
   * @param newOffset The new offset to start the log with
   * @param isFuture True iff the truncation should be performed on the future log of the specified partition
   */
  def truncateFullyAndStartAt(topicPartition: TopicPartition, newOffset: Long, isFuture: Boolean): Unit = {
    val log = {
      if (isFuture)
        futureLogs.get(topicPartition)
      else
        currentLogs.get(topicPartition)
    }
    // If the log does not exist, skip it
    if (log != null) {
      // Abort and pause the cleaning of the log, and resume after truncation is done.
      if (!isFuture)
        abortAndPauseCleaning(topicPartition)
      try {
        log.truncateFullyAndStartAt(newOffset)
        if (!isFuture)
          maybeTruncateCleanerCheckpointToActiveSegmentBaseOffset(log, topicPartition)
      } finally {
        if (!isFuture)
          resumeCleaning(topicPartition)
      }
      checkpointRecoveryOffsetsInDir(log.parentDirFile)
    }
  }

  /**
   * Write out the current recovery point for all logs to a text file in the log directory
   * to avoid recovering the whole log on startup.
   */
  def checkpointLogRecoveryOffsets(): Unit = {
    val logsByDirCached = logsByDir
    liveLogDirs.foreach { logDir =>
      val logsToCheckpoint = logsInDir(logsByDirCached, logDir)
      checkpointRecoveryOffsetsInDir(logDir, logsToCheckpoint)
    }
  }

  /**
   * Write out the current log start offset for all logs to a text file in the log directory
   * to avoid exposing data that have been deleted by DeleteRecordsRequest
   */
  def checkpointLogStartOffsets(): Unit = {
    val logsByDirCached = logsByDir
    liveLogDirs.foreach { logDir =>
      checkpointLogStartOffsetsInDir(logDir, logsInDir(logsByDirCached, logDir))
    }
  }

  /**
   * Checkpoint recovery offsets for all the logs in logDir.
   *
   * @param logDir the directory in which the logs to be checkpointed are
   */
  // Only for testing
  private[log] def checkpointRecoveryOffsetsInDir(logDir: File): Unit = {
    checkpointRecoveryOffsetsInDir(logDir, logsInDir(logDir))
  }

  /**
   * Checkpoint recovery offsets for all the provided logs.
   *
   * @param logDir the directory in which the logs are
   * @param logsToCheckpoint the logs to be checkpointed
   */
  private def checkpointRecoveryOffsetsInDir(logDir: File, logsToCheckpoint: Map[TopicPartition, Log]): Unit = {
    try {
      recoveryPointCheckpoints.get(logDir).foreach { checkpoint =>
        val recoveryOffsets = logsToCheckpoint.map { case (tp, log) => tp -> log.recoveryPoint }
        checkpoint.write(recoveryOffsets)
      }
    } catch {
      case e: KafkaStorageException =>
        error(s"Disk error while writing recovery offsets checkpoint in directory $logDir: ${e.getMessage}")
      case e: IOException =>
        logDirFailureChannel.maybeAddOfflineLogDir(logDir.getAbsolutePath,
          s"Disk error while writing recovery offsets checkpoint in directory $logDir: ${e.getMessage}", e)
    }
  }

  /**
   * Checkpoint log start offsets for all the provided logs in the provided directory.
   *
   * @param logDir the directory in which logs are checkpointed
   * @param logsToCheckpoint the logs to be checkpointed
   */
  private def checkpointLogStartOffsetsInDir(logDir: File, logsToCheckpoint: Map[TopicPartition, Log]): Unit = {
    try {
      logStartOffsetCheckpoints.get(logDir).foreach { checkpoint =>
        val logStartOffsets = logsToCheckpoint.collect {
          case (tp, log) if (remoteLogManagerConfig.remoteLogStorageEnable || log.logStartOffset > log.logSegments.head.baseOffset) => tp -> log.logStartOffset
        }
        checkpoint.write(logStartOffsets)
      }
    } catch {
      case e: KafkaStorageException =>
        error(s"Disk error while writing log start offsets checkpoint in directory $logDir: ${e.getMessage}")
    }
  }

  // The logDir should be an absolute path
  def maybeUpdatePreferredLogDir(topicPartition: TopicPartition, logDir: String): Unit = {
    // Do not cache the preferred log directory if either the current log or the future log for this partition exists in the specified logDir
    if (!getLog(topicPartition).exists(_.parentDir == logDir) &&
        !getLog(topicPartition, isFuture = true).exists(_.parentDir == logDir))
      preferredLogDirs.put(topicPartition, logDir)
  }

  /**
   * Abort and pause cleaning of the provided partition and log a message about it.
   */
  def abortAndPauseCleaning(topicPartition: TopicPartition): Unit = {
    if (cleaner != null) {
      cleaner.abortAndPauseCleaning(topicPartition)
      info(s"The cleaning for partition $topicPartition is aborted and paused")
    }
  }

  /**
   * Resume cleaning of the provided partition and log a message about it.
   */
  private def resumeCleaning(topicPartition: TopicPartition): Unit = {
    if (cleaner != null) {
      cleaner.resumeCleaning(Seq(topicPartition))
      info(s"Cleaning for partition $topicPartition is resumed")
    }
  }

  /**
   * Truncate the cleaner's checkpoint to the based offset of the active segment of
   * the provided log.
   */
  private def maybeTruncateCleanerCheckpointToActiveSegmentBaseOffset(log: Log, topicPartition: TopicPartition): Unit = {
    if (cleaner != null) {
      cleaner.maybeTruncateCheckpoint(log.parentDirFile, topicPartition, log.activeSegment.baseOffset)
    }
  }

  /**
   * Get the log if it exists, otherwise return None
   *
   * @param topicPartition the partition of the log
   * @param isFuture True iff the future log of the specified partition should be returned
   */
  def getLog(topicPartition: TopicPartition, isFuture: Boolean = false): Option[Log] = {
    if (isFuture)
      Option(futureLogs.get(topicPartition))
    else
      Option(currentLogs.get(topicPartition))
  }

  /**
   * Method to indicate that logs are getting initialized for the partition passed in as argument.
   * This method should always be followed by [[kafka.log.LogManager#finishedInitializingLog]] to indicate that log
   * initialization is done.
   */
  def initializingLog(topicPartition: TopicPartition): Unit = {
    partitionsInitializing(topicPartition) = false
  }

  /**
   * Mark the partition configuration for all partitions that are getting initialized for topic
   * as dirty. That will result in reloading of configuration once initialization is done.
   */
  def topicConfigUpdated(topic: String): Unit = {
    partitionsInitializing.keys.filter(_.topic() == topic).foreach {
      topicPartition => partitionsInitializing.replace(topicPartition, false, true)
    }
  }

  /**
   * Mark all in progress partitions having dirty configuration if broker configuration is updated.
   */
  def brokerConfigUpdated(): Unit = {
    partitionsInitializing.keys.foreach {
      topicPartition => partitionsInitializing.replace(topicPartition, false, true)
    }
  }

  /**
   * Method to indicate that the log initialization for the partition passed in as argument is
   * finished. This method should follow a call to [[kafka.log.LogManager#initializingLog]].
   *
   * It will retrieve the topic configs a second time if they were updated while the
   * relevant log was being loaded.
   */
  def finishedInitializingLog(topicPartition: TopicPartition,
                              maybeLog: Option[Log]): Unit = {
    val removedValue = partitionsInitializing.remove(topicPartition)
    if (removedValue.contains(true))
      maybeLog.foreach(_.updateConfig(fetchLogConfig(topicPartition.topic)))
  }

  private def fetchLogConfig(topicName: String): LogConfig = {
    val props = configRepository.topicConfig(topicName)
    LogConfig.fromProps(currentDefaultConfig.originals, props)
  }

  /**
   * If the log already exists, just return a copy of the existing log
   * Otherwise if isNew=true or if there is no offline log directory, create a log for the given topic and the given partition
   * Otherwise throw KafkaStorageException
   *
   * @param topicPartition The partition whose log needs to be returned or created
   * @param loadConfig A function to retrieve the log config, this is only called if the log is created
   * @param isNew Whether the replica should have existed on the broker or not
   * @param isFuture True if the future log of the specified partition should be returned or created
   * @throws KafkaStorageException if isNew=false, log is not found in the cache and there is offline log directory on the broker
   */
  def getOrCreateLog(topicPartition: TopicPartition, isNew: Boolean = false, isFuture: Boolean = false): Log = {
    logCreationOrDeletionLock synchronized {
      getLog(topicPartition, isFuture).getOrElse {
        // create the log if it has not already been created in another thread
        if (!isNew && offlineLogDirs.nonEmpty)
          throw new KafkaStorageException(s"Can not create log for $topicPartition because log directories ${offlineLogDirs.mkString(",")} are offline")

        val logDirs: List[File] = {
          val preferredLogDir = preferredLogDirs.get(topicPartition)

          if (isFuture) {
            if (preferredLogDir == null)
              throw new IllegalStateException(s"Can not create the future log for $topicPartition without having a preferred log directory")
            else if (getLog(topicPartition).get.parentDir == preferredLogDir)
              throw new IllegalStateException(s"Can not create the future log for $topicPartition in the current log directory of this partition")
          }

          if (preferredLogDir != null)
            List(new File(preferredLogDir))
          else
            nextLogDirs()
        }

        val logDirName = {
          if (isFuture)
            Log.logFutureDirName(topicPartition)
          else
            Log.logDirName(topicPartition)
        }

        val logDir = logDirs
          .iterator // to prevent actually mapping the whole list, lazy map
          .map(createLogDirectory(_, logDirName))
          .find(_.isSuccess)
          .getOrElse(Failure(new KafkaStorageException("No log directories available. Tried " + logDirs.map(_.getAbsolutePath).mkString(", "))))
          .get // If Failure, will throw

        val config = fetchLogConfig(topicPartition.topic)
        val log = Log(
          dir = logDir,
          config = config,
          logStartOffset = 0L,
          recoveryPoint = 0L,
          maxProducerIdExpirationMs = maxPidExpirationMs,
          producerIdExpirationCheckIntervalMs = LogManager.ProducerIdExpirationCheckIntervalMs,
          scheduler = scheduler,
          time = time,
          brokerTopicStats = brokerTopicStats,
          logDirFailureChannel = logDirFailureChannel,
          remoteLogEnable = remoteLogManagerConfig.remoteLogStorageEnable)

        if (isFuture)
          futureLogs.put(topicPartition, log)
        else
          currentLogs.put(topicPartition, log)

        info(s"Created log for partition $topicPartition in $logDir with properties " + s"{${config.originals.asScala.mkString(", ")}}.")
        // Remove the preferred log dir since it has already been satisfied
        preferredLogDirs.remove(topicPartition)

        log
      }
    }
  }

  private[log] def createLogDirectory(logDir: File, logDirName: String): Try[File] = {
    val logDirPath = logDir.getAbsolutePath
    if (isLogDirOnline(logDirPath)) {
      val dir = new File(logDirPath, logDirName)
      try {
        Files.createDirectories(dir.toPath)
        Success(dir)
      } catch {
        case e: IOException =>
          val msg = s"Error while creating log for $logDirName in dir $logDirPath"
          logDirFailureChannel.maybeAddOfflineLogDir(logDirPath, msg, e)
          warn(msg, e)
          Failure(new KafkaStorageException(msg, e))
      }
    } else {
      Failure(new KafkaStorageException(s"Can not create log $logDirName because log directory $logDirPath is offline"))
    }
  }

  /**
   *  Delete logs marked for deletion. Delete all logs for which `currentDefaultConfig.fileDeleteDelayMs`
   *  has elapsed after the delete was scheduled. Logs for which this interval has not yet elapsed will be
   *  considered for deletion in the next iteration of `deleteLogs`. The next iteration will be executed
   *  after the remaining time for the first log that is not deleted. If there are no more `logsToBeDeleted`,
   *  `deleteLogs` will be executed after `currentDefaultConfig.fileDeleteDelayMs`.
   */
  private def deleteLogs(): Unit = {
    var nextDelayMs = 0L
    try {
      def nextDeleteDelayMs: Long = {
        if (!logsToBeDeleted.isEmpty) {
          val (_, scheduleTimeMs) = logsToBeDeleted.peek()
          scheduleTimeMs + currentDefaultConfig.fileDeleteDelayMs - time.milliseconds()
        } else
          currentDefaultConfig.fileDeleteDelayMs
      }

      while ({nextDelayMs = nextDeleteDelayMs; nextDelayMs <= 0}) {
        val (removedLog, _) = logsToBeDeleted.take()
        if (removedLog != null) {
          try {
            removedLog.delete()
            info(s"Deleted log for partition ${removedLog.topicPartition} in ${removedLog.dir.getAbsolutePath}.")
          } catch {
            case e: KafkaStorageException =>
              error(s"Exception while deleting $removedLog in dir ${removedLog.parentDir}.", e)
          }
        }
      }
    } catch {
      case e: Throwable =>
        error(s"Exception in kafka-delete-logs thread.", e)
    } finally {
      try {
        scheduler.schedule("kafka-delete-logs",
          deleteLogs _,
          delay = nextDelayMs,
          unit = TimeUnit.MILLISECONDS)
      } catch {
        case e: Throwable =>
          if (scheduler.isStarted) {
            // No errors should occur unless scheduler has been shutdown
            error(s"Failed to schedule next delete in kafka-delete-logs thread", e)
          }
      }
    }
  }

  /**
    * Mark the partition directory in the source log directory for deletion and
    * rename the future log of this partition in the destination log directory to be the current log
    *
    * @param topicPartition TopicPartition that needs to be swapped
    */
  def replaceCurrentWithFutureLog(topicPartition: TopicPartition): Unit = {
    logCreationOrDeletionLock synchronized {
      val sourceLog = currentLogs.get(topicPartition)
      val destLog = futureLogs.get(topicPartition)

      info(s"Attempting to replace current log $sourceLog with $destLog for $topicPartition")
      if (sourceLog == null)
        throw new KafkaStorageException(s"The current replica for $topicPartition is offline")
      if (destLog == null)
        throw new KafkaStorageException(s"The future replica for $topicPartition is offline")

      destLog.renameDir(Log.logDirName(topicPartition))
      destLog.updateHighWatermark(sourceLog.highWatermark)

      // Now that future replica has been successfully renamed to be the current replica
      // Update the cached map and log cleaner as appropriate.
      futureLogs.remove(topicPartition)
      currentLogs.put(topicPartition, destLog)
      if (cleaner != null) {
        cleaner.alterCheckpointDir(topicPartition, sourceLog.parentDirFile, destLog.parentDirFile)
        resumeCleaning(topicPartition)
      }

      try {
        sourceLog.renameDir(Log.logDeleteDirName(topicPartition))
        // Now that replica in source log directory has been successfully renamed for deletion.
        // Close the log, update checkpoint files, and enqueue this log to be deleted.
        sourceLog.close()
        val logDir = sourceLog.parentDirFile
        val logsToCheckpoint = logsInDir(logDir)
        checkpointRecoveryOffsetsInDir(logDir, logsToCheckpoint)
        checkpointLogStartOffsetsInDir(logDir, logsToCheckpoint)
        sourceLog.removeLogMetrics()
        addLogToBeDeleted(sourceLog)
      } catch {
        case e: KafkaStorageException =>
          // If sourceLog's log directory is offline, we need close its handlers here.
          // handleLogDirFailure() will not close handlers of sourceLog because it has been removed from currentLogs map
          sourceLog.closeHandlers()
          sourceLog.removeLogMetrics()
          throw e
      }

      info(s"The current replica is successfully replaced with the future replica for $topicPartition")
    }
  }

  /**
    * Rename the directory of the given topic-partition "logdir" as "logdir.uuid.delete" and
    * add it in the queue for deletion.
    *
    * @param topicPartition TopicPartition that needs to be deleted
    * @param isFuture True iff the future log of the specified partition should be deleted
    * @param checkpoint True if checkpoints must be written
    * @return the removed log
    */
  def asyncDelete(topicPartition: TopicPartition,
                  isFuture: Boolean = false,
                  checkpoint: Boolean = true): Option[Log] = {
    val removedLog: Option[Log] = logCreationOrDeletionLock synchronized {
      removeLogAndMetrics(if (isFuture) futureLogs else currentLogs, topicPartition)
    }
    removedLog match {
      case Some(removedLog) =>
        // We need to wait until there is no more cleaning task on the log to be deleted before actually deleting it.
        if (cleaner != null && !isFuture) {
          cleaner.abortCleaning(topicPartition)
          if (checkpoint) {
            cleaner.updateCheckpoints(removedLog.parentDirFile, partitionToRemove = Option(topicPartition))
          }
        }
        removedLog.renameDir(Log.logDeleteDirName(topicPartition))
        if (checkpoint) {
          val logDir = removedLog.parentDirFile
          val logsToCheckpoint = logsInDir(logDir)
          checkpointRecoveryOffsetsInDir(logDir, logsToCheckpoint)
          checkpointLogStartOffsetsInDir(logDir, logsToCheckpoint)
        }
        addLogToBeDeleted(removedLog)
        info(s"Log for partition ${removedLog.topicPartition} is renamed to ${removedLog.dir.getAbsolutePath} and is scheduled for deletion")

      case None =>
        if (offlineLogDirs.nonEmpty) {
          throw new KafkaStorageException(s"Failed to delete log for ${if (isFuture) "future" else ""} $topicPartition because it may be in one of the offline directories ${offlineLogDirs.mkString(",")}")
        }
    }

    removedLog
  }

  /**
   * Rename the directories of the given topic-partitions and add them in the queue for
   * deletion. Checkpoints are updated once all the directories have been renamed.
   *
   * @param topicPartitions The set of topic-partitions to delete asynchronously
   * @param errorHandler The error handler that will be called when a exception for a particular
   *                     topic-partition is raised
   */
  def asyncDelete(topicPartitions: Set[TopicPartition],
                  errorHandler: (TopicPartition, Throwable) => Unit): Unit = {
    val logDirs = mutable.Set.empty[File]

    topicPartitions.foreach { topicPartition =>
      try {
        getLog(topicPartition).foreach { log =>
          logDirs += log.parentDirFile
          asyncDelete(topicPartition, checkpoint = false)
        }
        getLog(topicPartition, isFuture = true).foreach { log =>
          logDirs += log.parentDirFile
          asyncDelete(topicPartition, isFuture = true, checkpoint = false)
        }
      } catch {
        case e: Throwable => errorHandler(topicPartition, e)
      }
    }

    val logsByDirCached = logsByDir
    logDirs.foreach { logDir =>
      if (cleaner != null) cleaner.updateCheckpoints(logDir)
      val logsToCheckpoint = logsInDir(logsByDirCached, logDir)
      checkpointRecoveryOffsetsInDir(logDir, logsToCheckpoint)
      checkpointLogStartOffsetsInDir(logDir, logsToCheckpoint)
    }
  }

  /**
   * Provides the full ordered list of suggested directories for the next partition.
   * Currently this is done by calculating the number of partitions in each directory and then sorting the
   * data directories by fewest partitions.
   */
  private def nextLogDirs(): List[File] = {
    if (_liveLogDirs.size == 1) {
      List(_liveLogDirs.peek())
    } else {
      // count the number of logs in each parent directory (including 0 for empty directories
      val logCounts = allLogs.groupBy(_.parentDir).map { case (parent, logs) => parent -> logs.size }
      val zeros = _liveLogDirs.asScala.map(dir => (dir.getPath, 0)).toMap
      val dirCounts = (zeros ++ logCounts).toBuffer

      // choose the directory with the least logs in it
      dirCounts.sortBy(_._2).map {
        case (path: String, _: Int) => new File(path)
      }.toList
    }
  }

  /**
   * Delete any eligible logs. Return the number of segments deleted.
   * Only consider logs that are not compacted.
   */
  def cleanupLogs(): Unit = {
    debug("Beginning log cleanup...")
    var total = 0
    val startMs = time.milliseconds

    // clean current logs.
    val deletableLogs = {
      if (cleaner != null) {
        // prevent cleaner from working on same partitions when changing cleanup policy
        cleaner.pauseCleaningForNonCompactedPartitions()
      } else {
        currentLogs.filter {
          case (_, log) => !log.config.compact
        }
      }
    }

    try {
      deletableLogs.foreach {
        case (topicPartition, log) =>
          debug(s"Garbage collecting '${log.name}'")
          total += log.deleteOldSegments()

          val futureLog = futureLogs.get(topicPartition)
          if (futureLog != null) {
            // clean future logs
            debug(s"Garbage collecting future log '${futureLog.name}'")
            total += futureLog.deleteOldSegments()
          }
      }
    } finally {
      if (cleaner != null) {
        cleaner.resumeCleaning(deletableLogs.map(_._1))
      }
    }

    debug(s"Log cleanup completed. $total files deleted in " +
                  (time.milliseconds - startMs) / 1000 + " seconds")
  }

  /**
   * Get all the partition logs
   */
  def allLogs: Iterable[Log] = currentLogs.values ++ futureLogs.values

  def logsByTopic(topic: String): Seq[Log] = {
    (currentLogs.toList ++ futureLogs.toList).collect {
      case (topicPartition, log) if topicPartition.topic == topic => log
    }
  }

  /**
   * Map of log dir to logs by topic and partitions in that dir
   */
  private def logsByDir: Map[String, Map[TopicPartition, Log]] = {
    // This code is called often by checkpoint processes and is written in a way that reduces
    // allocations and CPU with many topic partitions.
    // When changing this code please measure the changes with org.apache.kafka.jmh.server.CheckpointBench
    val byDir = new mutable.AnyRefMap[String, mutable.AnyRefMap[TopicPartition, Log]]()
    def addToDir(tp: TopicPartition, log: Log): Unit = {
      byDir.getOrElseUpdate(log.parentDir, new mutable.AnyRefMap[TopicPartition, Log]()).put(tp, log)
    }
    currentLogs.foreachEntry(addToDir)
    futureLogs.foreachEntry(addToDir)
    byDir
  }

  private def logsInDir(dir: File): Map[TopicPartition, Log] = {
    logsByDir.getOrElse(dir.getAbsolutePath, Map.empty)
  }

  private def logsInDir(cachedLogsByDir: Map[String, Map[TopicPartition, Log]],
                        dir: File): Map[TopicPartition, Log] = {
    cachedLogsByDir.getOrElse(dir.getAbsolutePath, Map.empty)
  }

  // logDir should be an absolute path
  def isLogDirOnline(logDir: String): Boolean = {
    // The logDir should be an absolute path
    if (!logDirs.exists(_.getAbsolutePath == logDir))
      throw new LogDirNotFoundException(s"Log dir $logDir is not found in the config.")

    _liveLogDirs.contains(new File(logDir))
  }

  /**
   * Flush any log which has exceeded its flush interval and has unwritten messages.
   */
  private def flushDirtyLogs(): Unit = {
    debug("Checking for dirty logs to flush...")

    for ((topicPartition, log) <- currentLogs.toList ++ futureLogs.toList) {
      try {
        val timeSinceLastFlush = time.milliseconds - log.lastFlushTime
        debug(s"Checking if flush is needed on ${topicPartition.topic} flush interval ${log.config.flushMs}" +
              s" last flushed ${log.lastFlushTime} time since last flush: $timeSinceLastFlush")
        if(timeSinceLastFlush >= log.config.flushMs)
          log.flush()
      } catch {
        case e: Throwable =>
          error(s"Error flushing topic ${topicPartition.topic}", e)
      }
    }
  }

  private def removeLogAndMetrics(logs: Pool[TopicPartition, Log], tp: TopicPartition): Option[Log] = {
    val removedLog = logs.remove(tp)
    if (removedLog != null) {
      removedLog.removeLogMetrics()
      Some(removedLog)
    } else {
      None
    }
  }
}

object LogManager {

  /**
   * Wait all jobs to complete
   * @param jobs jobs
   * @param callback this will be called to handle the exception caused by each Future#get
   * @return true if all pass. Otherwise, false
   */
  private[log] def waitForAllToComplete(jobs: Seq[Future[_]], callback: Throwable => Unit): Boolean = {
    jobs.count(future => Try(future.get) match {
      case Success(_) => false
      case Failure(e) =>
        callback(e)
        true
    }) == 0
  }

  val RecoveryPointCheckpointFile = "recovery-point-offset-checkpoint"
  val LogStartOffsetCheckpointFile = "log-start-offset-checkpoint"
  val ProducerIdExpirationCheckIntervalMs = 10 * 60 * 1000

  def apply(config: KafkaConfig,
            initialOfflineDirs: Seq[String],
            configRepository: ConfigRepository,
            kafkaScheduler: KafkaScheduler,
            time: Time,
            brokerTopicStats: BrokerTopicStats,
<<<<<<< HEAD
            logDirFailureChannel: LogDirFailureChannel,
            remoteLogManagerConfig:RemoteLogManagerConfig = RemoteLogManager.DefaultConfig): LogManager = {
    val defaultProps = KafkaServer.copyKafkaConfigToLog(config)
=======
            logDirFailureChannel: LogDirFailureChannel): LogManager = {
    val defaultProps = LogConfig.extractLogConfigMap(config)
>>>>>>> 42a9355e

    LogConfig.validateValues(defaultProps)
    val defaultLogConfig = LogConfig(defaultProps)

    val cleanerConfig = LogCleaner.cleanerConfig(config)

    new LogManager(logDirs = config.logDirs.map(new File(_).getAbsoluteFile),
      initialOfflineDirs = initialOfflineDirs.map(new File(_).getAbsoluteFile),
      configRepository = configRepository,
      initialDefaultConfig = defaultLogConfig,
      cleanerConfig = cleanerConfig,
      recoveryThreadsPerDataDir = config.numRecoveryThreadsPerDataDir,
      flushCheckMs = config.logFlushSchedulerIntervalMs,
      flushRecoveryOffsetCheckpointMs = config.logFlushOffsetCheckpointIntervalMs,
      flushStartOffsetCheckpointMs = config.logFlushStartOffsetCheckpointIntervalMs,
      retentionCheckMs = config.logCleanupIntervalMs,
      maxPidExpirationMs = config.transactionalIdExpirationMs,
      scheduler = kafkaScheduler,
      brokerTopicStats = brokerTopicStats,
      logDirFailureChannel = logDirFailureChannel,
      time = time,
      remoteLogManagerConfig
    )
  }

}<|MERGE_RESOLUTION|>--- conflicted
+++ resolved
@@ -28,12 +28,6 @@
 import kafka.server.metadata.ConfigRepository
 import kafka.server._
 import kafka.utils._
-<<<<<<< HEAD
-import kafka.zk.KafkaZkClient
-=======
-import org.apache.kafka.common.{KafkaException, TopicPartition}
-import org.apache.kafka.common.utils.Time
->>>>>>> 42a9355e
 import org.apache.kafka.common.errors.{KafkaStorageException, LogDirNotFoundException}
 import org.apache.kafka.common.utils.Time
 import org.apache.kafka.common.{KafkaException, TopicPartition}
@@ -351,14 +345,10 @@
               s"$logDirAbsolutePath, resetting to the base offset of the first segment", e)
         }
 
-<<<<<<< HEAD
         // ignore remote-log-index-cache directory as that is index cache but not any topic-partition dir
-        val logsToLoad = Option(dir.listFiles).getOrElse(Array.empty)
-          .filter(file => file.isDirectory && !file.getName.equals(RemoteIndexCache.DirName))
-=======
         val logsToLoad = Option(dir.listFiles).getOrElse(Array.empty).filter(logDir =>
-          logDir.isDirectory && Log.parseTopicPartitionName(logDir).topic != KafkaRaftServer.MetadataTopic)
->>>>>>> 42a9355e
+          logDir.isDirectory && !logDir.getName.equals(RemoteIndexCache.DirName)
+            && Log.parseTopicPartitionName(logDir).topic != KafkaRaftServer.MetadataTopic)
         val numLogsLoaded = new AtomicInteger(0)
         numTotalLogs += logsToLoad.length
 
@@ -1225,14 +1215,9 @@
             kafkaScheduler: KafkaScheduler,
             time: Time,
             brokerTopicStats: BrokerTopicStats,
-<<<<<<< HEAD
             logDirFailureChannel: LogDirFailureChannel,
             remoteLogManagerConfig:RemoteLogManagerConfig = RemoteLogManager.DefaultConfig): LogManager = {
-    val defaultProps = KafkaServer.copyKafkaConfigToLog(config)
-=======
-            logDirFailureChannel: LogDirFailureChannel): LogManager = {
     val defaultProps = LogConfig.extractLogConfigMap(config)
->>>>>>> 42a9355e
 
     LogConfig.validateValues(defaultProps)
     val defaultLogConfig = LogConfig(defaultProps)
