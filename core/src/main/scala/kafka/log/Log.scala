--- conflicted
+++ resolved
@@ -27,13 +27,8 @@
 import java.util.concurrent.atomic._
 import java.text.NumberFormat
 
-<<<<<<< HEAD
-import org.apache.kafka.common.errors.{UnsupportedForMessageFormatException, CorruptRecordException, OffsetOutOfRangeException, RecordBatchTooLargeException, RecordTooLargeException}
-import org.apache.kafka.common.record.TimestampType
-=======
 import org.apache.kafka.common.errors.{CorruptRecordException, OffsetOutOfRangeException, RecordBatchTooLargeException, RecordTooLargeException, UnsupportedForMessageFormatException}
 import org.apache.kafka.common.record._
->>>>>>> d7850a40
 import org.apache.kafka.common.requests.ListOffsetRequest
 
 import scala.collection.Seq
@@ -621,11 +616,7 @@
         targetTimestamp != ListOffsetRequest.EARLIEST_TIMESTAMP &&
         targetTimestamp != ListOffsetRequest.LATEST_TIMESTAMP)
       throw new UnsupportedForMessageFormatException(s"Cannot search offsets based on timestamp because message format version " +
-<<<<<<< HEAD
-          s"for partition $topicAndPartition is ${config.messageFormatVersion} which is earlier than the minimum " +
-=======
           s"for partition $topicPartition is ${config.messageFormatVersion} which is earlier than the minimum " +
->>>>>>> d7850a40
           s"required version $KAFKA_0_10_0_IV0")
 
     // Cache to avoid race conditions. `toBuffer` is faster than most alternatives and provides
@@ -633,11 +624,7 @@
     val segmentsCopy = logSegments.toBuffer
     // For the earliest and latest, we do not need to return the timestamp.
     if (targetTimestamp == ListOffsetRequest.EARLIEST_TIMESTAMP)
-<<<<<<< HEAD
-        return Some(TimestampOffset(Message.NoTimestamp, segmentsCopy.head.baseOffset))
-=======
         return Some(TimestampOffset(Record.NO_TIMESTAMP, segmentsCopy.head.baseOffset))
->>>>>>> d7850a40
     else if (targetTimestamp == ListOffsetRequest.LATEST_TIMESTAMP)
         return Some(TimestampOffset(Record.NO_TIMESTAMP, logEndOffset))
 
@@ -1164,4 +1151,10 @@
     new TopicPartition(topic, partition.toInt)
   }
 
+  def throwException(dir: File) {
+    throw new KafkaException("Found directory " + dir.getCanonicalPath + ", " +
+      "'" + dir.getName + "' is not in the form of topic-partition\n" +
+      "If a directory does not contain Kafka topic data it should not exist in Kafka's log " +
+      "directory")
+  }
 }
