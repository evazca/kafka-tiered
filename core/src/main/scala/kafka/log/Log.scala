/**
 * Licensed to the Apache Software Foundation (ASF) under one or more
 * contributor license agreements.  See the NOTICE file distributed with
 * this work for additional information regarding copyright ownership.
 * The ASF licenses this file to You under the Apache License, Version 2.0
 * (the "License"); you may not use this file except in compliance with
 * the License.  You may obtain a copy of the License at
 *
 *    http://www.apache.org/licenses/LICENSE-2.0
 *
 * Unless required by applicable law or agreed to in writing, software
 * distributed under the License is distributed on an "AS IS" BASIS,
 * WITHOUT WARRANTIES OR CONDITIONS OF ANY KIND, either express or implied.
 * See the License for the specific language governing permissions and
 * limitations under the License.
 */

package kafka.log

import java.io.{File, IOException}
import java.lang.{Long => JLong}
import java.nio.file.{Files, NoSuchFileException}
import java.text.NumberFormat
import java.util.Map.{Entry => JEntry}
import java.util.Optional
import java.util.concurrent.atomic._
import java.util.concurrent.{ConcurrentNavigableMap, ConcurrentSkipListMap, TimeUnit}
import java.util.regex.Pattern

import kafka.api.{ApiVersion, KAFKA_0_10_0_IV0}
import kafka.common.{LogSegmentOffsetOverflowException, LongRef, OffsetsOutOfOrderException, UnexpectedAppendOffsetException}
<<<<<<< HEAD
import kafka.log.remote.RemoteLogManager
=======
import kafka.log.AppendOrigin.RaftLeader
>>>>>>> 42a9355e
import kafka.message.{BrokerCompressionCodec, CompressionCodec, NoCompressionCodec}
import kafka.metrics.KafkaMetricsGroup
import kafka.server.checkpoints.LeaderEpochCheckpointFile
import kafka.server.epoch.LeaderEpochFileCache
import kafka.server.{BrokerTopicStats, FetchDataInfo, FetchHighWatermark, FetchIsolation, FetchLogEnd, FetchTxnCommitted, LogDirFailureChannel, LogOffsetMetadata, OffsetAndEpoch, PartitionMetadataFile}
import kafka.utils._
import org.apache.kafka.common.errors._
<<<<<<< HEAD
import org.apache.kafka.common.internals.Topic
import org.apache.kafka.common.message.FetchResponseData
=======
import org.apache.kafka.common.message.{DescribeProducersResponseData, FetchResponseData}
>>>>>>> 42a9355e
import org.apache.kafka.common.record.FileRecords.TimestampAndOffset
import org.apache.kafka.common.record._
import org.apache.kafka.common.requests.FetchResponse.AbortedTransaction
import org.apache.kafka.common.requests.ListOffsetsRequest
import org.apache.kafka.common.requests.OffsetsForLeaderEpochResponse.UNDEFINED_EPOCH_OFFSET
import org.apache.kafka.common.requests.ProduceResponse.RecordError
import org.apache.kafka.common.utils.{Time, Utils}
import org.apache.kafka.common.{InvalidRecordException, KafkaException, TopicPartition, Uuid}

import scala.jdk.CollectionConverters._
import scala.collection.mutable.{ArrayBuffer, ListBuffer}
import scala.collection.{Seq, Set, mutable}

object LogAppendInfo {
  val UnknownLogAppendInfo = LogAppendInfo(None, -1, None, RecordBatch.NO_TIMESTAMP, -1L, RecordBatch.NO_TIMESTAMP, -1L,
    RecordConversionStats.EMPTY, NoCompressionCodec, NoCompressionCodec, -1, -1, offsetsMonotonic = false, -1L)

  def unknownLogAppendInfoWithLogStartOffset(logStartOffset: Long): LogAppendInfo =
    LogAppendInfo(None, -1, None, RecordBatch.NO_TIMESTAMP, -1L, RecordBatch.NO_TIMESTAMP, logStartOffset,
      RecordConversionStats.EMPTY, NoCompressionCodec, NoCompressionCodec, -1, -1,
      offsetsMonotonic = false, -1L)

  /**
   * In ProduceResponse V8+, we add two new fields record_errors and error_message (see KIP-467).
   * For any record failures with InvalidTimestamp or InvalidRecordException, we construct a LogAppendInfo object like the one
   * in unknownLogAppendInfoWithLogStartOffset, but with additiona fields recordErrors and errorMessage
   */
  def unknownLogAppendInfoWithAdditionalInfo(logStartOffset: Long, recordErrors: Seq[RecordError], errorMessage: String): LogAppendInfo =
    LogAppendInfo(None, -1, None, RecordBatch.NO_TIMESTAMP, -1L, RecordBatch.NO_TIMESTAMP, logStartOffset,
      RecordConversionStats.EMPTY, NoCompressionCodec, NoCompressionCodec, -1, -1,
      offsetsMonotonic = false, -1L, recordErrors, errorMessage)
}

sealed trait LeaderHwChange
object LeaderHwChange {
  case object Increased extends LeaderHwChange
  case object Same extends LeaderHwChange
  case object None extends LeaderHwChange
}

/**
 * Struct to hold various quantities we compute about each message set before appending to the log
 *
 * @param firstOffset The first offset in the message set unless the message format is less than V2 and we are appending
 *                    to the follower. If the message is a duplicate message the segment base offset and relative position
 *                    in segment will be unknown.
 * @param lastOffset The last offset in the message set
 * @param lastLeaderEpoch The partition leader epoch corresponding to the last offset, if available.
 * @param maxTimestamp The maximum timestamp of the message set.
 * @param offsetOfMaxTimestamp The offset of the message with the maximum timestamp.
 * @param logAppendTime The log append time (if used) of the message set, otherwise Message.NoTimestamp
 * @param logStartOffset The start offset of the log at the time of this append.
 * @param recordConversionStats Statistics collected during record processing, `null` if `assignOffsets` is `false`
 * @param sourceCodec The source codec used in the message set (send by the producer)
 * @param targetCodec The target codec of the message set(after applying the broker compression configuration if any)
 * @param shallowCount The number of shallow messages
 * @param validBytes The number of valid bytes
 * @param offsetsMonotonic Are the offsets in this message set monotonically increasing
 * @param lastOffsetOfFirstBatch The last offset of the first batch
 * @param leaderHwChange Incremental if the high watermark needs to be increased after appending record.
 *                       Same if high watermark is not changed. None is the default value and it means append failed
 *
 */
case class LogAppendInfo(var firstOffset: Option[LogOffsetMetadata],
                         var lastOffset: Long,
                         var lastLeaderEpoch: Option[Int],
                         var maxTimestamp: Long,
                         var offsetOfMaxTimestamp: Long,
                         var logAppendTime: Long,
                         var logStartOffset: Long,
                         var recordConversionStats: RecordConversionStats,
                         sourceCodec: CompressionCodec,
                         targetCodec: CompressionCodec,
                         shallowCount: Int,
                         validBytes: Int,
                         offsetsMonotonic: Boolean,
                         lastOffsetOfFirstBatch: Long,
                         recordErrors: Seq[RecordError] = List(),
                         errorMessage: String = null,
                         leaderHwChange: LeaderHwChange = LeaderHwChange.None) {
  /**
   * Get the first offset if it exists, else get the last offset of the first batch
   * For magic versions 2 and newer, this method will return first offset. For magic versions
   * older than 2, we use the last offset of the first batch as an approximation of the first
   * offset to avoid decompressing the data.
   */
  def firstOrLastOffsetOfFirstBatch: Long = firstOffset.map(_.messageOffset).getOrElse(lastOffsetOfFirstBatch)

  /**
   * Get the (maximum) number of messages described by LogAppendInfo
   * @return Maximum possible number of messages described by LogAppendInfo
   */
  def numMessages: Long = {
    firstOffset match {
      case Some(firstOffsetVal) if (firstOffsetVal.messageOffset >= 0 && lastOffset >= 0) =>
        (lastOffset - firstOffsetVal.messageOffset + 1)
      case _ => 0
    }
  }
}

/**
 * Container class which represents a snapshot of the significant offsets for a partition. This allows fetching
 * of these offsets atomically without the possibility of a leader change affecting their consistency relative
 * to each other. See [[Log.fetchOffsetSnapshot()]].
 */
case class LogOffsetSnapshot(logStartOffset: Long,
                             logEndOffset: LogOffsetMetadata,
                             highWatermark: LogOffsetMetadata,
                             lastStableOffset: LogOffsetMetadata)

/**
 * Another container which is used for lower level reads using  [[kafka.cluster.Partition.readRecords()]].
 */
case class LogReadInfo(fetchedData: FetchDataInfo,
                       divergingEpoch: Option[FetchResponseData.EpochEndOffset],
                       highWatermark: Long,
                       logStartOffset: Long,
                       logEndOffset: Long,
                       lastStableOffset: Long)

/**
 * A class used to hold useful metadata about a completed transaction. This is used to build
 * the transaction index after appending to the log.
 *
 * @param producerId The ID of the producer
 * @param firstOffset The first offset (inclusive) of the transaction
 * @param lastOffset The last offset (inclusive) of the transaction. This is always the offset of the
 *                   COMMIT/ABORT control record which indicates the transaction's completion.
 * @param isAborted Whether or not the transaction was aborted
 */
case class CompletedTxn(producerId: Long, firstOffset: Long, lastOffset: Long, isAborted: Boolean) {
  override def toString: String = {
    "CompletedTxn(" +
      s"producerId=$producerId, " +
      s"firstOffset=$firstOffset, " +
      s"lastOffset=$lastOffset, " +
      s"isAborted=$isAborted)"
  }
}

/**
 * A class used to hold params required to decide to rotate a log segment or not.
 */
case class RollParams(maxSegmentMs: Long,
                      maxSegmentBytes: Int,
                      maxTimestampInMessages: Long,
                      maxOffsetInMessages: Long,
                      messagesSize: Int,
                      now: Long)

object RollParams {
  def apply(config: LogConfig, appendInfo: LogAppendInfo, messagesSize: Int, now: Long): RollParams = {
   new RollParams(config.maxSegmentMs,
     config.segmentSize,
     appendInfo.maxTimestamp,
     appendInfo.lastOffset,
     messagesSize, now)
  }
}

sealed trait LogStartOffsetIncrementReason
case object ClientRecordDeletion extends LogStartOffsetIncrementReason {
  override def toString: String = "client delete records request"
}
case object LeaderOffsetIncremented extends LogStartOffsetIncrementReason {
  override def toString: String = "leader offset increment"
}
case object SegmentDeletion extends LogStartOffsetIncrementReason {
  override def toString: String = "segment deletion"
}
case object SnapshotGenerated extends LogStartOffsetIncrementReason {
  override def toString: String = "snapshot generated"
}

/**
 * An append-only log for storing messages.
 *
 * The log is a sequence of LogSegments, each with a base offset denoting the first message in the segment.
 *
 * New log segments are created according to a configurable policy that controls the size in bytes or time interval
 * for a given segment.
 *
 * @param _dir The directory in which log segments are created.
 * @param config The log configuration settings
 * @param logStartOffset The earliest offset allowed to be exposed to kafka client.
 *                       The logStartOffset can be updated by :
 *                       - user's DeleteRecordsRequest
 *                       - broker's log retention
 *                       - broker's log truncation
 *                       The logStartOffset is used to decide the following:
 *                       - Log deletion. LogSegment whose nextOffset <= log's logStartOffset can be deleted.
 *                         It may trigger log rolling if the active segment is deleted.
 *                       - Earliest offset of the log in response to ListOffsetsRequest. To avoid OffsetOutOfRange exception after user seeks to earliest offset,
 *                         we make sure that logStartOffset <= log's highWatermark
 *                       Other activities such as log cleaning are not affected by logStartOffset.
 * @param recoveryPoint The offset at which to begin recovery--i.e. the first offset which has not been flushed to disk
 * @param scheduler The thread pool scheduler used for background actions
 * @param brokerTopicStats Container for Broker Topic Yammer Metrics
 * @param time The time instance used for checking the clock
 * @param maxProducerIdExpirationMs The maximum amount of time to wait before a producer id is considered expired
 * @param producerIdExpirationCheckIntervalMs How often to check for producer ids which need to be expired
 * @param hadCleanShutdown boolean flag to indicate if the Log had a clean/graceful shutdown last time. true means
 *                         clean shutdown whereas false means a crash.
 */
@threadsafe
class Log(@volatile private var _dir: File,
          @volatile var config: LogConfig,
          @volatile var logStartOffset: Long,
          @volatile var recoveryPoint: Long,
          scheduler: Scheduler,
          brokerTopicStats: BrokerTopicStats,
          val time: Time,
          val maxProducerIdExpirationMs: Int,
          val producerIdExpirationCheckIntervalMs: Int,
          val topicPartition: TopicPartition,
          val producerStateManager: ProducerStateManager,
          logDirFailureChannel: LogDirFailureChannel,
          val rlmEnabled:Boolean = false,
          private val hadCleanShutdown: Boolean = true) extends Logging with KafkaMetricsGroup {

  import kafka.log.Log._

  this.logIdent = s"[Log partition=$topicPartition, dir=${dir.getParent}] "

  /* A lock that guards all modifications to the log */
  private val lock = new Object

  // The memory mapped buffer for index files of this log will be closed with either delete() or closeHandlers()
  // After memory mapped buffer is closed, no disk IO operation should be performed for this log
  @volatile private var isMemoryMappedBufferClosed = false

  // Cache value of parent directory to avoid allocations in hot paths like ReplicaManager.checkpointHighWatermarks
  @volatile private var _parentDir: String = dir.getParent

  /* last time it was flushed */
  private val lastFlushedTime = new AtomicLong(time.milliseconds)

  @volatile private var nextOffsetMetadata: LogOffsetMetadata = _

  // Log dir failure is handled asynchronously we need to prevent threads
  // from reading inconsistent state caused by a failure in another thread
  @volatile private var logDirOffline = false

  /* The earliest offset which is part of an incomplete transaction. This is used to compute the
   * last stable offset (LSO) in ReplicaManager. Note that it is possible that the "true" first unstable offset
   * gets removed from the log (through record or segment deletion). In this case, the first unstable offset
   * will point to the log start offset, which may actually be either part of a completed transaction or not
   * part of a transaction at all. However, since we only use the LSO for the purpose of restricting the
   * read_committed consumer to fetching decided data (i.e. committed, aborted, or non-transactional), this
   * temporary abuse seems justifiable and saves us from scanning the log after deletion to find the first offsets
   * of each ongoing transaction in order to compute a new first unstable offset. It is possible, however,
   * that this could result in disagreement between replicas depending on when they began replicating the log.
   * In the worst case, the LSO could be seen by a consumer to go backwards.
   */
  @volatile private var firstUnstableOffsetMetadata: Option[LogOffsetMetadata] = None

  /* Keep track of the current high watermark in order to ensure that segments containing offsets at or above it are
   * not eligible for deletion. This means that the active segment is only eligible for deletion if the high watermark
   * equals the log end offset (which may never happen for a partition under consistent load). This is needed to
   * prevent the log start offset (which is exposed in fetch responses) from getting ahead of the high watermark.
   */
  @volatile var highWatermarkMetadata: LogOffsetMetadata = LogOffsetMetadata(logStartOffset)

  /* the actual segments of the log */
  private val segments: ConcurrentNavigableMap[java.lang.Long, LogSegment] = new ConcurrentSkipListMap[java.lang.Long, LogSegment]

  // Visible for testing
  @volatile var leaderEpochCache: Option[LeaderEpochFileCache] = None

  @volatile private var localLogStartOffset:Long = logStartOffset

  @volatile private var highestOffsetWithRemoteIndex:Long = logStartOffset

  private def remoteLogEnabled() : Boolean = {
    // remote logging is enabled only for non-compact and non-internal topics
    rlmEnabled && !(config.compact || Topic.isInternal(topicPartition.topic()))
  }

  @volatile var partitionMetadataFile : Option[PartitionMetadataFile] = None

  @volatile var topicId : Uuid = Uuid.ZERO_UUID

  locally {
    val startMs = time.milliseconds

    // create the log directory if it doesn't exist
    Files.createDirectories(dir.toPath)

    initializeLeaderEpochCache()
    initializePartitionMetadata()

    val nextOffset = loadSegments()

    /* Calculate the offset of the next message */
    nextOffsetMetadata = LogOffsetMetadata(nextOffset, activeSegment.baseOffset, activeSegment.size)

    leaderEpochCache.foreach(_.truncateFromEnd(nextOffsetMetadata.messageOffset))

    localLogStartOffset = math.max(logStartOffset, segments.firstEntry.getValue.baseOffset)

    if(!remoteLogEnabled()) logStartOffset = localLogStartOffset

    // The earliest leader epoch may not be flushed during a hard failure. Recover it here.
    leaderEpochCache.foreach(_.truncateFromStart(logStartOffset))

    // Any segment loading or recovery code must not use producerStateManager, so that we can build the full state here
    // from scratch.
    if (!producerStateManager.isEmpty)
      throw new IllegalStateException("Producer state must be empty during log initialization")

    // Reload all snapshots into the ProducerStateManager cache, the intermediate ProducerStateManager used
    // during log recovery may have deleted some files without the Log.producerStateManager instance witnessing the
    // deletion.
    producerStateManager.removeStraySnapshots(segments.values().asScala.map(_.baseOffset).toSeq)
    loadProducerState(logEndOffset, reloadFromCleanShutdown = hadCleanShutdown)

    // Recover topic ID if present
    partitionMetadataFile.foreach { file =>
      if (!file.isEmpty())
        topicId = file.read().topicId
    }

    info(s"Completed load of log with ${segments.size} segments, local log start offset $localLogStartOffset and " +
      s"log end offset $logEndOffset in ${time.milliseconds() - startMs} ms")
  }

  def updateLogStartOffsetFromRemoteTier(remoteLogStartOffset: Long): Unit = {
    if (remoteLogEnabled()) logStartOffset = if (remoteLogStartOffset < 0) localLogStartOffset else remoteLogStartOffset
    else warn(s"updateLogStartOffsetFromRemoteTier call is ignored as remoteLogEnabled is determined to be false.")
  }

  def dir: File = _dir

  def parentDir: String = _parentDir

  def parentDirFile: File = new File(_parentDir)

  def initFileSize: Int = {
    if (config.preallocate)
      config.segmentSize
    else
      0
  }

  def updateConfig(newConfig: LogConfig): Unit = {
    val oldConfig = this.config
    this.config = newConfig
    val oldRecordVersion = oldConfig.messageFormatVersion.recordVersion
    val newRecordVersion = newConfig.messageFormatVersion.recordVersion
    if (newRecordVersion.precedes(oldRecordVersion))
      warn(s"Record format version has been downgraded from $oldRecordVersion to $newRecordVersion.")
    if (newRecordVersion.value != oldRecordVersion.value)
      initializeLeaderEpochCache()
  }

  private def checkIfMemoryMappedBufferClosed(): Unit = {
    if (isMemoryMappedBufferClosed)
      throw new KafkaStorageException(s"The memory mapped buffer for log of $topicPartition is already closed")
  }

  def highWatermark: Long = highWatermarkMetadata.messageOffset

  /**
   * Update the high watermark to a new offset. The new high watermark will be lower
   * bounded by the log start offset and upper bounded by the log end offset.
   *
   * This is intended to be called when initializing the high watermark or when updating
   * it on a follower after receiving a Fetch response from the leader.
   *
   * @param hw the suggested new value for the high watermark
   * @return the updated high watermark offset
   */
  def updateHighWatermark(hw: Long): Long = {
<<<<<<< HEAD
    val newHighWatermark = if (hw < logStartOffset)
      logStartOffset
    else if (hw > logEndOffset)
      logEndOffset
    else
      hw
    updateHighWatermarkMetadata(LogOffsetMetadata(newHighWatermark))
    newHighWatermark
  }

  def updateRemoteIndexHighestOffset(offset: Long): Unit = {
    if (!remoteLogEnabled())
      warn(s"Received update for highest offset with remote index as: $offset, the existing value: $highestOffsetWithRemoteIndex")
    else if (offset > highestOffsetWithRemoteIndex) highestOffsetWithRemoteIndex = offset
  }

  def updateHighWatermarkOffsetMetadata(hw: LogOffsetMetadata): Long = {
    val newHighWatermark = if (hw.messageOffset < logStartOffset) {
      updateHighWatermarkMetadata(LogOffsetMetadata(logStartOffset))
      logStartOffset
    } else if (hw.messageOffset > logEndOffset) {
      updateHighWatermarkMetadata(logEndOffsetMetadata)
      logEndOffset
=======
    updateHighWatermark(LogOffsetMetadata(hw))
  }

  /**
   * Update high watermark with offset metadata. The new high watermark will be lower
   * bounded by the log start offset and upper bounded by the log end offset.
   *
   * @param highWatermarkMetadata the suggested high watermark with offset metadata
   * @return the updated high watermark offset
   */
  def updateHighWatermark(highWatermarkMetadata: LogOffsetMetadata): Long = {
    val endOffsetMetadata = logEndOffsetMetadata
    val newHighWatermarkMetadata = if (highWatermarkMetadata.messageOffset < logStartOffset) {
      LogOffsetMetadata(logStartOffset)
    } else if (highWatermarkMetadata.messageOffset >= endOffsetMetadata.messageOffset) {
      endOffsetMetadata
>>>>>>> 42a9355e
    } else {
      highWatermarkMetadata
    }

    updateHighWatermarkMetadata(newHighWatermarkMetadata)
    newHighWatermarkMetadata.messageOffset
  }

  /**
   * Update the high watermark to a new value if and only if it is larger than the old value. It is
   * an error to update to a value which is larger than the log end offset.
   *
   * This method is intended to be used by the leader to update the high watermark after follower
   * fetch offsets have been updated.
   *
   * @return the old high watermark, if updated by the new value
   */
  def maybeIncrementHighWatermark(newHighWatermark: LogOffsetMetadata): Option[LogOffsetMetadata] = {
    if (newHighWatermark.messageOffset > logEndOffset)
      throw new IllegalArgumentException(s"High watermark $newHighWatermark update exceeds current " +
        s"log end offset $logEndOffsetMetadata")

    lock.synchronized {
      val oldHighWatermark = fetchHighWatermarkMetadata

      // Ensure that the high watermark increases monotonically. We also update the high watermark when the new
      // offset metadata is on a newer segment, which occurs whenever the log is rolled to a new segment.
      if (oldHighWatermark.messageOffset < newHighWatermark.messageOffset ||
        (oldHighWatermark.messageOffset == newHighWatermark.messageOffset && oldHighWatermark.onOlderSegment(newHighWatermark))) {
        updateHighWatermarkMetadata(newHighWatermark)
        Some(oldHighWatermark)
      } else {
        None
      }
    }
  }

  /**
   * Get the offset and metadata for the current high watermark. If offset metadata is not
   * known, this will do a lookup in the index and cache the result.
   */
  private def fetchHighWatermarkMetadata: LogOffsetMetadata = {
    checkIfMemoryMappedBufferClosed()

    val offsetMetadata = highWatermarkMetadata
    if (offsetMetadata.messageOffsetOnly) {
      lock.synchronized {
        val fullOffset = convertToOffsetMetadataOrThrow(highWatermark)
        updateHighWatermarkMetadata(fullOffset)
        fullOffset
      }
    } else {
      offsetMetadata
    }
  }

  private def updateHighWatermarkMetadata(newHighWatermark: LogOffsetMetadata): Unit = {
    if (newHighWatermark.messageOffset < 0)
      throw new IllegalArgumentException("High watermark offset should be non-negative")

    lock synchronized {
      if (newHighWatermark.messageOffset < highWatermarkMetadata.messageOffset) {
        warn(s"Non-monotonic update of high watermark from $highWatermarkMetadata to $newHighWatermark")
      }

      highWatermarkMetadata = newHighWatermark
      producerStateManager.onHighWatermarkUpdated(newHighWatermark.messageOffset)
      maybeIncrementFirstUnstableOffset()
    }
    trace(s"Setting high watermark $newHighWatermark")
  }

  /**
   * Get the first unstable offset. Unlike the last stable offset, which is always defined,
   * the first unstable offset only exists if there are transactions in progress.
   *
   * @return the first unstable offset, if it exists
   */
  private[log] def firstUnstableOffset: Option[Long] = firstUnstableOffsetMetadata.map(_.messageOffset)

  private def fetchLastStableOffsetMetadata: LogOffsetMetadata = {
    checkIfMemoryMappedBufferClosed()

    // cache the current high watermark to avoid a concurrent update invalidating the range check
    val highWatermarkMetadata = fetchHighWatermarkMetadata

    firstUnstableOffsetMetadata match {
      case Some(offsetMetadata) if offsetMetadata.messageOffset < highWatermarkMetadata.messageOffset =>
        if (offsetMetadata.messageOffsetOnly) {
          lock synchronized {
            val fullOffset = convertToOffsetMetadataOrThrow(offsetMetadata.messageOffset)
            if (firstUnstableOffsetMetadata.contains(offsetMetadata))
              firstUnstableOffsetMetadata = Some(fullOffset)
            fullOffset
          }
        } else {
          offsetMetadata
        }
      case _ => highWatermarkMetadata
    }
  }

  /**
   * The last stable offset (LSO) is defined as the first offset such that all lower offsets have been "decided."
   * Non-transactional messages are considered decided immediately, but transactional messages are only decided when
   * the corresponding COMMIT or ABORT marker is written. This implies that the last stable offset will be equal
   * to the high watermark if there are no transactional messages in the log. Note also that the LSO cannot advance
   * beyond the high watermark.
   */
  def lastStableOffset: Long = {
    firstUnstableOffsetMetadata match {
      case Some(offsetMetadata) if offsetMetadata.messageOffset < highWatermark => offsetMetadata.messageOffset
      case _ => highWatermark
    }
  }

  def lastStableOffsetLag: Long = highWatermark - lastStableOffset

  /**
    * Fully materialize and return an offset snapshot including segment position info. This method will update
    * the LogOffsetMetadata for the high watermark and last stable offset if they are message-only. Throws an
    * offset out of range error if the segment info cannot be loaded.
    */
  def fetchOffsetSnapshot: LogOffsetSnapshot = {
    val lastStable = fetchLastStableOffsetMetadata
    val highWatermark = fetchHighWatermarkMetadata

    LogOffsetSnapshot(
      logStartOffset,
      logEndOffsetMetadata,
      highWatermark,
      lastStable
    )
  }

  private val tags = {
    val maybeFutureTag = if (isFuture) Map("is-future" -> "true") else Map.empty[String, String]
    Map("topic" -> topicPartition.topic, "partition" -> topicPartition.partition.toString) ++ maybeFutureTag
  }

  newGauge(LogMetricNames.NumLogSegments, () => numberOfSegments, tags)
  newGauge(LogMetricNames.LogStartOffset, () => logStartOffset, tags)
  newGauge(LogMetricNames.LogEndOffset, () => logEndOffset, tags)
  newGauge(LogMetricNames.Size, () => size, tags)

  val producerExpireCheck = scheduler.schedule(name = "PeriodicProducerExpirationCheck", fun = () => {
    lock synchronized {
      producerStateManager.removeExpiredProducers(time.milliseconds)
    }
  }, period = producerIdExpirationCheckIntervalMs, delay = producerIdExpirationCheckIntervalMs, unit = TimeUnit.MILLISECONDS)

  /** The name of this log */
  def name  = dir.getName()

  private def recordVersion: RecordVersion = config.messageFormatVersion.recordVersion

  private def initializePartitionMetadata(): Unit = lock synchronized {
    val partitionMetadata = PartitionMetadataFile.newFile(dir)
    partitionMetadataFile = Some(new PartitionMetadataFile(partitionMetadata, logDirFailureChannel))
  }

  private def initializeLeaderEpochCache(): Unit = lock synchronized {
    val leaderEpochFile = LeaderEpochCheckpointFile.newFile(dir)

    def newLeaderEpochFileCache(): LeaderEpochFileCache = {
      val checkpointFile = new LeaderEpochCheckpointFile(leaderEpochFile, logDirFailureChannel)
      new LeaderEpochFileCache(topicPartition, () => logEndOffset, checkpointFile)
    }

    if (recordVersion.precedes(RecordVersion.V2)) {
      val currentCache = if (leaderEpochFile.exists())
        Some(newLeaderEpochFileCache())
      else
        None

      if (currentCache.exists(_.nonEmpty))
        warn(s"Deleting non-empty leader epoch cache due to incompatible message format $recordVersion")

      Files.deleteIfExists(leaderEpochFile.toPath)
      leaderEpochCache = None
    } else {
      leaderEpochCache = Some(newLeaderEpochFileCache())
    }
  }

  /**
   * Removes any temporary files found in log directory, and creates a list of all .swap files which could be swapped
   * in place of existing segment(s). For log splitting, we know that any .swap file whose base offset is higher than
   * the smallest offset .clean file could be part of an incomplete split operation. Such .swap files are also deleted
   * by this method.
   * @return Set of .swap files that are valid to be swapped in as segment files
   */
  private def removeTempFilesAndCollectSwapFiles(): Set[File] = {

    def deleteIndicesIfExist(baseFile: File, suffix: String = ""): Unit = {
      info(s"Deleting index files with suffix $suffix for baseFile $baseFile")
      val offset = offsetFromFile(baseFile)
      Files.deleteIfExists(Log.offsetIndexFile(dir, offset, suffix).toPath)
      Files.deleteIfExists(Log.timeIndexFile(dir, offset, suffix).toPath)
      Files.deleteIfExists(Log.transactionIndexFile(dir, offset, suffix).toPath)
    }

    val swapFiles = mutable.Set[File]()
    val cleanFiles = mutable.Set[File]()
    var minCleanedFileOffset = Long.MaxValue

    for (file <- dir.listFiles if file.isFile) {
      if (!file.canRead)
        throw new IOException(s"Could not read file $file")
      val filename = file.getName
      if (filename.endsWith(DeletedFileSuffix)) {
        debug(s"Deleting stray temporary file ${file.getAbsolutePath}")
        Files.deleteIfExists(file.toPath)
      } else if (filename.endsWith(CleanedFileSuffix)) {
        minCleanedFileOffset = Math.min(offsetFromFileName(filename), minCleanedFileOffset)
        cleanFiles += file
      } else if (filename.endsWith(SwapFileSuffix)) {
        // we crashed in the middle of a swap operation, to recover:
        // if a log, delete the index files, complete the swap operation later
        // if an index just delete the index files, they will be rebuilt
        val baseFile = new File(CoreUtils.replaceSuffix(file.getPath, SwapFileSuffix, ""))
        info(s"Found file ${file.getAbsolutePath} from interrupted swap operation.")
        if (isIndexFile(baseFile)) {
          deleteIndicesIfExist(baseFile)
        } else if (isLogFile(baseFile)) {
          deleteIndicesIfExist(baseFile)
          swapFiles += file
        }
      }
    }

    // KAFKA-6264: Delete all .swap files whose base offset is greater than the minimum .cleaned segment offset. Such .swap
    // files could be part of an incomplete split operation that could not complete. See Log#splitOverflowedSegment
    // for more details about the split operation.
    val (invalidSwapFiles, validSwapFiles) = swapFiles.partition(file => offsetFromFile(file) >= minCleanedFileOffset)
    invalidSwapFiles.foreach { file =>
      debug(s"Deleting invalid swap file ${file.getAbsoluteFile} minCleanedFileOffset: $minCleanedFileOffset")
      val baseFile = new File(CoreUtils.replaceSuffix(file.getPath, SwapFileSuffix, ""))
      deleteIndicesIfExist(baseFile, SwapFileSuffix)
      Files.deleteIfExists(file.toPath)
    }

    // Now that we have deleted all .swap files that constitute an incomplete split operation, let's delete all .clean files
    cleanFiles.foreach { file =>
      debug(s"Deleting stray .clean file ${file.getAbsolutePath}")
      Files.deleteIfExists(file.toPath)
    }

    validSwapFiles
  }

  /**
   * This method does not need to convert IOException to KafkaStorageException because it is only called before all logs are loaded
   * It is possible that we encounter a segment with index offset overflow in which case the LogSegmentOffsetOverflowException
   * will be thrown. Note that any segments that were opened before we encountered the exception will remain open and the
   * caller is responsible for closing them appropriately, if needed.
   * @throws LogSegmentOffsetOverflowException if the log directory contains a segment with messages that overflow the index offset
   */
  private def loadSegmentFiles(): Unit = {
    // load segments in ascending order because transactional data from one segment may depend on the
    // segments that come before it
    for (file <- dir.listFiles.sortBy(_.getName) if file.isFile) {
      if (isIndexFile(file)) {
        // if it is an index file, make sure it has a corresponding .log file
        val offset = offsetFromFile(file)
        val logFile = Log.logFile(dir, offset)
        if (!logFile.exists) {
          warn(s"Found an orphaned index file ${file.getAbsolutePath}, with no corresponding log file.")
          Files.deleteIfExists(file.toPath)
        }
      } else if (isLogFile(file)) {
        // if it's a log file, load the corresponding log segment
        val baseOffset = offsetFromFile(file)
        val timeIndexFileNewlyCreated = !Log.timeIndexFile(dir, baseOffset).exists()
        val segment = LogSegment.open(dir = dir,
          baseOffset = baseOffset,
          config,
          time = time,
          fileAlreadyExists = true)

        try segment.sanityCheck(timeIndexFileNewlyCreated)
        catch {
          case _: NoSuchFileException =>
            error(s"Could not find offset index file corresponding to log file ${segment.log.file.getAbsolutePath}, " +
              "recovering segment and rebuilding index files...")
            recoverSegment(segment)
          case e: CorruptIndexException =>
            warn(s"Found a corrupted index file corresponding to log file ${segment.log.file.getAbsolutePath} due " +
              s"to ${e.getMessage}}, recovering segment and rebuilding index files...")
            recoverSegment(segment)
        }
        addSegment(segment)
      }
    }
  }

  /**
   * Recover the given segment.
   * @param segment Segment to recover
   * @param leaderEpochCache Optional cache for updating the leader epoch during recovery
   * @return The number of bytes truncated from the segment
   * @throws LogSegmentOffsetOverflowException if the segment contains messages that cause index offset overflow
   */
  private def recoverSegment(segment: LogSegment,
                             leaderEpochCache: Option[LeaderEpochFileCache] = None): Int = lock synchronized {
    val producerStateManager = new ProducerStateManager(topicPartition, dir, maxProducerIdExpirationMs)
    rebuildProducerState(segment.baseOffset, reloadFromCleanShutdown = false, producerStateManager)
    val bytesTruncated = segment.recover(producerStateManager, leaderEpochCache)
    // once we have recovered the segment's data, take a snapshot to ensure that we won't
    // need to reload the same segment again while recovering another segment.
    producerStateManager.takeSnapshot()
    bytesTruncated
  }

  /**
   * This method does not need to convert IOException to KafkaStorageException because it is only called before all logs
   * are loaded.
   * @throws LogSegmentOffsetOverflowException if the swap file contains messages that cause the log segment offset to
   *                                           overflow. Note that this is currently a fatal exception as we do not have
   *                                           a way to deal with it. The exception is propagated all the way up to
   *                                           KafkaServer#startup which will cause the broker to shut down if we are in
   *                                           this situation. This is expected to be an extremely rare scenario in practice,
   *                                           and manual intervention might be required to get out of it.
   */
  private def completeSwapOperations(swapFiles: Set[File]): Unit = {
    for (swapFile <- swapFiles) {
      val logFile = new File(CoreUtils.replaceSuffix(swapFile.getPath, SwapFileSuffix, ""))
      val baseOffset = offsetFromFile(logFile)
      val swapSegment = LogSegment.open(swapFile.getParentFile,
        baseOffset = baseOffset,
        config,
        time = time,
        fileSuffix = SwapFileSuffix)
      info(s"Found log file ${swapFile.getPath} from interrupted swap operation, repairing.")
      recoverSegment(swapSegment)

      // We create swap files for two cases:
      // (1) Log cleaning where multiple segments are merged into one, and
      // (2) Log splitting where one segment is split into multiple.
      //
      // Both of these mean that the resultant swap segments be composed of the original set, i.e. the swap segment
      // must fall within the range of existing segment(s). If we cannot find such a segment, it means the deletion
      // of that segment was successful. In such an event, we should simply rename the .swap to .log without having to
      // do a replace with an existing segment.
      val oldSegments = logSegments(swapSegment.baseOffset, swapSegment.readNextOffset).filter { segment =>
        segment.readNextOffset > swapSegment.baseOffset
      }
      replaceSegments(Seq(swapSegment), oldSegments.toSeq, isRecoveredSwapFile = true)
    }
  }

  /**
   * Load the log segments from the log files on disk and return the next offset.
   * This method does not need to convert IOException to KafkaStorageException because it is only called before all logs
   * are loaded.
   * @throws LogSegmentOffsetOverflowException if we encounter a .swap file with messages that overflow index offset; or when
   *                                           we find an unexpected number of .log files with overflow
   */
  private def loadSegments(): Long = {
    // first do a pass through the files in the log directory and remove any temporary files
    // and find any interrupted swap operations
    val swapFiles = removeTempFilesAndCollectSwapFiles()

    // Now do a second pass and load all the log and index files.
    // We might encounter legacy log segments with offset overflow (KAFKA-6264). We need to split such segments. When
    // this happens, restart loading segment files from scratch.
    retryOnOffsetOverflow {
      // In case we encounter a segment with offset overflow, the retry logic will split it after which we need to retry
      // loading of segments. In that case, we also need to close all segments that could have been left open in previous
      // call to loadSegmentFiles().
      logSegments.foreach(_.close())
      segments.clear()
      loadSegmentFiles()
    }

    // Finally, complete any interrupted swap operations. To be crash-safe,
    // log files that are replaced by the swap segment should be renamed to .deleted
    // before the swap file is restored as the new segment file.
    completeSwapOperations(swapFiles)

    if (!dir.getAbsolutePath.endsWith(Log.DeleteDirSuffix)) {
      val nextOffset = retryOnOffsetOverflow {
        recoverLog()
      }

      // reset the index size of the currently active log segment to allow more entries
      activeSegment.resizeIndexes(config.maxIndexSize)
      nextOffset
    } else {
       if (logSegments.isEmpty) {
          addSegment(LogSegment.open(dir = dir,
            baseOffset = 0,
            config,
            time = time,
            initFileSize = this.initFileSize))
       }
      0
    }
  }

  private def updateLogEndOffset(offset: Long): Unit = {
    nextOffsetMetadata = LogOffsetMetadata(offset, activeSegment.baseOffset, activeSegment.size)

    // Update the high watermark in case it has gotten ahead of the log end offset following a truncation
    // or if a new segment has been rolled and the offset metadata needs to be updated.
    if (highWatermark >= offset) {
      updateHighWatermarkMetadata(nextOffsetMetadata)
    }

    if (this.recoveryPoint > offset) {
      this.recoveryPoint = offset
    }
  }

  private def updateLogStartOffset(offset: Long): Unit = {
    logStartOffset = offset

    if (highWatermark < offset) {
      updateHighWatermark(offset)
    }

    if (this.recoveryPoint < offset) {
      this.recoveryPoint = offset
    }
  }

  /**
   * Recover the log segments and return the next offset after recovery.
   * This method does not need to convert IOException to KafkaStorageException because it is only called before all
   * logs are loaded.
   * @throws LogSegmentOffsetOverflowException if we encountered a legacy segment with offset overflow
   */
  private[log] def recoverLog(): Long = {
    // if we have the clean shutdown marker, skip recovery
    if (!hadCleanShutdown) {
      // okay we need to actually recover this log
      val unflushed = logSegments(this.recoveryPoint, Long.MaxValue).iterator
      var truncated = false

      while (unflushed.hasNext && !truncated) {
        val segment = unflushed.next()
        info(s"Recovering unflushed segment ${segment.baseOffset}")
        val truncatedBytes =
          try {
            recoverSegment(segment, leaderEpochCache)
          } catch {
            case _: InvalidOffsetException =>
              val startOffset = segment.baseOffset
              warn("Found invalid offset during recovery. Deleting the corrupt segment and " +
                s"creating an empty one with starting offset $startOffset")
              segment.truncateTo(startOffset)
          }
        if (truncatedBytes > 0) {
          // we had an invalid message, delete all remaining log
          warn(s"Corruption found in segment ${segment.baseOffset}, truncating to offset ${segment.readNextOffset}")
          removeAndDeleteSegments(unflushed.toList,
            asyncDelete = true,
            reason = LogRecovery)
          truncated = true
        }
      }
    }

    if (logSegments.nonEmpty) {
      val logEndOffset = activeSegment.readNextOffset
      if (logEndOffset < localLogStartOffset) {
        warn(s"Deleting all segments because logEndOffset ($logEndOffset) is smaller than localLogStartOffset ($localLogStartOffset). " +
          "This could happen if segment files were deleted from the file system.")
        removeAndDeleteSegments(logSegments,
          asyncDelete = true,
          reason = LogRecovery)
      }
    }

    if (logSegments.isEmpty) {
      //todo-tiering where should this begin from when there are no segments?
      // no existing segments, create a new mutable segment beginning at logStartOffset
      addSegment(LogSegment.open(dir = dir,
        baseOffset = localLogStartOffset,
        config,
        time = time,
        initFileSize = this.initFileSize,
        preallocate = config.preallocate))
    }

    recoveryPoint = activeSegment.readNextOffset
    recoveryPoint
  }

  // Rebuild producer state until lastOffset. This method may be called from the recovery code path, and thus must be
  // free of all side-effects, i.e. it must not update any log-specific state.
  private def rebuildProducerState(lastOffset: Long,
                                   reloadFromCleanShutdown: Boolean,
                                   producerStateManager: ProducerStateManager): Unit = lock synchronized {
    checkIfMemoryMappedBufferClosed()
    val segments = logSegments
    val offsetsToSnapshot =
      if (segments.nonEmpty) {
        val nextLatestSegmentBaseOffset = lowerSegment(segments.last.baseOffset).map(_.baseOffset)
        Seq(nextLatestSegmentBaseOffset, Some(segments.last.baseOffset), Some(lastOffset))
      } else {
        Seq(Some(lastOffset))
      }
    info(s"Loading producer state till offset $lastOffset with message format version ${recordVersion.value}")

    // We want to avoid unnecessary scanning of the log to build the producer state when the broker is being
    // upgraded. The basic idea is to use the absence of producer snapshot files to detect the upgrade case,
    // but we have to be careful not to assume too much in the presence of broker failures. The two most common
    // upgrade cases in which we expect to find no snapshots are the following:
    //
    // 1. The broker has been upgraded, but the topic is still on the old message format.
    // 2. The broker has been upgraded, the topic is on the new message format, and we had a clean shutdown.
    //
    // If we hit either of these cases, we skip producer state loading and write a new snapshot at the log end
    // offset (see below). The next time the log is reloaded, we will load producer state using this snapshot
    // (or later snapshots). Otherwise, if there is no snapshot file, then we have to rebuild producer state
    // from the first segment.
    if (recordVersion.value < RecordBatch.MAGIC_VALUE_V2 ||
        (producerStateManager.latestSnapshotOffset.isEmpty && reloadFromCleanShutdown)) {
      // To avoid an expensive scan through all of the segments, we take empty snapshots from the start of the
      // last two segments and the last offset. This should avoid the full scan in the case that the log needs
      // truncation.
      offsetsToSnapshot.flatten.foreach { offset =>
        producerStateManager.updateMapEndOffset(offset)
        producerStateManager.takeSnapshot()
      }
    } else {
      val isEmptyBeforeTruncation = producerStateManager.isEmpty && producerStateManager.mapEndOffset >= lastOffset
      producerStateManager.truncateAndReload(logStartOffset, lastOffset, time.milliseconds())

      // Only do the potentially expensive reloading if the last snapshot offset is lower than the log end
      // offset (which would be the case on first startup) and there were active producers prior to truncation
      // (which could be the case if truncating after initial loading). If there weren't, then truncating
      // shouldn't change that fact (although it could cause a producerId to expire earlier than expected),
      // and we can skip the loading. This is an optimization for users which are not yet using
      // idempotent/transactional features yet.
      if (lastOffset > producerStateManager.mapEndOffset && !isEmptyBeforeTruncation) {
        val segmentOfLastOffset = floorLogSegment(lastOffset)

        logSegments(producerStateManager.mapEndOffset, lastOffset).foreach { segment =>
          val startOffset = Utils.max(segment.baseOffset, producerStateManager.mapEndOffset, logStartOffset)
          producerStateManager.updateMapEndOffset(startOffset)

          if (offsetsToSnapshot.contains(Some(segment.baseOffset)))
            producerStateManager.takeSnapshot()

          val maxPosition = if (segmentOfLastOffset.contains(segment)) {
            Option(segment.translateOffset(lastOffset))
              .map(_.position)
              .getOrElse(segment.size)
          } else {
            segment.size
          }

          val fetchDataInfo = segment.read(startOffset,
            maxSize = Int.MaxValue,
            maxPosition = maxPosition,
            minOneMessage = false)
          if (fetchDataInfo != null)
            loadProducersFromRecords(producerStateManager, fetchDataInfo.records)
        }
      }
      producerStateManager.updateMapEndOffset(lastOffset)
      producerStateManager.takeSnapshot()
    }
  }

  private def loadProducerState(lastOffset: Long, reloadFromCleanShutdown: Boolean): Unit = lock synchronized {
    rebuildProducerState(lastOffset, reloadFromCleanShutdown, producerStateManager)
    maybeIncrementFirstUnstableOffset()
  }

  def activeProducers: Seq[DescribeProducersResponseData.ProducerState] = {
    lock synchronized {
      producerStateManager.activeProducers.map { case (producerId, state) =>
        new DescribeProducersResponseData.ProducerState()
          .setProducerId(producerId)
          .setProducerEpoch(state.producerEpoch)
          .setLastSequence(state.lastSeq)
          .setLastTimestamp(state.lastTimestamp)
          .setCoordinatorEpoch(state.coordinatorEpoch)
          .setCurrentTxnStartOffset(state.currentTxnFirstOffset.getOrElse(-1L))
      }
    }.toSeq
  }

  private[log] def activeProducersWithLastSequence: Map[Long, Int] = lock synchronized {
    producerStateManager.activeProducers.map { case (producerId, producerIdEntry) =>
      (producerId, producerIdEntry.lastSeq)
    }
  }

  private[log] def lastRecordsOfActiveProducers: Map[Long, LastRecord] = lock synchronized {
    producerStateManager.activeProducers.map { case (producerId, producerIdEntry) =>
      val lastDataOffset = if (producerIdEntry.lastDataOffset >= 0 ) Some(producerIdEntry.lastDataOffset) else None
      val lastRecord = LastRecord(lastDataOffset, producerIdEntry.producerEpoch)
      producerId -> lastRecord
    }
  }

  /**
   * The number of segments in the log.
   * Take care! this is an O(n) operation.
   */
  def numberOfSegments: Int = segments.size

  /**
   * Close this log.
   * The memory mapped buffer for index files of this log will be left open until the log is deleted.
   */
  def close(): Unit = {
    debug("Closing log")
    lock synchronized {
      checkIfMemoryMappedBufferClosed()
      producerExpireCheck.cancel(true)
      maybeHandleIOException(s"Error while renaming dir for $topicPartition in dir ${dir.getParent}") {
        // We take a snapshot at the last written offset to hopefully avoid the need to scan the log
        // after restarting and to ensure that we cannot inadvertently hit the upgrade optimization
        // (the clean shutdown file is written after the logs are all closed).
        producerStateManager.takeSnapshot()
        logSegments.foreach(_.close())
      }
    }
  }

  /**
   * Rename the directory of the log
   *
   * @throws KafkaStorageException if rename fails
   */
  def renameDir(name: String): Unit = {
    lock synchronized {
      maybeHandleIOException(s"Error while renaming dir for $topicPartition in log dir ${dir.getParent}") {
        val renamedDir = new File(dir.getParent, name)
        Utils.atomicMoveWithFallback(dir.toPath, renamedDir.toPath)
        if (renamedDir != dir) {
          _dir = renamedDir
          _parentDir = renamedDir.getParent
          logSegments.foreach(_.updateParentDir(renamedDir))
          producerStateManager.updateParentDir(dir)
          // re-initialize leader epoch cache so that LeaderEpochCheckpointFile.checkpoint can correctly reference
          // the checkpoint file in renamed log directory
          initializeLeaderEpochCache()
          initializePartitionMetadata()
        }
      }
    }
  }

  /**
   * Close file handlers used by log but don't write to disk. This is called if the log directory is offline
   */
  def closeHandlers(): Unit = {
    debug("Closing handlers")
    lock synchronized {
      logSegments.foreach(_.closeHandlers())
      isMemoryMappedBufferClosed = true
    }
  }

  /**
   * Append this message set to the active segment of the log, assigning offsets and Partition Leader Epochs
   *
   * @param records The records to append
   * @param origin Declares the origin of the append which affects required validations
   * @param interBrokerProtocolVersion Inter-broker message protocol version
   * @throws KafkaStorageException If the append fails due to an I/O error.
   * @return Information about the appended messages including the first and last offset.
   */
  def appendAsLeader(records: MemoryRecords,
                     leaderEpoch: Int,
                     origin: AppendOrigin = AppendOrigin.Client,
                     interBrokerProtocolVersion: ApiVersion = ApiVersion.latestVersion): LogAppendInfo = {
    val validateAndAssignOffsets = origin != AppendOrigin.RaftLeader
    append(records, origin, interBrokerProtocolVersion, validateAndAssignOffsets, leaderEpoch, ignoreRecordSize = false)
  }

  /**
   * Append this message set to the active segment of the log without assigning offsets or Partition Leader Epochs
   *
   * @param records The records to append
   * @throws KafkaStorageException If the append fails due to an I/O error.
   * @return Information about the appended messages including the first and last offset.
   */
  def appendAsFollower(records: MemoryRecords): LogAppendInfo = {
    append(records,
      origin = AppendOrigin.Replication,
      interBrokerProtocolVersion = ApiVersion.latestVersion,
      validateAndAssignOffsets = false,
      leaderEpoch = -1,
      // disable to check the validation of record size since the record is already accepted by leader.
      ignoreRecordSize = true)
  }

  /**
   * Append this message set to the active segment of the log, rolling over to a fresh segment if necessary.
   *
   * This method will generally be responsible for assigning offsets to the messages,
   * however if the assignOffsets=false flag is passed we will only check that the existing offsets are valid.
   *
   * @param records The log records to append
   * @param origin Declares the origin of the append which affects required validations
   * @param interBrokerProtocolVersion Inter-broker message protocol version
   * @param validateAndAssignOffsets Should the log assign offsets to this message set or blindly apply what it is given
   * @param leaderEpoch The partition's leader epoch which will be applied to messages when offsets are assigned on the leader
   * @param ignoreRecordSize true to skip validation of record size.
   * @throws KafkaStorageException If the append fails due to an I/O error.
   * @throws OffsetsOutOfOrderException If out of order offsets found in 'records'
   * @throws UnexpectedAppendOffsetException If the first or last offset in append is less than next offset
   * @return Information about the appended messages including the first and last offset.
   */
  private def append(records: MemoryRecords,
                     origin: AppendOrigin,
                     interBrokerProtocolVersion: ApiVersion,
                     validateAndAssignOffsets: Boolean,
                     leaderEpoch: Int,
                     ignoreRecordSize: Boolean): LogAppendInfo = {

    val appendInfo = analyzeAndValidateRecords(records, origin, ignoreRecordSize, leaderEpoch)

    // return if we have no valid messages or if this is a duplicate of the last appended entry
    if (appendInfo.shallowCount == 0) appendInfo
    else {

      // trim any invalid bytes or partial messages before appending it to the on-disk log
      var validRecords = trimInvalidBytes(records, appendInfo)

      // they are valid, insert them in the log
      lock synchronized {
        maybeHandleIOException(s"Error while appending records to $topicPartition in dir ${dir.getParent}") {
          checkIfMemoryMappedBufferClosed()
          if (validateAndAssignOffsets) {
            // assign offsets to the message set
            val offset = new LongRef(nextOffsetMetadata.messageOffset)
            appendInfo.firstOffset = Some(LogOffsetMetadata(offset.value))
            val now = time.milliseconds
            val validateAndOffsetAssignResult = try {
              LogValidator.validateMessagesAndAssignOffsets(validRecords,
                topicPartition,
                offset,
                time,
                now,
                appendInfo.sourceCodec,
                appendInfo.targetCodec,
                config.compact,
                config.messageFormatVersion.recordVersion.value,
                config.messageTimestampType,
                config.messageTimestampDifferenceMaxMs,
                leaderEpoch,
                origin,
                interBrokerProtocolVersion,
                brokerTopicStats)
            } catch {
              case e: IOException =>
                throw new KafkaException(s"Error validating messages while appending to log $name", e)
            }
            validRecords = validateAndOffsetAssignResult.validatedRecords
            appendInfo.maxTimestamp = validateAndOffsetAssignResult.maxTimestamp
            appendInfo.offsetOfMaxTimestamp = validateAndOffsetAssignResult.shallowOffsetOfMaxTimestamp
            appendInfo.lastOffset = offset.value - 1
            appendInfo.recordConversionStats = validateAndOffsetAssignResult.recordConversionStats
            if (config.messageTimestampType == TimestampType.LOG_APPEND_TIME)
              appendInfo.logAppendTime = now

            // re-validate message sizes if there's a possibility that they have changed (due to re-compression or message
            // format conversion)
            if (!ignoreRecordSize && validateAndOffsetAssignResult.messageSizeMaybeChanged) {
              validRecords.batches.forEach { batch =>
                if (batch.sizeInBytes > config.maxMessageSize) {
                  // we record the original message set size instead of the trimmed size
                  // to be consistent with pre-compression bytesRejectedRate recording
                  brokerTopicStats.topicStats(topicPartition.topic).bytesRejectedRate.mark(records.sizeInBytes)
                  brokerTopicStats.allTopicsStats.bytesRejectedRate.mark(records.sizeInBytes)
                  throw new RecordTooLargeException(s"Message batch size is ${batch.sizeInBytes} bytes in append to" +
                    s"partition $topicPartition which exceeds the maximum configured size of ${config.maxMessageSize}.")
                }
              }
            }
          } else {
            // we are taking the offsets we are given
            if (!appendInfo.offsetsMonotonic)
              throw new OffsetsOutOfOrderException(s"Out of order offsets found in append to $topicPartition: " +
                records.records.asScala.map(_.offset))

            if (appendInfo.firstOrLastOffsetOfFirstBatch < nextOffsetMetadata.messageOffset) {
              // we may still be able to recover if the log is empty
              // one example: fetching from log start offset on the leader which is not batch aligned,
              // which may happen as a result of AdminClient#deleteRecords()
              val firstOffset = appendInfo.firstOffset match {
                case Some(offsetMetadata) => offsetMetadata.messageOffset
                case None => records.batches.asScala.head.baseOffset()
              }

              val firstOrLast = if (appendInfo.firstOffset.isDefined) "First offset" else "Last offset of the first batch"
              throw new UnexpectedAppendOffsetException(
                s"Unexpected offset in append to $topicPartition. $firstOrLast " +
                  s"${appendInfo.firstOrLastOffsetOfFirstBatch} is less than the next offset ${nextOffsetMetadata.messageOffset}. " +
                  s"First 10 offsets in append: ${records.records.asScala.take(10).map(_.offset)}, last offset in" +
                  s" append: ${appendInfo.lastOffset}. Log start offset = $logStartOffset",
                firstOffset, appendInfo.lastOffset)
            }
          }

          // update the epoch cache with the epoch stamped onto the message by the leader
          validRecords.batches.forEach { batch =>
            if (batch.magic >= RecordBatch.MAGIC_VALUE_V2) {
              maybeAssignEpochStartOffset(batch.partitionLeaderEpoch, batch.baseOffset)
            } else {
              // In partial upgrade scenarios, we may get a temporary regression to the message format. In
              // order to ensure the safety of leader election, we clear the epoch cache so that we revert
              // to truncation by high watermark after the next leader election.
              leaderEpochCache.filter(_.nonEmpty).foreach { cache =>
                warn(s"Clearing leader epoch cache after unexpected append with message format v${batch.magic}")
                cache.clearAndFlush()
              }
            }
          }

          // check messages set size may be exceed config.segmentSize
          if (validRecords.sizeInBytes > config.segmentSize) {
            throw new RecordBatchTooLargeException(s"Message batch size is ${validRecords.sizeInBytes} bytes in append " +
              s"to partition $topicPartition, which exceeds the maximum configured segment size of ${config.segmentSize}.")
          }

          // maybe roll the log if this segment is full
          val segment = maybeRoll(validRecords.sizeInBytes, appendInfo)

          val logOffsetMetadata = LogOffsetMetadata(
            messageOffset = appendInfo.firstOrLastOffsetOfFirstBatch,
            segmentBaseOffset = segment.baseOffset,
            relativePositionInSegment = segment.size)

          // now that we have valid records, offsets assigned, and timestamps updated, we need to
          // validate the idempotent/transactional state of the producers and collect some metadata
          val (updatedProducers, completedTxns, maybeDuplicate) = analyzeAndValidateProducerState(
            logOffsetMetadata, validRecords, origin)

          maybeDuplicate match {
            case Some(duplicate) =>
              appendInfo.firstOffset = Some(LogOffsetMetadata(duplicate.firstOffset))
              appendInfo.lastOffset = duplicate.lastOffset
              appendInfo.logAppendTime = duplicate.timestamp
              appendInfo.logStartOffset = logStartOffset
            case None =>
              // Before appending update the first offset metadata to include segment information
              appendInfo.firstOffset = appendInfo.firstOffset.map { offsetMetadata =>
                offsetMetadata.copy(segmentBaseOffset = segment.baseOffset, relativePositionInSegment = segment.size)
              }

              segment.append(largestOffset = appendInfo.lastOffset,
                largestTimestamp = appendInfo.maxTimestamp,
                shallowOffsetOfMaxTimestamp = appendInfo.offsetOfMaxTimestamp,
                records = validRecords)

              // Increment the log end offset. We do this immediately after the append because a
              // write to the transaction index below may fail and we want to ensure that the offsets
              // of future appends still grow monotonically. The resulting transaction index inconsistency
              // will be cleaned up after the log directory is recovered. Note that the end offset of the
              // ProducerStateManager will not be updated and the last stable offset will not advance
              // if the append to the transaction index fails.
              updateLogEndOffset(appendInfo.lastOffset + 1)

              // update the producer state
              updatedProducers.values.foreach(producerAppendInfo => producerStateManager.update(producerAppendInfo))

              // update the transaction index with the true last stable offset. The last offset visible
              // to consumers using READ_COMMITTED will be limited by this value and the high watermark.
              completedTxns.foreach { completedTxn =>
                val lastStableOffset = producerStateManager.lastStableOffset(completedTxn)
                segment.updateTxnIndex(completedTxn, lastStableOffset)
                producerStateManager.completeTxn(completedTxn)
              }

              // always update the last producer id map offset so that the snapshot reflects the current offset
              // even if there isn't any idempotent data being written
              producerStateManager.updateMapEndOffset(appendInfo.lastOffset + 1)

              // update the first unstable offset (which is used to compute LSO)
              maybeIncrementFirstUnstableOffset()

              trace(s"Appended message set with last offset: ${appendInfo.lastOffset}, " +
                s"first offset: ${appendInfo.firstOffset}, " +
                s"next offset: ${nextOffsetMetadata.messageOffset}, " +
                s"and messages: $validRecords")

              if (unflushedMessages >= config.flushInterval) flush()
          }
          appendInfo
        }
      }
    }
  }

  private def checkForLogDirFailure(): Unit = {
    if (logDirOffline) {
      throw new KafkaStorageException(s"The log dir $parentDir is offline due to a previous IO exception.")
    }
  }

  def maybeAssignEpochStartOffset(leaderEpoch: Int, startOffset: Long): Unit = {
    leaderEpochCache.foreach { cache =>
      cache.assign(leaderEpoch, startOffset)
    }
  }

  def latestEpoch: Option[Int] = leaderEpochCache.flatMap(_.latestEpoch)

  def endOffsetForEpoch(leaderEpoch: Int): Option[OffsetAndEpoch] = {
    leaderEpochCache.flatMap { cache =>
      val (foundEpoch, foundOffset) = cache.endOffsetFor(leaderEpoch)
      if (foundOffset == UNDEFINED_EPOCH_OFFSET)
        None
      else
        Some(OffsetAndEpoch(foundOffset, foundEpoch))
    }
  }

  private def maybeIncrementFirstUnstableOffset(): Unit = lock synchronized {
    checkIfMemoryMappedBufferClosed()

    val updatedFirstStableOffset = producerStateManager.firstUnstableOffset match {
      case Some(logOffsetMetadata) if logOffsetMetadata.messageOffsetOnly || logOffsetMetadata.messageOffset < logStartOffset =>
        val offset = math.max(logOffsetMetadata.messageOffset, logStartOffset)
        Some(convertToOffsetMetadataOrThrow(offset))
      case other => other
    }

    if (updatedFirstStableOffset != this.firstUnstableOffsetMetadata) {
      debug(s"First unstable offset updated to $updatedFirstStableOffset")
      this.firstUnstableOffsetMetadata = updatedFirstStableOffset
    }
  }

  private def maybeIncrementLocalLogStartOffset(newLogStartOffset: Long, reason:LogStartOffsetIncrementReason): Unit = {
    maybeIncrementLogStartOffset(newLogStartOffset, reason, onlyLocalLogStartOffsetUpdate = true)
  }

  /**
   * Increment the log start offset if the provided offset is larger.
   *
   * If the log start offset changed, then this method also update a few key offset such that
   * `logStartOffset <= logStableOffset <= highWatermark`. The leader epoch cache is also updated
   * such that all of offsets referenced in that component point to valid offset in this log.
   *
   * @throws OffsetOutOfRangeException if the log start offset is greater than the high watermark
   * @return true if the log start offset was updated; otherwise false
   */
<<<<<<< HEAD
  def maybeIncrementLogStartOffset(newLogStartOffset: Long, reason: LogStartOffsetIncrementReason, onlyLocalLogStartOffsetUpdate:Boolean = false): Unit = {
    if (newLogStartOffset > highWatermark)
      throw new OffsetOutOfRangeException(s"Cannot increment the log start offset to $newLogStartOffset of partition $topicPartition " +
        s"since it is larger than the high watermark $highWatermark")

    // We don't have to write the log start offset to log-start-offset-checkpoint immediately.
    // The deleteRecordsOffset may be lost only if all in-sync replicas of this broker are shutdown
    // in an unclean manner within log.flush.start.offset.checkpoint.interval.ms. The chance of this happening is low.
    //todo-tiering it should even update remote storage to clean until LSO
=======
  def maybeIncrementLogStartOffset(newLogStartOffset: Long, reason: LogStartOffsetIncrementReason): Boolean = {
    // We don't have to write the log start offset to log-start-offset-checkpoint immediately.
    // The deleteRecordsOffset may be lost only if all in-sync replicas of this broker are shutdown
    // in an unclean manner within log.flush.start.offset.checkpoint.interval.ms. The chance of this happening is low.
    var updatedLogStartOffset = false
>>>>>>> 42a9355e
    maybeHandleIOException(s"Exception while increasing log start offset for $topicPartition to $newLogStartOffset in dir ${dir.getParent}") {
      lock synchronized {
        if (newLogStartOffset > highWatermark)
          throw new OffsetOutOfRangeException(s"Cannot increment the log start offset to $newLogStartOffset of partition $topicPartition " +
            s"since it is larger than the high watermark $highWatermark")

        checkIfMemoryMappedBufferClosed()
        if (newLogStartOffset > logStartOffset) {
<<<<<<< HEAD
          localLogStartOffset = math.max(newLogStartOffset, localLogStartOffset)

          // it should always get updated  if tiered-storage is not enabled.
          if(!onlyLocalLogStartOffsetUpdate || !remoteLogEnabled()) {
            updateLogStartOffset(newLogStartOffset)
            info(s"Incremented log start offset to $newLogStartOffset due to $reason")
            leaderEpochCache.foreach(_.truncateFromStart(logStartOffset))
            producerStateManager.onLogStartOffsetIncremented(newLogStartOffset)
            maybeIncrementFirstUnstableOffset()
          } else {
            info(s"Incrementing local log start offset to $localLogStartOffset")
          }
=======
          updatedLogStartOffset = true
          updateLogStartOffset(newLogStartOffset)
          info(s"Incremented log start offset to $newLogStartOffset due to $reason")
          leaderEpochCache.foreach(_.truncateFromStart(logStartOffset))
          producerStateManager.onLogStartOffsetIncremented(newLogStartOffset)
          maybeIncrementFirstUnstableOffset()
>>>>>>> 42a9355e
        }
      }
    }

    updatedLogStartOffset
  }

  private def analyzeAndValidateProducerState(appendOffsetMetadata: LogOffsetMetadata,
                                              records: MemoryRecords,
                                              origin: AppendOrigin):
  (mutable.Map[Long, ProducerAppendInfo], List[CompletedTxn], Option[BatchMetadata]) = {
    val updatedProducers = mutable.Map.empty[Long, ProducerAppendInfo]
    val completedTxns = ListBuffer.empty[CompletedTxn]
    var relativePositionInSegment = appendOffsetMetadata.relativePositionInSegment

    records.batches.forEach { batch =>
      if (batch.hasProducerId) {
        // if this is a client produce request, there will be up to 5 batches which could have been duplicated.
        // If we find a duplicate, we return the metadata of the appended batch to the client.
        if (origin == AppendOrigin.Client) {
          val maybeLastEntry = producerStateManager.lastEntry(batch.producerId)

          maybeLastEntry.flatMap(_.findDuplicateBatch(batch)).foreach { duplicate =>
            return (updatedProducers, completedTxns.toList, Some(duplicate))
          }
        }

        // We cache offset metadata for the start of each transaction. This allows us to
        // compute the last stable offset without relying on additional index lookups.
        val firstOffsetMetadata = if (batch.isTransactional)
          Some(LogOffsetMetadata(batch.baseOffset, appendOffsetMetadata.segmentBaseOffset, relativePositionInSegment))
        else
          None

        val maybeCompletedTxn = updateProducers(producerStateManager, batch, updatedProducers, firstOffsetMetadata, origin)
        maybeCompletedTxn.foreach(completedTxns += _)
      }

      relativePositionInSegment += batch.sizeInBytes
    }
    (updatedProducers, completedTxns.toList, None)
  }

  /**
   * Validate the following:
   * <ol>
   * <li> each message matches its CRC
   * <li> each message size is valid (if ignoreRecordSize is false)
   * <li> that the sequence numbers of the incoming record batches are consistent with the existing state and with each other.
   * </ol>
   *
   * Also compute the following quantities:
   * <ol>
   * <li> First offset in the message set
   * <li> Last offset in the message set
   * <li> Number of messages
   * <li> Number of valid bytes
   * <li> Whether the offsets are monotonically increasing
   * <li> Whether any compression codec is used (if many are used, then the last one is given)
   * </ol>
   */
  private def analyzeAndValidateRecords(records: MemoryRecords,
                                        origin: AppendOrigin,
                                        ignoreRecordSize: Boolean,
                                        leaderEpoch: Int): LogAppendInfo = {
    var shallowMessageCount = 0
    var validBytesCount = 0
    var firstOffset: Option[LogOffsetMetadata] = None
    var lastOffset = -1L
    var lastLeaderEpoch = RecordBatch.NO_PARTITION_LEADER_EPOCH
    var sourceCodec: CompressionCodec = NoCompressionCodec
    var monotonic = true
    var maxTimestamp = RecordBatch.NO_TIMESTAMP
    var offsetOfMaxTimestamp = -1L
    var readFirstMessage = false
    var lastOffsetOfFirstBatch = -1L

    records.batches.forEach { batch =>
      if (origin == RaftLeader && batch.partitionLeaderEpoch != leaderEpoch) {
        throw new InvalidRecordException("Append from Raft leader did not set the batch epoch correctly")
      }
      // we only validate V2 and higher to avoid potential compatibility issues with older clients
      if (batch.magic >= RecordBatch.MAGIC_VALUE_V2 && origin == AppendOrigin.Client && batch.baseOffset != 0)
        throw new InvalidRecordException(s"The baseOffset of the record batch in the append to $topicPartition should " +
          s"be 0, but it is ${batch.baseOffset}")

      // update the first offset if on the first message. For magic versions older than 2, we use the last offset
      // to avoid the need to decompress the data (the last offset can be obtained directly from the wrapper message).
      // For magic version 2, we can get the first offset directly from the batch header.
      // When appending to the leader, we will update LogAppendInfo.baseOffset with the correct value. In the follower
      // case, validation will be more lenient.
      // Also indicate whether we have the accurate first offset or not
      if (!readFirstMessage) {
        if (batch.magic >= RecordBatch.MAGIC_VALUE_V2)
          firstOffset = Some(LogOffsetMetadata(batch.baseOffset))
        lastOffsetOfFirstBatch = batch.lastOffset
        readFirstMessage = true
      }

      // check that offsets are monotonically increasing
      if (lastOffset >= batch.lastOffset)
        monotonic = false

      // update the last offset seen
      lastOffset = batch.lastOffset
      lastLeaderEpoch = batch.partitionLeaderEpoch

      // Check if the message sizes are valid.
      val batchSize = batch.sizeInBytes
      if (!ignoreRecordSize && batchSize > config.maxMessageSize) {
        brokerTopicStats.topicStats(topicPartition.topic).bytesRejectedRate.mark(records.sizeInBytes)
        brokerTopicStats.allTopicsStats.bytesRejectedRate.mark(records.sizeInBytes)
        throw new RecordTooLargeException(s"The record batch size in the append to $topicPartition is $batchSize bytes " +
          s"which exceeds the maximum configured value of ${config.maxMessageSize}.")
      }

      // check the validity of the message by checking CRC
      if (!batch.isValid) {
        brokerTopicStats.allTopicsStats.invalidMessageCrcRecordsPerSec.mark()
        throw new CorruptRecordException(s"Record is corrupt (stored crc = ${batch.checksum()}) in topic partition $topicPartition.")
      }

      if (batch.maxTimestamp > maxTimestamp) {
        maxTimestamp = batch.maxTimestamp
        offsetOfMaxTimestamp = lastOffset
      }

      shallowMessageCount += 1
      validBytesCount += batchSize

      val messageCodec = CompressionCodec.getCompressionCodec(batch.compressionType.id)
      if (messageCodec != NoCompressionCodec)
        sourceCodec = messageCodec
    }

    // Apply broker-side compression if any
    val targetCodec = BrokerCompressionCodec.getTargetCompressionCodec(config.compressionType, sourceCodec)
    val lastLeaderEpochOpt: Option[Int] = if (lastLeaderEpoch != RecordBatch.NO_PARTITION_LEADER_EPOCH)
      Some(lastLeaderEpoch)
    else
      None
    LogAppendInfo(firstOffset, lastOffset, lastLeaderEpochOpt, maxTimestamp, offsetOfMaxTimestamp, RecordBatch.NO_TIMESTAMP, logStartOffset,
      RecordConversionStats.EMPTY, sourceCodec, targetCodec, shallowMessageCount, validBytesCount, monotonic, lastOffsetOfFirstBatch)
  }

  /**
   * Trim any invalid bytes from the end of this message set (if there are any)
   *
   * @param records The records to trim
   * @param info The general information of the message set
   * @return A trimmed message set. This may be the same as what was passed in or it may not.
   */
  private def trimInvalidBytes(records: MemoryRecords, info: LogAppendInfo): MemoryRecords = {
    val validBytes = info.validBytes
    if (validBytes < 0)
      throw new CorruptRecordException(s"Cannot append record batch with illegal length $validBytes to " +
        s"log for $topicPartition. A possible cause is a corrupted produce request.")
    if (validBytes == records.sizeInBytes) {
      records
    } else {
      // trim invalid bytes
      val validByteBuffer = records.buffer.duplicate()
      validByteBuffer.limit(validBytes)
      MemoryRecords.readableRecords(validByteBuffer)
    }
  }

  private def emptyFetchDataInfo(fetchOffsetMetadata: LogOffsetMetadata,
                                 includeAbortedTxns: Boolean): FetchDataInfo = {
    val abortedTransactions =
      if (includeAbortedTxns) Some(List.empty[AbortedTransaction])
      else None
    FetchDataInfo(fetchOffsetMetadata,
      MemoryRecords.EMPTY,
      firstEntryIncomplete = false,
      abortedTransactions = abortedTransactions)
  }

  /**
   * Read messages from the log.
   *
   * @param startOffset The offset to begin reading at
   * @param maxLength The maximum number of bytes to read
   * @param isolation The fetch isolation, which controls the maximum offset we are allowed to read
   * @param minOneMessage If this is true, the first message will be returned even if it exceeds `maxLength` (if one exists)
   * @throws OffsetOutOfRangeException If startOffset is beyond the log end offset or before the log start offset
   * @return The fetch data information including fetch starting offset metadata and messages read.
   */
  def read(startOffset: Long,
           maxLength: Int,
           isolation: FetchIsolation,
           minOneMessage: Boolean): FetchDataInfo = {
    maybeHandleIOException(s"Exception while reading from $topicPartition in dir ${dir.getParent}") {
      trace(s"Reading maximum $maxLength bytes at offset $startOffset from log with " +
        s"total length $size bytes")

      val includeAbortedTxns = isolation == FetchTxnCommitted

      // Because we don't use the lock for reading, the synchronization is a little bit tricky.
      // We create the local variables to avoid race conditions with updates to the log.
      val endOffsetMetadata = nextOffsetMetadata
      val endOffset = endOffsetMetadata.messageOffset
      var segmentEntry = segments.floorEntry(startOffset)
      // todo-tiering better to have check whether the requested offset is beyond current localLogStartOffset instead of
      //catching this exception later to fetch from remote storage
      // return error on attempt to read beyond the log end offset or read below log start offset
      if (startOffset > endOffset || segmentEntry == null || startOffset < localLogStartOffset)
        throw new OffsetOutOfRangeException(s"Received request for offset $startOffset for partition $topicPartition, " +
          s"but we only have local log segments in the range $localLogStartOffset to $endOffset.")

      val maxOffsetMetadata = isolation match {
        case FetchLogEnd => endOffsetMetadata
        case FetchHighWatermark => fetchHighWatermarkMetadata
        case FetchTxnCommitted => fetchLastStableOffsetMetadata
      }

      if (startOffset == maxOffsetMetadata.messageOffset)
        emptyFetchDataInfo(maxOffsetMetadata, includeAbortedTxns)
      else if (startOffset > maxOffsetMetadata.messageOffset)
        emptyFetchDataInfo(convertToOffsetMetadataOrThrow(startOffset), includeAbortedTxns)
      else {
        // Do the read on the segment with a base offset less than the target offset
        // but if that segment doesn't contain any messages with an offset greater than that
        // continue to read from successive segments until we get some messages or we reach the end of the log
        var done = segmentEntry == null
        var fetchDataInfo: FetchDataInfo = null
        while (!done) {
          val segment = segmentEntry.getValue

          val maxPosition =
            // Use the max offset position if it is on this segment; otherwise, the segment size is the limit.
            if (maxOffsetMetadata.segmentBaseOffset == segment.baseOffset) maxOffsetMetadata.relativePositionInSegment
            else segment.size

          fetchDataInfo = segment.read(startOffset, maxLength, maxPosition, minOneMessage)
          if (fetchDataInfo != null) {
            if (includeAbortedTxns)
              fetchDataInfo = addAbortedTransactions(startOffset, segmentEntry, fetchDataInfo)
          } else segmentEntry = segments.higherEntry(segmentEntry.getKey)

          done = fetchDataInfo != null || segmentEntry == null
        }

        if (fetchDataInfo != null) fetchDataInfo
        else {
          // okay we are beyond the end of the last segment with no data fetched although the start offset is in range,
          // this can happen when all messages with offset larger than start offsets have been deleted.
          // In this case, we will return the empty set with log end offset metadata
          FetchDataInfo(nextOffsetMetadata, MemoryRecords.EMPTY)
        }
      }
    }
  }

  private[log] def collectAbortedTransactions(startOffset: Long, upperBoundOffset: Long): List[AbortedTxn] = {
    val segmentEntry = segments.floorEntry(startOffset)
    val allAbortedTxns = ListBuffer.empty[AbortedTxn]
    def accumulator(abortedTxns: List[AbortedTxn]): Unit = allAbortedTxns ++= abortedTxns
    collectAbortedTransactions(logStartOffset, upperBoundOffset, segmentEntry, accumulator)
    allAbortedTxns.toList
  }

  private def addAbortedTransactions(startOffset: Long, segmentEntry: JEntry[JLong, LogSegment],
                                     fetchInfo: FetchDataInfo): FetchDataInfo = {
    val fetchSize = fetchInfo.records.sizeInBytes
    val startOffsetPosition = OffsetPosition(fetchInfo.fetchOffsetMetadata.messageOffset,
      fetchInfo.fetchOffsetMetadata.relativePositionInSegment)
    val upperBoundOffset = segmentEntry.getValue.fetchUpperBoundOffset(startOffsetPosition, fetchSize).getOrElse {
      val nextSegmentEntry = segments.higherEntry(segmentEntry.getKey)
      if (nextSegmentEntry != null)
        nextSegmentEntry.getValue.baseOffset
      else
        logEndOffset
    }

    val abortedTransactions = ListBuffer.empty[AbortedTransaction]
    def accumulator(abortedTxns: List[AbortedTxn]): Unit = abortedTransactions ++= abortedTxns.map(_.asAbortedTransaction)
    collectAbortedTransactions(startOffset, upperBoundOffset, segmentEntry, accumulator)

    FetchDataInfo(fetchOffsetMetadata = fetchInfo.fetchOffsetMetadata,
      records = fetchInfo.records,
      firstEntryIncomplete = fetchInfo.firstEntryIncomplete,
      abortedTransactions = Some(abortedTransactions.toList))
  }

  private def collectAbortedTransactions(startOffset: Long, upperBoundOffset: Long,
                                         startingSegmentEntry: JEntry[JLong, LogSegment],
                                         accumulator: List[AbortedTxn] => Unit): Unit = {
    var segmentEntry = startingSegmentEntry
    while (segmentEntry != null) {
      val searchResult = segmentEntry.getValue.collectAbortedTxns(startOffset, upperBoundOffset)
      accumulator(searchResult.abortedTransactions)
      if (searchResult.isComplete)
        return
      segmentEntry = segments.higherEntry(segmentEntry.getKey)
    }
  }

  /**
   * Get an offset based on the given timestamp
   * The offset returned is the offset of the first message whose timestamp is greater than or equals to the
   * given timestamp.
   *
   * If no such message is found, the log end offset is returned.
   *
   * `NOTE:` OffsetRequest V0 does not use this method, the behavior of OffsetRequest V0 remains the same as before
   * , i.e. it only gives back the timestamp based on the last modification time of the log segments.
   *
   * @param targetTimestamp The given timestamp for offset fetching.
   * @return The offset of the first message whose timestamp is greater than or equals to the given timestamp.
   *         None if no such message is found.
   */
  def fetchOffsetByTimestamp(targetTimestamp: Long, remoteLogManager: Option[RemoteLogManager] = None): Option[TimestampAndOffset] = {
    maybeHandleIOException(s"Error while fetching offset by timestamp for $topicPartition in dir ${dir.getParent}") {
      debug(s"Searching offset for timestamp $targetTimestamp")

      if (config.messageFormatVersion < KAFKA_0_10_0_IV0 &&
        targetTimestamp != ListOffsetsRequest.EARLIEST_TIMESTAMP &&
        targetTimestamp != ListOffsetsRequest.LATEST_TIMESTAMP &&
        targetTimestamp != ListOffsetsRequest.EARLIEST_LOCAL_TIMESTAMP
      )
        throw new UnsupportedForMessageFormatException(s"Cannot search offsets based on timestamp because message format version " +
          s"for partition $topicPartition is ${config.messageFormatVersion} which is earlier than the minimum " +
          s"required version $KAFKA_0_10_0_IV0")

<<<<<<< HEAD
      // Cache to avoid race conditions. `toBuffer` is faster than most alternatives and provides
      // constant time access while being safe to use with concurrent collections unlike `toArray`.
      val segmentsCopy = logSegments.toBuffer

=======
>>>>>>> 42a9355e
      // For the earliest and latest, we do not need to return the timestamp.
      if (targetTimestamp == ListOffsetsRequest.EARLIEST_TIMESTAMP ||
        (!remoteLogEnabled() && targetTimestamp == ListOffsetsRequest.EARLIEST_LOCAL_TIMESTAMP)) {
        // If remote log is not enabled, NEXT_LOCAL_TIMESTAMP is same with EARLIEST_TIMESTAMP
        // The first cached epoch usually corresponds to the log start offset, but we have to verify this since
        // it may not be true following a message format version bump as the epoch will not be available for
        // log entries written in the older format.
        val earliestEpochEntry = leaderEpochCache.flatMap(_.earliestEntry)
        val epochOpt = earliestEpochEntry match {
          case Some(entry) if entry.startOffset <= logStartOffset => Optional.of[Integer](entry.epoch)
          case _ => Optional.empty[Integer]()
        }
        return Some(new TimestampAndOffset(RecordBatch.NO_TIMESTAMP, logStartOffset, epochOpt))
      } else if (targetTimestamp == ListOffsetsRequest.EARLIEST_LOCAL_TIMESTAMP) {
        // NEXT_LOCAL_TIMESTAMP is only used by follower brokers, to find out the offset that they
        // should start fetching from. Since the followers do not need the epoch, we can return
        // an empty epoch here to keep things simple.
        return Some(new TimestampAndOffset(RecordBatch.NO_TIMESTAMP, localLogStartOffset + 1, Optional.empty[Integer]()))
      } else if (targetTimestamp == ListOffsetsRequest.LATEST_TIMESTAMP) {
        val latestEpochOpt = leaderEpochCache.flatMap(_.latestEpoch).map(_.asInstanceOf[Integer])
        val epochOptional = Optional.ofNullable(latestEpochOpt.orNull)
        Some(new TimestampAndOffset(RecordBatch.NO_TIMESTAMP, logEndOffset, epochOptional))
      } else {
        // Cache to avoid race conditions. `toBuffer` is faster than most alternatives and provides
        // constant time access while being safe to use with concurrent collections unlike `toArray`.
        val segmentsCopy = logSegments.toBuffer
        // We need to search the first segment whose largest timestamp is >= the target timestamp if there is one.
        val targetSeg = segmentsCopy.find(_.largestTimestamp >= targetTimestamp)
        targetSeg.flatMap(_.findOffsetByTimestamp(targetTimestamp, logStartOffset))
      }

      var isFirstSegment = false
      val targetSeg:Option[LogSegment] = {
        // Get all the segments whose largest timestamp is smaller than target timestamp
        val earlierSegs = segmentsCopy.takeWhile(_.largestTimestamp < targetTimestamp)
        // We need to search the first segment whose largest timestamp is greater than the target timestamp if there is one.
        if (earlierSegs.length < segmentsCopy.length) {
          isFirstSegment = earlierSegs.isEmpty
          Some(segmentsCopy(earlierSegs.length))
        } else
          None
      }

      if (isFirstSegment && remoteLogManager.isDefined) {
        val localOffset = targetSeg.get.findOffsetByTimestamp(targetTimestamp, logStartOffset)
        val remoteOffset = remoteLogManager.get.findOffsetByTimestamp(topicPartition, targetTimestamp, logStartOffset)

        if (localOffset.isEmpty)
          remoteOffset
        else if (remoteOffset.isEmpty)
          localOffset
        else if (localOffset.get.offset <= remoteOffset.get.offset)
          localOffset
        else
          remoteOffset
      } else {
        targetSeg.flatMap(_.findOffsetByTimestamp(targetTimestamp, logStartOffset))
      }
      // We need to search the first segment whose largest timestamp is >= the target timestamp if there is one.
//      val targetSeg = segmentsCopy.find(_.largestTimestamp >= targetTimestamp)
//      targetSeg.flatMap(_.findOffsetByTimestamp(targetTimestamp, logStartOffset))
    }
  }

  def legacyFetchOffsetsBefore(timestamp: Long, maxNumOffsets: Int): Seq[Long] = {
    // Cache to avoid race conditions. `toBuffer` is faster than most alternatives and provides
    // constant time access while being safe to use with concurrent collections unlike `toArray`.
    val segments = logSegments.toBuffer
    val lastSegmentHasSize = segments.last.size > 0

    val offsetTimeArray =
      if (lastSegmentHasSize)
        new Array[(Long, Long)](segments.length + 1)
      else
        new Array[(Long, Long)](segments.length)

    for (i <- segments.indices)
      offsetTimeArray(i) = (math.max(segments(i).baseOffset, logStartOffset), segments(i).lastModified)
    if (lastSegmentHasSize)
      offsetTimeArray(segments.length) = (logEndOffset, time.milliseconds)

    var startIndex = -1
    timestamp match {
      case ListOffsetsRequest.LATEST_TIMESTAMP =>
        startIndex = offsetTimeArray.length - 1
      case ListOffsetsRequest.EARLIEST_TIMESTAMP =>
        startIndex = 0
      case _ =>
        var isFound = false
        debug("Offset time array = " + offsetTimeArray.foreach(o => "%d, %d".format(o._1, o._2)))
        startIndex = offsetTimeArray.length - 1
        while (startIndex >= 0 && !isFound) {
          if (offsetTimeArray(startIndex)._2 <= timestamp)
            isFound = true
          else
            startIndex -= 1
        }
    }

    val retSize = maxNumOffsets.min(startIndex + 1)
    val ret = new Array[Long](retSize)
    for (j <- 0 until retSize) {
      ret(j) = offsetTimeArray(startIndex)._1
      startIndex -= 1
    }
    // ensure that the returned seq is in descending order of offsets
    ret.toSeq.sortBy(-_)
  }

  /**
    * Given a message offset, find its corresponding offset metadata in the log.
    * If the message offset is out of range, throw an OffsetOutOfRangeException
    */
  private def convertToOffsetMetadataOrThrow(offset: Long): LogOffsetMetadata = {
    val fetchDataInfo = read(offset,
      maxLength = 1,
      isolation = FetchLogEnd,
      minOneMessage = false)
    fetchDataInfo.fetchOffsetMetadata
  }

  /**
   * Delete any log segments matching the given predicate function,
   * starting with the oldest segment and moving forward until a segment doesn't match.
   *
   * @param predicate A function that takes in a candidate log segment and the next higher segment
   *                  (if there is one) and returns true iff it is deletable
   * @return The number of segments deleted
   */
  private def deleteOldSegments(predicate: (LogSegment, Option[LogSegment]) => Boolean,
                                reason: SegmentDeletionReason): Int = {
    lock synchronized {
      val deletable = deletableSegments(predicate)
      if (deletable.nonEmpty)
        deleteSegments(deletable, reason)
      else
        0
    }
  }

  private def deleteSegments(deletable: Iterable[LogSegment], reason: SegmentDeletionReason): Int = {
    maybeHandleIOException(s"Error while deleting segments for $topicPartition in dir ${dir.getParent}") {
      val numToDelete = deletable.size
      if (numToDelete > 0) {
        // we must always have at least one segment, so if we are going to delete all the segments, create a new one first
        if (segments.size == numToDelete)
          roll()
        lock synchronized {
          checkIfMemoryMappedBufferClosed()
          // remove the segments for lookups
          removeAndDeleteSegments(deletable, asyncDelete = true, reason)
          maybeIncrementLocalLogStartOffset(segments.firstEntry.getValue.baseOffset, SegmentDeletion)
        }
      }
      numToDelete
    }
  }

  /**
   * Find segments starting from the oldest until the user-supplied predicate is false or the segment
   * containing the current high watermark is reached. We do not delete segments with offsets at or beyond
   * the high watermark to ensure that the log start offset can never exceed it. If the high watermark
   * has not yet been initialized, no segments are eligible for deletion.
   *
   * A final segment that is empty will never be returned (since we would just end up re-creating it).
   *
   * @param predicate A function that takes in a candidate log segment and the next higher segment
   *                  (if there is one) and returns true iff it is deletable
   * @return the segments ready to be deleted
   */
  private def deletableSegments(predicate: (LogSegment, Option[LogSegment]) => Boolean): Iterable[LogSegment] = {
    if (segments.isEmpty) {
      Seq.empty
    } else {
      val deletable = ArrayBuffer.empty[LogSegment]
      var segmentEntry = segments.firstEntry
      while (segmentEntry != null) {
        val segment = segmentEntry.getValue
        val nextSegmentEntry = segments.higherEntry(segmentEntry.getKey)
        val (nextSegment, upperBoundOffset, isLastSegmentAndEmpty) = if (nextSegmentEntry != null)
          (nextSegmentEntry.getValue, nextSegmentEntry.getValue.baseOffset, false)
        else
          (null, logEndOffset, segment.size == 0)

        // check not to delete segments which do not have remote indexes locally.
        val deleteOnlyWhenRemoteIndexExistsLocally =
          if(remoteLogEnabled()) upperBoundOffset > 0 && upperBoundOffset-1 <= highestOffsetWithRemoteIndex else true

        if (deleteOnlyWhenRemoteIndexExistsLocally && highWatermark >= upperBoundOffset
          && predicate(segment, Option(nextSegment)) && !isLastSegmentAndEmpty) {
          deletable += segment
          segmentEntry = nextSegmentEntry
        } else {
          segmentEntry = null
        }
      }
      deletable
    }
  }

  /**
   * If topic deletion is enabled, delete any log segments that have either expired due to time based retention
   * or because the log size is > retentionSize.
   *
   * Whether or not deletion is enabled, delete any log segments that are before the log start offset
   */
  def deleteOldSegments(): Int = {
    if (config.delete) {
      deleteRetentionMsBreachedSegments() + deleteRetentionSizeBreachedSegments() + deleteLogStartOffsetBreachedSegments()
    } else {
      deleteLogStartOffsetBreachedSegments()
    }
  }

  private def deleteRetentionMsBreachedSegments(): Int = {
    if (config.retentionMs < 0) return 0
    val startMs = time.milliseconds

    def shouldDelete(segment: LogSegment, nextSegmentOpt: Option[LogSegment]): Boolean = {
      startMs - segment.largestTimestamp > config.retentionMs
    }

    deleteOldSegments(shouldDelete, RetentionMsBreach)
  }

  private def deleteRetentionSizeBreachedSegments(): Int = {
    if (config.retentionSize < 0 || size < config.retentionSize) return 0
    var diff = size - config.retentionSize
    def shouldDelete(segment: LogSegment, nextSegmentOpt: Option[LogSegment]): Boolean = {
      if (diff - segment.size >= 0) {
        diff -= segment.size
        true
      } else {
        false
      }
    }

    deleteOldSegments(shouldDelete, RetentionSizeBreach)
  }

  private def deleteLogStartOffsetBreachedSegments(): Int = {
    def shouldDelete(segment: LogSegment, nextSegmentOpt: Option[LogSegment]) =
      nextSegmentOpt.exists(_.baseOffset <= localLogStartOffset)

//    deleteOldSegments(shouldDelete, reason = s"log start offset $localLogStartOffset breach")


    deleteOldSegments(shouldDelete, StartOffsetBreach)
  }

  def isFuture: Boolean = dir.getName.endsWith(Log.FutureDirSuffix)

  /**
   * The size of the log in bytes
   */
  def size: Long = Log.sizeInBytes(logSegments)

  /**
   * The offset metadata of the next message that will be appended to the log
   */
  def logEndOffsetMetadata: LogOffsetMetadata = nextOffsetMetadata

  /**
   * The offset of the next message that will be appended to the log
   */
  def logEndOffset: Long = nextOffsetMetadata.messageOffset

  /**
   * Roll the log over to a new empty log segment if necessary.
   *
   * @param messagesSize The messages set size in bytes.
   * @param appendInfo log append information
   * logSegment will be rolled if one of the following conditions met
   * <ol>
   * <li> The logSegment is full
   * <li> The maxTime has elapsed since the timestamp of first message in the segment (or since the create time if
   * the first message does not have a timestamp)
   * <li> The index is full
   * </ol>
   * @return The currently active segment after (perhaps) rolling to a new segment
   */
  private def maybeRoll(messagesSize: Int, appendInfo: LogAppendInfo): LogSegment = {
    val segment = activeSegment
    val now = time.milliseconds

    val maxTimestampInMessages = appendInfo.maxTimestamp
    val maxOffsetInMessages = appendInfo.lastOffset

    if (segment.shouldRoll(RollParams(config, appendInfo, messagesSize, now))) {
      debug(s"Rolling new log segment (log_size = ${segment.size}/${config.segmentSize}}, " +
        s"offset_index_size = ${segment.offsetIndex.entries}/${segment.offsetIndex.maxEntries}, " +
        s"time_index_size = ${segment.timeIndex.entries}/${segment.timeIndex.maxEntries}, " +
        s"inactive_time_ms = ${segment.timeWaitedForRoll(now, maxTimestampInMessages)}/${config.segmentMs - segment.rollJitterMs}).")

      /*
        maxOffsetInMessages - Integer.MAX_VALUE is a heuristic value for the first offset in the set of messages.
        Since the offset in messages will not differ by more than Integer.MAX_VALUE, this is guaranteed <= the real
        first offset in the set. Determining the true first offset in the set requires decompression, which the follower
        is trying to avoid during log append. Prior behavior assigned new baseOffset = logEndOffset from old segment.
        This was problematic in the case that two consecutive messages differed in offset by
        Integer.MAX_VALUE.toLong + 2 or more.  In this case, the prior behavior would roll a new log segment whose
        base offset was too low to contain the next message.  This edge case is possible when a replica is recovering a
        highly compacted topic from scratch.
        Note that this is only required for pre-V2 message formats because these do not store the first message offset
        in the header.
      */
      val rollOffset = appendInfo
        .firstOffset
        .map(_.messageOffset)
        .getOrElse(maxOffsetInMessages - Integer.MAX_VALUE)

      roll(Some(rollOffset))
    } else {
      segment
    }
  }

  /**
   * Roll the log over to a new active segment starting with the current logEndOffset.
   * This will trim the index to the exact size of the number of entries it currently contains.
   *
   * @return The newly rolled segment
   */
  def roll(expectedNextOffset: Option[Long] = None): LogSegment = {
    maybeHandleIOException(s"Error while rolling log segment for $topicPartition in dir ${dir.getParent}") {
      val start = time.hiResClockMs()
      lock synchronized {
        checkIfMemoryMappedBufferClosed()
        val newOffset = math.max(expectedNextOffset.getOrElse(0L), logEndOffset)
        val logFile = Log.logFile(dir, newOffset)

        if (segments.containsKey(newOffset)) {
          // segment with the same base offset already exists and loaded
          if (activeSegment.baseOffset == newOffset && activeSegment.size == 0) {
            // We have seen this happen (see KAFKA-6388) after shouldRoll() returns true for an
            // active segment of size zero because of one of the indexes is "full" (due to _maxEntries == 0).
            warn(s"Trying to roll a new log segment with start offset $newOffset " +
                 s"=max(provided offset = $expectedNextOffset, LEO = $logEndOffset) while it already " +
                 s"exists and is active with size 0. Size of time index: ${activeSegment.timeIndex.entries}," +
                 s" size of offset index: ${activeSegment.offsetIndex.entries}.")
            removeAndDeleteSegments(Seq(activeSegment), asyncDelete = true, LogRoll)
          } else {
            throw new KafkaException(s"Trying to roll a new log segment for topic partition $topicPartition with start offset $newOffset" +
                                     s" =max(provided offset = $expectedNextOffset, LEO = $logEndOffset) while it already exists. Existing " +
                                     s"segment is ${segments.get(newOffset)}.")
          }
        } else if (!segments.isEmpty && newOffset < activeSegment.baseOffset) {
          throw new KafkaException(
            s"Trying to roll a new log segment for topic partition $topicPartition with " +
            s"start offset $newOffset =max(provided offset = $expectedNextOffset, LEO = $logEndOffset) lower than start offset of the active segment $activeSegment")
        } else {
          val offsetIdxFile = offsetIndexFile(dir, newOffset)
          val timeIdxFile = timeIndexFile(dir, newOffset)
          val txnIdxFile = transactionIndexFile(dir, newOffset)

          for (file <- List(logFile, offsetIdxFile, timeIdxFile, txnIdxFile) if file.exists) {
            warn(s"Newly rolled segment file ${file.getAbsolutePath} already exists; deleting it first")
            Files.delete(file.toPath)
          }

          Option(segments.lastEntry).foreach(_.getValue.onBecomeInactiveSegment())
        }

        // take a snapshot of the producer state to facilitate recovery. It is useful to have the snapshot
        // offset align with the new segment offset since this ensures we can recover the segment by beginning
        // with the corresponding snapshot file and scanning the segment data. Because the segment base offset
        // may actually be ahead of the current producer state end offset (which corresponds to the log end offset),
        // we manually override the state offset here prior to taking the snapshot.
        producerStateManager.updateMapEndOffset(newOffset)
        producerStateManager.takeSnapshot()

        val segment = LogSegment.open(dir,
          baseOffset = newOffset,
          config,
          time = time,
          initFileSize = initFileSize,
          preallocate = config.preallocate)
        addSegment(segment)

        // We need to update the segment base offset and append position data of the metadata when log rolls.
        // The next offset should not change.
        updateLogEndOffset(nextOffsetMetadata.messageOffset)

        // schedule an asynchronous flush of the old segment
        scheduler.schedule("flush-log", () => flush(newOffset), delay = 0L)

        info(s"Rolled new log segment at offset $newOffset in ${time.hiResClockMs() - start} ms.")

        segment
      }
    }
  }

  /**
   * The number of messages appended to the log since the last flush
   */
  private def unflushedMessages: Long = this.logEndOffset - this.recoveryPoint

  /**
   * Flush all log segments
   */
  def flush(): Unit = flush(this.logEndOffset)

  /**
   * Flush log segments for all offsets up to offset-1
   *
   * @param offset The offset to flush up to (non-inclusive); the new recovery point
   */
  def flush(offset: Long): Unit = {
    maybeHandleIOException(s"Error while flushing log for $topicPartition in dir ${dir.getParent} with offset $offset") {
      if (offset > this.recoveryPoint) {
        debug(s"Flushing log up to offset $offset, last flushed: $lastFlushTime,  current time: ${time.milliseconds()}, " +
          s"unflushed: $unflushedMessages")
        logSegments(this.recoveryPoint, offset).foreach(_.flush())

        lock synchronized {
          checkIfMemoryMappedBufferClosed()
          if (offset > this.recoveryPoint) {
            this.recoveryPoint = offset
            lastFlushedTime.set(time.milliseconds)
          }
        }
      }
    }
  }

  private def lowerSegment(offset: Long): Option[LogSegment] =
    Option(segments.lowerEntry(offset)).map(_.getValue)

  /**
   * Completely delete this log directory and all contents from the file system with no delay
   */
  private[log] def delete(): Unit = {
    maybeHandleIOException(s"Error while deleting log for $topicPartition in dir ${dir.getParent}") {
      lock synchronized {
        checkIfMemoryMappedBufferClosed()
        producerExpireCheck.cancel(true)
        removeAndDeleteSegments(logSegments, asyncDelete = false, LogDeletion)
        leaderEpochCache.foreach(_.clear())
        Utils.delete(dir)
        // File handlers will be closed if this log is deleted
        isMemoryMappedBufferClosed = true
      }
    }
  }

  // visible for testing
  private[log] def takeProducerSnapshot(): Unit = lock synchronized {
    checkIfMemoryMappedBufferClosed()
    producerStateManager.takeSnapshot()
  }

  // visible for testing
  private[log] def latestProducerSnapshotOffset: Option[Long] = lock synchronized {
    producerStateManager.latestSnapshotOffset
  }

  // visible for testing
  private[log] def oldestProducerSnapshotOffset: Option[Long] = lock synchronized {
    producerStateManager.oldestSnapshotOffset
  }

  // visible for testing
  private[log] def latestProducerStateEndOffset: Long = lock synchronized {
    producerStateManager.mapEndOffset
  }

  /**
   * Truncate this log so that it ends with the greatest offset < targetOffset.
   *
   * @param targetOffset The offset to truncate to, an upper bound on all offsets in the log after truncation is complete.
   * @return True iff targetOffset < logEndOffset
   */
  private[kafka] def truncateTo(targetOffset: Long): Boolean = {
    //todo-tiering truncation is generally done to recover segments
    maybeHandleIOException(s"Error while truncating log to offset $targetOffset for $topicPartition in dir ${dir.getParent}") {
      if (targetOffset < 0)
        throw new IllegalArgumentException(s"Cannot truncate partition $topicPartition to a negative offset (%d).".format(targetOffset))
      if (targetOffset >= logEndOffset) {
        info(s"Truncating to $targetOffset has no effect as the largest offset in the log is ${logEndOffset - 1}")

        // Always truncate epoch cache since we may have a conflicting epoch entry at the
        // end of the log from the leader. This could happen if this broker was a leader
        // and inserted the first start offset entry, but then failed to append any entries
        // before another leader was elected.
        lock synchronized {
          leaderEpochCache.foreach(_.truncateFromEnd(logEndOffset))
        }

        false
      } else {
        info(s"Truncating to offset $targetOffset")
        lock synchronized {
          checkIfMemoryMappedBufferClosed()
          if (segments.firstEntry.getValue.baseOffset > targetOffset) {
            truncateFullyAndStartAt(targetOffset)
          } else {
            val deletable = logSegments.filter(segment => segment.baseOffset > targetOffset)
            removeAndDeleteSegments(deletable, asyncDelete = true, LogTruncation)
            activeSegment.truncateTo(targetOffset)
<<<<<<< HEAD
            updateLogEndOffset(targetOffset)

            this.localLogStartOffset = math.min(targetOffset, this.localLogStartOffset)
            updateLogStartOffset(math.min(this.localLogStartOffset, this.logStartOffset))

=======
>>>>>>> 42a9355e
            leaderEpochCache.foreach(_.truncateFromEnd(targetOffset))

            completeTruncation(
              startOffset = math.min(targetOffset, logStartOffset),
              endOffset = targetOffset
            )
          }
          true
        }
      }
    }
  }

  /**
   *  Delete all data in the log and start at the new offset
   *
   *  @param newOffset The new offset to start the log with
   */
  def truncateFullyAndStartAt(newOffset: Long): Unit = {
    maybeHandleIOException(s"Error while truncating the entire log for $topicPartition in dir ${dir.getParent}") {
      debug(s"Truncate and start at offset $newOffset")
      lock synchronized {
        checkIfMemoryMappedBufferClosed()
        removeAndDeleteSegments(logSegments, asyncDelete = true, LogTruncation)
        addSegment(LogSegment.open(dir,
          baseOffset = newOffset,
          config = config,
          time = time,
          initFileSize = initFileSize,
          preallocate = config.preallocate))
        leaderEpochCache.foreach(_.clearAndFlush())
        producerStateManager.truncateFullyAndStartAt(newOffset)

<<<<<<< HEAD
        producerStateManager.truncate()
        producerStateManager.updateMapEndOffset(newOffset)
        maybeIncrementFirstUnstableOffset()
        //todo-tiering cleanup remote logs??
        updateLogStartOffset(newOffset)
=======
        completeTruncation(
          startOffset = newOffset,
          endOffset = newOffset
        )
>>>>>>> 42a9355e
      }
    }
  }

  private def completeTruncation(
    startOffset: Long,
    endOffset: Long
  ): Unit = {
    logStartOffset = startOffset
    nextOffsetMetadata = LogOffsetMetadata(endOffset, activeSegment.baseOffset, activeSegment.size)
    recoveryPoint = math.min(recoveryPoint, endOffset)
    rebuildProducerState(endOffset, reloadFromCleanShutdown = false, producerStateManager)
    updateHighWatermark(math.min(highWatermark, endOffset))
  }

  /**
   * The time this log is last known to have been fully flushed to disk
   */
  def lastFlushTime: Long = lastFlushedTime.get

  /**
   * The active segment that is currently taking appends
   */
  def activeSegment = segments.lastEntry.getValue

  /**
   * All the log segments in this log ordered from oldest to newest
   */
  def logSegments: Iterable[LogSegment] = segments.values.asScala

  /**
   * Get all segments beginning with the segment that includes "from" and ending with the segment
   * that includes up to "to-1" or the end of the log (if to > logEndOffset).
   */
  def logSegments(from: Long, to: Long): Iterable[LogSegment] = {
    if (from == to) {
      // Handle non-segment-aligned empty sets
      List.empty[LogSegment]
    } else if (to < from) {
      throw new IllegalArgumentException(s"Invalid log segment range: requested segments in $topicPartition " +
        s"from offset $from which is greater than limit offset $to")
    } else {
      lock synchronized {
        val view = Option(segments.floorKey(from)).map { floor =>
          segments.subMap(floor, to)
        }.getOrElse(segments.headMap(to))
        view.values.asScala
      }
    }
  }

  def nonActiveLogSegmentsFrom(from: Long): Iterable[LogSegment] = {
    lock synchronized {
      if (from > activeSegment.baseOffset)
        Seq.empty
      else
        logSegments(from, activeSegment.baseOffset)
    }
  }

  /**
   * Get the largest log segment with a base offset less than or equal to the given offset, if one exists.
   * @return the optional log segment
   */
  private def floorLogSegment(offset: Long): Option[LogSegment] = {
    Option(segments.floorEntry(offset)).map(_.getValue)
  }

  override def toString: String = {
    val logString = new StringBuilder
    logString.append(s"Log(dir=$dir")
    logString.append(s", topic=${topicPartition.topic}")
    logString.append(s", partition=${topicPartition.partition}")
    logString.append(s", highWatermark=$highWatermark")
    logString.append(s", lastStableOffset=$lastStableOffset")
    logString.append(s", logStartOffset=$logStartOffset")
    logString.append(s", logEndOffset=$logEndOffset")
    logString.append(")")
    logString.toString
  }

  /**
   * This method deletes the given log segments by doing the following for each of them:
   * <ol>
   *   <li>It removes the segment from the segment map so that it will no longer be used for reads.
   *   <li>It renames the index and log files by appending .deleted to the respective file name
   *   <li>It can either schedule an asynchronous delete operation to occur in the future or perform the deletion synchronously
   * </ol>
   * Asynchronous deletion allows reads to happen concurrently without synchronization and without the possibility of
   * physically deleting a file while it is being read.
   *
   * This method does not need to convert IOException to KafkaStorageException because it is either called before all logs are loaded
   * or the immediate caller will catch and handle IOException
   *
   * @param segments The log segments to schedule for deletion
   * @param asyncDelete Whether the segment files should be deleted asynchronously
   */
  private def removeAndDeleteSegments(segments: Iterable[LogSegment],
                                      asyncDelete: Boolean,
                                      reason: SegmentDeletionReason): Unit = {
    if (segments.nonEmpty) {
      lock synchronized {
        // As most callers hold an iterator into the `segments` collection and `removeAndDeleteSegment` mutates it by
        // removing the deleted segment, we should force materialization of the iterator here, so that results of the
        // iteration remain valid and deterministic.
        val toDelete = segments.toList
        reason.logReason(this, toDelete)
        toDelete.foreach { segment =>
          this.segments.remove(segment.baseOffset)
        }
        deleteSegmentFiles(toDelete, asyncDelete)
      }
    }
  }

  /**
   * Perform physical deletion for the given file. Allows the file to be deleted asynchronously or synchronously.
   *
   * This method assumes that the file exists and the method is not thread-safe.
   *
   * This method does not need to convert IOException (thrown from changeFileSuffixes) to KafkaStorageException because
   * it is either called before all logs are loaded or the caller will catch and handle IOException
   *
   * @throws IOException if the file can't be renamed and still exists
   */
  private def deleteSegmentFiles(segments: Iterable[LogSegment], asyncDelete: Boolean, deleteProducerStateSnapshots: Boolean = true): Unit = {
    segments.foreach(_.changeFileSuffixes("", Log.DeletedFileSuffix))

    def deleteSegments(): Unit = {
      info(s"Deleting segment files ${segments.mkString(",")}")
      maybeHandleIOException(s"Error while deleting segments for $topicPartition in dir ${dir.getParent}") {
        segments.foreach { segment =>
          segment.deleteIfExists()
          if (deleteProducerStateSnapshots)
            producerStateManager.removeAndDeleteSnapshot(segment.baseOffset)
        }
      }
    }

    if (asyncDelete)
      scheduler.schedule("delete-file", () => deleteSegments(), delay = config.fileDeleteDelayMs)
    else
      deleteSegments()
  }

  /**
   * Swap one or more new segment in place and delete one or more existing segments in a crash-safe manner. The old
   * segments will be asynchronously deleted.
   *
   * This method does not need to convert IOException to KafkaStorageException because it is either called before all logs are loaded
   * or the caller will catch and handle IOException
   *
   * The sequence of operations is:
   * <ol>
   *   <li> Cleaner creates one or more new segments with suffix .cleaned and invokes replaceSegments().
   *        If broker crashes at this point, the clean-and-swap operation is aborted and
   *        the .cleaned files are deleted on recovery in loadSegments().
   *   <li> New segments are renamed .swap. If the broker crashes before all segments were renamed to .swap, the
   *        clean-and-swap operation is aborted - .cleaned as well as .swap files are deleted on recovery in
   *        loadSegments(). We detect this situation by maintaining a specific order in which files are renamed from
   *        .cleaned to .swap. Basically, files are renamed in descending order of offsets. On recovery, all .swap files
   *        whose offset is greater than the minimum-offset .clean file are deleted.
   *   <li> If the broker crashes after all new segments were renamed to .swap, the operation is completed, the swap
   *        operation is resumed on recovery as described in the next step.
   *   <li> Old segment files are renamed to .deleted and asynchronous delete is scheduled.
   *        If the broker crashes, any .deleted files left behind are deleted on recovery in loadSegments().
   *        replaceSegments() is then invoked to complete the swap with newSegment recreated from
   *        the .swap file and oldSegments containing segments which were not renamed before the crash.
   *   <li> Swap segment(s) are renamed to replace the existing segments, completing this operation.
   *        If the broker crashes, any .deleted files which may be left behind are deleted
   *        on recovery in loadSegments().
   * </ol>
   *
   * @param newSegments The new log segment to add to the log
   * @param oldSegments The old log segments to delete from the log
   * @param isRecoveredSwapFile true if the new segment was created from a swap file during recovery after a crash
   */
  private[log] def replaceSegments(newSegments: Seq[LogSegment], oldSegments: Seq[LogSegment], isRecoveredSwapFile: Boolean = false): Unit = {
    lock synchronized {
      val sortedNewSegments = newSegments.sortBy(_.baseOffset)
      // Some old segments may have been removed from index and scheduled for async deletion after the caller reads segments
      // but before this method is executed. We want to filter out those segments to avoid calling asyncDeleteSegment()
      // multiple times for the same segment.
      val sortedOldSegments = oldSegments.filter(seg => segments.containsKey(seg.baseOffset)).sortBy(_.baseOffset)

      checkIfMemoryMappedBufferClosed()
      // need to do this in two phases to be crash safe AND do the delete asynchronously
      // if we crash in the middle of this we complete the swap in loadSegments()
      if (!isRecoveredSwapFile)
        sortedNewSegments.reverse.foreach(_.changeFileSuffixes(Log.CleanedFileSuffix, Log.SwapFileSuffix))
      sortedNewSegments.reverse.foreach(addSegment(_))
      val newSegmentBaseOffsets = sortedNewSegments.map(_.baseOffset).toSet

      // delete the old files
      sortedOldSegments.foreach { seg =>
        // remove the index entry
        if (seg.baseOffset != sortedNewSegments.head.baseOffset)
          segments.remove(seg.baseOffset)
        // delete segment files, but do not delete producer state for segment objects which are being replaced.
        deleteSegmentFiles(List(seg), asyncDelete = true, deleteProducerStateSnapshots = !newSegmentBaseOffsets.contains(seg.baseOffset))
      }
      // okay we are safe now, remove the swap suffix
      sortedNewSegments.foreach(_.changeFileSuffixes(Log.SwapFileSuffix, ""))
    }
  }

  /**
    * This function does not acquire Log.lock. The caller has to make sure log segments don't get deleted during
    * this call, and also protects against calling this function on the same segment in parallel.
    *
    * Currently, it is used by LogCleaner threads on log compact non-active segments only with LogCleanerManager's lock
    * to ensure no other logcleaner threads and retention thread can work on the same segment.
    */
  private[log] def getFirstBatchTimestampForSegments(segments: Iterable[LogSegment]): Iterable[Long] = {
    segments.map {
      segment =>
        segment.getFirstBatchTimestamp()
    }
  }

  /**
   * remove deleted log metrics
   */
  private[log] def removeLogMetrics(): Unit = {
    removeMetric(LogMetricNames.NumLogSegments, tags)
    removeMetric(LogMetricNames.LogStartOffset, tags)
    removeMetric(LogMetricNames.LogEndOffset, tags)
    removeMetric(LogMetricNames.Size, tags)
  }

  /**
   * Add the given segment to the segments in this log. If this segment replaces an existing segment, delete it.
   * @param segment The segment to add
   */
  @threadsafe
  private[log] def addSegment(segment: LogSegment): LogSegment = this.segments.put(segment.baseOffset, segment)

  private def maybeHandleIOException[T](msg: => String)(fun: => T): T = {
    try {
      checkForLogDirFailure()
      fun
    } catch {
      case e: IOException =>
        logDirOffline = true
        logDirFailureChannel.maybeAddOfflineLogDir(dir.getParent, msg, e)
        throw new KafkaStorageException(msg, e)
    }
  }

  private[log] def retryOnOffsetOverflow[T](fn: => T): T = {
    while (true) {
      try {
        return fn
      } catch {
        case e: LogSegmentOffsetOverflowException =>
          info(s"Caught segment overflow error: ${e.getMessage}. Split segment and retry.")
          splitOverflowedSegment(e.segment)
      }
    }
    throw new IllegalStateException()
  }

  /**
   * Split a segment into one or more segments such that there is no offset overflow in any of them. The
   * resulting segments will contain the exact same messages that are present in the input segment. On successful
   * completion of this method, the input segment will be deleted and will be replaced by the resulting new segments.
   * See replaceSegments for recovery logic, in case the broker dies in the middle of this operation.
   * <p>Note that this method assumes we have already determined that the segment passed in contains records that cause
   * offset overflow.</p>
   * <p>The split logic overloads the use of .clean files that LogCleaner typically uses to make the process of replacing
   * the input segment with multiple new segments atomic and recoverable in the event of a crash. See replaceSegments
   * and completeSwapOperations for the implementation to make this operation recoverable on crashes.</p>
   * @param segment Segment to split
   * @return List of new segments that replace the input segment
   */
  private[log] def splitOverflowedSegment(segment: LogSegment): List[LogSegment] = {
    require(isLogFile(segment.log.file), s"Cannot split file ${segment.log.file.getAbsoluteFile}")
    require(segment.hasOverflow, "Split operation is only permitted for segments with overflow")

    info(s"Splitting overflowed segment $segment")

    val newSegments = ListBuffer[LogSegment]()
    try {
      var position = 0
      val sourceRecords = segment.log

      while (position < sourceRecords.sizeInBytes) {
        val firstBatch = sourceRecords.batchesFrom(position).asScala.head
        val newSegment = LogCleaner.createNewCleanedSegment(this, firstBatch.baseOffset)
        newSegments += newSegment

        val bytesAppended = newSegment.appendFromFile(sourceRecords, position)
        if (bytesAppended == 0)
          throw new IllegalStateException(s"Failed to append records from position $position in $segment")

        position += bytesAppended
      }

      // prepare new segments
      var totalSizeOfNewSegments = 0
      newSegments.foreach { splitSegment =>
        splitSegment.onBecomeInactiveSegment()
        splitSegment.flush()
        splitSegment.lastModified = segment.lastModified
        totalSizeOfNewSegments += splitSegment.log.sizeInBytes
      }
      // size of all the new segments combined must equal size of the original segment
      if (totalSizeOfNewSegments != segment.log.sizeInBytes)
        throw new IllegalStateException("Inconsistent segment sizes after split" +
          s" before: ${segment.log.sizeInBytes} after: $totalSizeOfNewSegments")

      // replace old segment with new ones
      info(s"Replacing overflowed segment $segment with split segments $newSegments")
      replaceSegments(newSegments.toList, List(segment))
      newSegments.toList
    } catch {
      case e: Exception =>
        newSegments.foreach { splitSegment =>
          splitSegment.close()
          splitSegment.deleteIfExists()
        }
        throw e
    }
  }
}

/**
 * Helper functions for logs
 */
object Log {

  /** a log file */
  val LogFileSuffix = ".log"

  /** an index file */
  val IndexFileSuffix = ".index"

  /** a time index file */
  val TimeIndexFileSuffix = ".timeindex"

  val ProducerSnapshotFileSuffix = ".snapshot"

  /** an (aborted) txn index */
  val TxnIndexFileSuffix = ".txnindex"

  /** a file that is scheduled to be deleted */
  val DeletedFileSuffix = ".deleted"

  /** A temporary file that is being used for log cleaning */
  val CleanedFileSuffix = ".cleaned"

  /** A temporary file used when swapping files into the log */
  val SwapFileSuffix = ".swap"

  /** Clean shutdown file that indicates the broker was cleanly shutdown in 0.8 and higher.
   * This is used to avoid unnecessary recovery after a clean shutdown. In theory this could be
   * avoided by passing in the recovery point, however finding the correct position to do this
   * requires accessing the offset index which may not be safe in an unclean shutdown.
   * For more information see the discussion in PR#2104
   */
  val CleanShutdownFile = ".kafka_cleanshutdown"

  /** a directory that is scheduled to be deleted */
  val DeleteDirSuffix = "-delete"

  /** a directory that is used for future partition */
  val FutureDirSuffix = "-future"

  private[log] val DeleteDirPattern = Pattern.compile(s"^(\\S+)-(\\S+)\\.(\\S+)$DeleteDirSuffix")
  private[log] val FutureDirPattern = Pattern.compile(s"^(\\S+)-(\\S+)\\.(\\S+)$FutureDirSuffix")

  val UnknownOffset = -1L

  def apply(dir: File,
            config: LogConfig,
            logStartOffset: Long,
            recoveryPoint: Long,
            scheduler: Scheduler,
            brokerTopicStats: BrokerTopicStats,
            time: Time = Time.SYSTEM,
            maxProducerIdExpirationMs: Int,
            producerIdExpirationCheckIntervalMs: Int,
            logDirFailureChannel: LogDirFailureChannel,
            remoteLogEnable:Boolean = false,
            lastShutdownClean: Boolean = true): Log = {
    val topicPartition = Log.parseTopicPartitionName(dir)
    val producerStateManager = new ProducerStateManager(topicPartition, dir, maxProducerIdExpirationMs)
    new Log(dir, config, logStartOffset, recoveryPoint, scheduler, brokerTopicStats, time, maxProducerIdExpirationMs,
      producerIdExpirationCheckIntervalMs, topicPartition, producerStateManager, logDirFailureChannel, lastShutdownClean)
  }

  /**
   * Make log segment file name from offset bytes. All this does is pad out the offset number with zeros
   * so that ls sorts the files numerically.
   *
   * @param offset The offset to use in the file name
   * @return The filename
   */
  def filenamePrefixFromOffset(offset: Long): String = {
    val nf = NumberFormat.getInstance()
    nf.setMinimumIntegerDigits(20)
    nf.setMaximumFractionDigits(0)
    nf.setGroupingUsed(false)
    nf.format(offset)
  }

  /**
   * Construct a log file name in the given dir with the given base offset and the given suffix
   *
   * @param dir The directory in which the log will reside
   * @param offset The base offset of the log file
   * @param suffix The suffix to be appended to the file name (e.g. "", ".deleted", ".cleaned", ".swap", etc.)
   */
  def logFile(dir: File, offset: Long, suffix: String = ""): File =
    new File(dir, filenamePrefixFromOffset(offset) + LogFileSuffix + suffix)

  /**
   * Return a directory name to rename the log directory to for async deletion.
   * The name will be in the following format: "topic-partitionId.uniqueId-delete".
   * If the topic name is too long, it will be truncated to prevent the total name
   * from exceeding 255 characters.
   */
  def logDeleteDirName(topicPartition: TopicPartition): String = {
    val uniqueId = java.util.UUID.randomUUID.toString.replaceAll("-", "")
    val suffix = s"-${topicPartition.partition()}.${uniqueId}${DeleteDirSuffix}"
    val prefixLength = Math.min(topicPartition.topic().size, 255 - suffix.size)
    s"${topicPartition.topic().substring(0, prefixLength)}${suffix}"
  }

  /**
   * Return a future directory name for the given topic partition. The name will be in the following
   * format: topic-partition.uniqueId-future where topic, partition and uniqueId are variables.
   */
  def logFutureDirName(topicPartition: TopicPartition): String = {
    logDirNameWithSuffix(topicPartition, FutureDirSuffix)
  }

  private def logDirNameWithSuffix(topicPartition: TopicPartition, suffix: String): String = {
    val uniqueId = java.util.UUID.randomUUID.toString.replaceAll("-", "")
    s"${logDirName(topicPartition)}.$uniqueId$suffix"
  }

  /**
   * Return a directory name for the given topic partition. The name will be in the following
   * format: topic-partition where topic, partition are variables.
   */
  def logDirName(topicPartition: TopicPartition): String = {
    s"${topicPartition.topic}-${topicPartition.partition}"
  }

  /**
   * Construct an index file name in the given dir using the given base offset and the given suffix
   *
   * @param dir The directory in which the log will reside
   * @param offset The base offset of the log file
   * @param suffix The suffix to be appended to the file name ("", ".deleted", ".cleaned", ".swap", etc.)
   */
  def offsetIndexFile(dir: File, offset: Long, suffix: String = ""): File =
    new File(dir, filenamePrefixFromOffset(offset) + IndexFileSuffix + suffix)

  /**
   * Construct a time index file name in the given dir using the given base offset and the given suffix
   *
   * @param dir The directory in which the log will reside
   * @param offset The base offset of the log file
   * @param suffix The suffix to be appended to the file name ("", ".deleted", ".cleaned", ".swap", etc.)
   */
  def timeIndexFile(dir: File, offset: Long, suffix: String = ""): File =
    new File(dir, filenamePrefixFromOffset(offset) + TimeIndexFileSuffix + suffix)

  def deleteFileIfExists(file: File, suffix: String = ""): Unit =
    Files.deleteIfExists(new File(file.getPath + suffix).toPath)

  /**
   * Construct a producer id snapshot file using the given offset.
   *
   * @param dir The directory in which the log will reside
   * @param offset The last offset (exclusive) included in the snapshot
   */
  def producerSnapshotFile(dir: File, offset: Long): File =
    new File(dir, filenamePrefixFromOffset(offset) + ProducerSnapshotFileSuffix)

  /**
   * Construct a transaction index file name in the given dir using the given base offset and the given suffix
   *
   * @param dir The directory in which the log will reside
   * @param offset The base offset of the log file
   * @param suffix The suffix to be appended to the file name ("", ".deleted", ".cleaned", ".swap", etc.)
   */
  def transactionIndexFile(dir: File, offset: Long, suffix: String = ""): File =
    new File(dir, filenamePrefixFromOffset(offset) + TxnIndexFileSuffix + suffix)

  def offsetFromFileName(filename: String): Long = {
    filename.substring(0, filename.indexOf('.')).toLong
  }

  def offsetFromFile(file: File): Long = {
    offsetFromFileName(file.getName)
  }

  /**
   * Calculate a log's size (in bytes) based on its log segments
   *
   * @param segments The log segments to calculate the size of
   * @return Sum of the log segments' sizes (in bytes)
   */
  def sizeInBytes(segments: Iterable[LogSegment]): Long =
    segments.map(_.size.toLong).sum

  /**
   * Parse the topic and partition out of the directory name of a log
   */
  def parseTopicPartitionName(dir: File): TopicPartition = {
    if (dir == null)
      throw new KafkaException("dir should not be null")

    def exception(dir: File): KafkaException = {
      new KafkaException(s"Found directory ${dir.getCanonicalPath}, '${dir.getName}' is not in the form of " +
        "topic-partition or topic-partition.uniqueId-delete (if marked for deletion).\n" +
        "Kafka's log directories (and children) should only contain Kafka topic data.")
    }

    val dirName = dir.getName
    if (dirName == null || dirName.isEmpty || !dirName.contains('-'))
      throw exception(dir)
    if (dirName.endsWith(DeleteDirSuffix) && !DeleteDirPattern.matcher(dirName).matches ||
        dirName.endsWith(FutureDirSuffix) && !FutureDirPattern.matcher(dirName).matches)
      throw exception(dir)

    val name: String =
      if (dirName.endsWith(DeleteDirSuffix) || dirName.endsWith(FutureDirSuffix)) dirName.substring(0, dirName.lastIndexOf('.'))
      else dirName

    val index = name.lastIndexOf('-')
    val topic = name.substring(0, index)
    val partitionString = name.substring(index + 1)
    if (topic.isEmpty || partitionString.isEmpty)
      throw exception(dir)

    val partition =
      try partitionString.toInt
      catch { case _: NumberFormatException => throw exception(dir) }

    new TopicPartition(topic, partition)
  }

  private def isIndexFile(file: File): Boolean = {
    val filename = file.getName
    filename.endsWith(IndexFileSuffix) || filename.endsWith(TimeIndexFileSuffix) || filename.endsWith(TxnIndexFileSuffix)
  }

  def isLogFile(file: File): Boolean =
    file.getPath.endsWith(LogFileSuffix)

  private def loadProducersFromRecords(producerStateManager: ProducerStateManager, records: Records): Unit = {
    val loadedProducers = mutable.Map.empty[Long, ProducerAppendInfo]
    val completedTxns = ListBuffer.empty[CompletedTxn]
    records.batches.forEach { batch =>
      if (batch.hasProducerId) {
        val maybeCompletedTxn = updateProducers(
          producerStateManager,
          batch,
          loadedProducers,
          firstOffsetMetadata = None,
          origin = AppendOrigin.Replication)
        maybeCompletedTxn.foreach(completedTxns += _)
      }
    }
    loadedProducers.values.foreach(producerStateManager.update)
    completedTxns.foreach(producerStateManager.completeTxn)
  }

  private def updateProducers(producerStateManager: ProducerStateManager,
                              batch: RecordBatch,
                              producers: mutable.Map[Long, ProducerAppendInfo],
                              firstOffsetMetadata: Option[LogOffsetMetadata],
                              origin: AppendOrigin): Option[CompletedTxn] = {
    val producerId = batch.producerId
    val appendInfo = producers.getOrElseUpdate(producerId, producerStateManager.prepareUpdate(producerId, origin))
    appendInfo.append(batch, firstOffsetMetadata)
  }

}

object LogMetricNames {
  val NumLogSegments: String = "NumLogSegments"
  val LogStartOffset: String = "LogStartOffset"
  val LogEndOffset: String = "LogEndOffset"
  val Size: String = "Size"

  def allMetricNames: List[String] = {
    List(NumLogSegments, LogStartOffset, LogEndOffset, Size)
  }
}

sealed trait SegmentDeletionReason {
  def logReason(log: Log, toDelete: List[LogSegment]): Unit
}

case object RetentionMsBreach extends SegmentDeletionReason {
  override def logReason(log: Log, toDelete: List[LogSegment]): Unit = {
    val retentionMs = log.config.retentionMs
    toDelete.foreach { segment =>
      segment.largestRecordTimestamp match {
        case Some(_) =>
          log.info(s"Deleting segment $segment due to retention time ${retentionMs}ms breach based on the largest " +
            s"record timestamp in the segment")
        case None =>
          log.info(s"Deleting segment $segment due to retention time ${retentionMs}ms breach based on the " +
            s"last modified time of the segment")
      }
    }
  }
}

case object RetentionSizeBreach extends SegmentDeletionReason {
  override def logReason(log: Log, toDelete: List[LogSegment]): Unit = {
    var size = log.size
    toDelete.foreach { segment =>
      size -= segment.size
      log.info(s"Deleting segment $segment due to retention size ${log.config.retentionSize} breach. Log size " +
        s"after deletion will be $size.")
    }
  }
}

case object StartOffsetBreach extends SegmentDeletionReason {
  override def logReason(log: Log, toDelete: List[LogSegment]): Unit = {
    log.info(s"Deleting segments due to log start offset ${log.logStartOffset} breach: ${toDelete.mkString(",")}")
  }
}

case object LogRecovery extends SegmentDeletionReason {
  override def logReason(log: Log, toDelete: List[LogSegment]): Unit = {
    log.info(s"Deleting segments as part of log recovery: ${toDelete.mkString(",")}")
  }
}

case object LogTruncation extends SegmentDeletionReason {
  override def logReason(log: Log, toDelete: List[LogSegment]): Unit = {
    log.info(s"Deleting segments as part of log truncation: ${toDelete.mkString(",")}")
  }
}

case object LogRoll extends SegmentDeletionReason {
  override def logReason(log: Log, toDelete: List[LogSegment]): Unit = {
    log.info(s"Deleting segments as part of log roll: ${toDelete.mkString(",")}")
  }
}

case object LogDeletion extends SegmentDeletionReason {
  override def logReason(log: Log, toDelete: List[LogSegment]): Unit = {
    log.info(s"Deleting segments as the log has been deleted: ${toDelete.mkString(",")}")
  }
}<|MERGE_RESOLUTION|>--- conflicted
+++ resolved
@@ -26,14 +26,10 @@
 import java.util.concurrent.atomic._
 import java.util.concurrent.{ConcurrentNavigableMap, ConcurrentSkipListMap, TimeUnit}
 import java.util.regex.Pattern
-
 import kafka.api.{ApiVersion, KAFKA_0_10_0_IV0}
 import kafka.common.{LogSegmentOffsetOverflowException, LongRef, OffsetsOutOfOrderException, UnexpectedAppendOffsetException}
-<<<<<<< HEAD
 import kafka.log.remote.RemoteLogManager
-=======
 import kafka.log.AppendOrigin.RaftLeader
->>>>>>> 42a9355e
 import kafka.message.{BrokerCompressionCodec, CompressionCodec, NoCompressionCodec}
 import kafka.metrics.KafkaMetricsGroup
 import kafka.server.checkpoints.LeaderEpochCheckpointFile
@@ -41,12 +37,8 @@
 import kafka.server.{BrokerTopicStats, FetchDataInfo, FetchHighWatermark, FetchIsolation, FetchLogEnd, FetchTxnCommitted, LogDirFailureChannel, LogOffsetMetadata, OffsetAndEpoch, PartitionMetadataFile}
 import kafka.utils._
 import org.apache.kafka.common.errors._
-<<<<<<< HEAD
 import org.apache.kafka.common.internals.Topic
-import org.apache.kafka.common.message.FetchResponseData
-=======
 import org.apache.kafka.common.message.{DescribeProducersResponseData, FetchResponseData}
->>>>>>> 42a9355e
 import org.apache.kafka.common.record.FileRecords.TimestampAndOffset
 import org.apache.kafka.common.record._
 import org.apache.kafka.common.requests.FetchResponse.AbortedTransaction
@@ -421,31 +413,6 @@
    * @return the updated high watermark offset
    */
   def updateHighWatermark(hw: Long): Long = {
-<<<<<<< HEAD
-    val newHighWatermark = if (hw < logStartOffset)
-      logStartOffset
-    else if (hw > logEndOffset)
-      logEndOffset
-    else
-      hw
-    updateHighWatermarkMetadata(LogOffsetMetadata(newHighWatermark))
-    newHighWatermark
-  }
-
-  def updateRemoteIndexHighestOffset(offset: Long): Unit = {
-    if (!remoteLogEnabled())
-      warn(s"Received update for highest offset with remote index as: $offset, the existing value: $highestOffsetWithRemoteIndex")
-    else if (offset > highestOffsetWithRemoteIndex) highestOffsetWithRemoteIndex = offset
-  }
-
-  def updateHighWatermarkOffsetMetadata(hw: LogOffsetMetadata): Long = {
-    val newHighWatermark = if (hw.messageOffset < logStartOffset) {
-      updateHighWatermarkMetadata(LogOffsetMetadata(logStartOffset))
-      logStartOffset
-    } else if (hw.messageOffset > logEndOffset) {
-      updateHighWatermarkMetadata(logEndOffsetMetadata)
-      logEndOffset
-=======
     updateHighWatermark(LogOffsetMetadata(hw))
   }
 
@@ -462,13 +429,18 @@
       LogOffsetMetadata(logStartOffset)
     } else if (highWatermarkMetadata.messageOffset >= endOffsetMetadata.messageOffset) {
       endOffsetMetadata
->>>>>>> 42a9355e
     } else {
       highWatermarkMetadata
     }
 
     updateHighWatermarkMetadata(newHighWatermarkMetadata)
     newHighWatermarkMetadata.messageOffset
+  }
+
+  def updateRemoteIndexHighestOffset(offset: Long): Unit = {
+    if (!remoteLogEnabled())
+      warn(s"Received update for highest offset with remote index as: $offset, the existing value: $highestOffsetWithRemoteIndex")
+    else if (offset > highestOffsetWithRemoteIndex) highestOffsetWithRemoteIndex = offset
   }
 
   /**
@@ -1410,8 +1382,7 @@
    * @throws OffsetOutOfRangeException if the log start offset is greater than the high watermark
    * @return true if the log start offset was updated; otherwise false
    */
-<<<<<<< HEAD
-  def maybeIncrementLogStartOffset(newLogStartOffset: Long, reason: LogStartOffsetIncrementReason, onlyLocalLogStartOffsetUpdate:Boolean = false): Unit = {
+  def maybeIncrementLogStartOffset(newLogStartOffset: Long, reason: LogStartOffsetIncrementReason, onlyLocalLogStartOffsetUpdate:Boolean = false): Boolean = {
     if (newLogStartOffset > highWatermark)
       throw new OffsetOutOfRangeException(s"Cannot increment the log start offset to $newLogStartOffset of partition $topicPartition " +
         s"since it is larger than the high watermark $highWatermark")
@@ -1420,13 +1391,7 @@
     // The deleteRecordsOffset may be lost only if all in-sync replicas of this broker are shutdown
     // in an unclean manner within log.flush.start.offset.checkpoint.interval.ms. The chance of this happening is low.
     //todo-tiering it should even update remote storage to clean until LSO
-=======
-  def maybeIncrementLogStartOffset(newLogStartOffset: Long, reason: LogStartOffsetIncrementReason): Boolean = {
-    // We don't have to write the log start offset to log-start-offset-checkpoint immediately.
-    // The deleteRecordsOffset may be lost only if all in-sync replicas of this broker are shutdown
-    // in an unclean manner within log.flush.start.offset.checkpoint.interval.ms. The chance of this happening is low.
     var updatedLogStartOffset = false
->>>>>>> 42a9355e
     maybeHandleIOException(s"Exception while increasing log start offset for $topicPartition to $newLogStartOffset in dir ${dir.getParent}") {
       lock synchronized {
         if (newLogStartOffset > highWatermark)
@@ -1435,11 +1400,11 @@
 
         checkIfMemoryMappedBufferClosed()
         if (newLogStartOffset > logStartOffset) {
-<<<<<<< HEAD
           localLogStartOffset = math.max(newLogStartOffset, localLogStartOffset)
 
           // it should always get updated  if tiered-storage is not enabled.
           if(!onlyLocalLogStartOffsetUpdate || !remoteLogEnabled()) {
+            updatedLogStartOffset = true
             updateLogStartOffset(newLogStartOffset)
             info(s"Incremented log start offset to $newLogStartOffset due to $reason")
             leaderEpochCache.foreach(_.truncateFromStart(logStartOffset))
@@ -1448,14 +1413,6 @@
           } else {
             info(s"Incrementing local log start offset to $localLogStartOffset")
           }
-=======
-          updatedLogStartOffset = true
-          updateLogStartOffset(newLogStartOffset)
-          info(s"Incremented log start offset to $newLogStartOffset due to $reason")
-          leaderEpochCache.foreach(_.truncateFromStart(logStartOffset))
-          producerStateManager.onLogStartOffsetIncremented(newLogStartOffset)
-          maybeIncrementFirstUnstableOffset()
->>>>>>> 42a9355e
         }
       }
     }
@@ -1781,13 +1738,10 @@
           s"for partition $topicPartition is ${config.messageFormatVersion} which is earlier than the minimum " +
           s"required version $KAFKA_0_10_0_IV0")
 
-<<<<<<< HEAD
       // Cache to avoid race conditions. `toBuffer` is faster than most alternatives and provides
       // constant time access while being safe to use with concurrent collections unlike `toArray`.
       val segmentsCopy = logSegments.toBuffer
 
-=======
->>>>>>> 42a9355e
       // For the earliest and latest, we do not need to return the timestamp.
       if (targetTimestamp == ListOffsetsRequest.EARLIEST_TIMESTAMP ||
         (!remoteLogEnabled() && targetTimestamp == ListOffsetsRequest.EARLIEST_LOCAL_TIMESTAMP)) {
@@ -2288,14 +2242,11 @@
             val deletable = logSegments.filter(segment => segment.baseOffset > targetOffset)
             removeAndDeleteSegments(deletable, asyncDelete = true, LogTruncation)
             activeSegment.truncateTo(targetOffset)
-<<<<<<< HEAD
             updateLogEndOffset(targetOffset)
 
             this.localLogStartOffset = math.min(targetOffset, this.localLogStartOffset)
             updateLogStartOffset(math.min(this.localLogStartOffset, this.logStartOffset))
 
-=======
->>>>>>> 42a9355e
             leaderEpochCache.foreach(_.truncateFromEnd(targetOffset))
 
             completeTruncation(
@@ -2329,18 +2280,10 @@
         leaderEpochCache.foreach(_.clearAndFlush())
         producerStateManager.truncateFullyAndStartAt(newOffset)
 
-<<<<<<< HEAD
-        producerStateManager.truncate()
-        producerStateManager.updateMapEndOffset(newOffset)
-        maybeIncrementFirstUnstableOffset()
-        //todo-tiering cleanup remote logs??
-        updateLogStartOffset(newOffset)
-=======
         completeTruncation(
           startOffset = newOffset,
           endOffset = newOffset
         )
->>>>>>> 42a9355e
       }
     }
   }
