--- conflicted
+++ resolved
@@ -211,13 +211,8 @@
             segment.timeIndex.sanityCheck()
           } catch {
             case e: java.lang.IllegalArgumentException =>
-<<<<<<< HEAD
-              warn("Found a corrupted index file, %s, deleting and rebuilding index...".format(indexFile.getAbsolutePath))
-              segment.deleteIndex()
-=======
               warn(s"Found a corrupted index file due to ${e.getMessage}}. deleting ${timeIndexFile.getAbsolutePath}, " +
                 s"${indexFile.getAbsolutePath} and rebuilding index...")
->>>>>>> 850ceb74
               indexFile.delete()
               timeIndexFile.delete()
               segment.recover(config.maxMessageSize)
@@ -523,10 +518,7 @@
    * @param startOffset The offset to begin reading at
    * @param maxLength The maximum number of bytes to read
    * @param maxOffset The offset to read up to, exclusive. (i.e. this offset NOT included in the resulting message set)
-<<<<<<< HEAD
-=======
    * @param minOneMessage If this is true, the first message will be returned even if it exceeds `maxLength` (if one exists)
->>>>>>> 850ceb74
    *
    * @throws OffsetOutOfRangeException If startOffset is beyond the log end offset or before the base offset of the first segment.
    * @return The fetch data information including fetch starting offset metadata and messages read.
@@ -648,20 +640,9 @@
    * @param predicate A function that takes in a single log segment and returns true iff it is deletable
    * @return The number of segments deleted
    */
-<<<<<<< HEAD
-  def deleteOldSegments(predicate: LogSegment => Boolean): Int = {
-    lock synchronized {
-      //find any segments that match the user-supplied predicate UNLESS it is the final segment
-      //and it is empty (since we would just end up re-creating it)
-      val lastEntry = segments.lastEntry
-      val deletable =
-        if (lastEntry == null) Seq.empty
-        else logSegments.takeWhile(s => predicate(s) && (s.baseOffset != lastEntry.getValue.baseOffset || s.size > 0))
-=======
   private def deleteOldSegments(predicate: LogSegment => Boolean): Int = {
     lock synchronized {
       val deletable = deletableSegments(predicate)
->>>>>>> 850ceb74
       val numToDelete = deletable.size
       if (numToDelete > 0) {
         // we must always have at least one segment, so if we are going to delete all the segments, create a new one first
@@ -671,9 +652,6 @@
         deletable.foreach(deleteSegment(_))
       }
       numToDelete
-<<<<<<< HEAD
-    }
-=======
     }
   }
 
@@ -716,7 +694,6 @@
       }
     }
     deleteOldSegments(shouldDelete)
->>>>>>> 850ceb74
   }
 
   /**
