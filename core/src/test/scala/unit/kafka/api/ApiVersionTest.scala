/**
  * Licensed to the Apache Software Foundation (ASF) under one or more
  * contributor license agreements.  See the NOTICE file distributed with
  * this work for additional information regarding copyright ownership.
  * The ASF licenses this file to You under the Apache License, Version 2.0
  * (the "License"); you may not use this file except in compliance with
  * the License.  You may obtain a copy of the License at
  *
  *    http://www.apache.org/licenses/LICENSE-2.0
  *
  * Unless required by applicable law or agreed to in writing, software
  * distributed under the License is distributed on an "AS IS" BASIS,
  * WITHOUT WARRANTIES OR CONDITIONS OF ANY KIND, either express or implied.
  * See the License for the specific language governing permissions and
  * limitations under the License.
  */

package kafka.api

import java.util

import org.apache.kafka.common.feature.{Features, FinalizedVersionRange, SupportedVersionRange}
import org.apache.kafka.common.protocol.ApiKeys
import org.apache.kafka.common.record.{RecordBatch, RecordVersion}
import org.apache.kafka.common.requests.{AbstractResponse, ApiVersionsResponse}
import org.apache.kafka.common.utils.Utils
import org.junit.Assert._
import org.junit.Test

import scala.jdk.CollectionConverters._

class ApiVersionTest {

  @Test
  def testApply(): Unit = {
    assertEquals(KAFKA_0_8_0, ApiVersion("0.8.0"))
    assertEquals(KAFKA_0_8_0, ApiVersion("0.8.0.0"))
    assertEquals(KAFKA_0_8_0, ApiVersion("0.8.0.1"))

    assertEquals(KAFKA_0_8_1, ApiVersion("0.8.1"))
    assertEquals(KAFKA_0_8_1, ApiVersion("0.8.1.0"))
    assertEquals(KAFKA_0_8_1, ApiVersion("0.8.1.1"))

    assertEquals(KAFKA_0_8_2, ApiVersion("0.8.2"))
    assertEquals(KAFKA_0_8_2, ApiVersion("0.8.2.0"))
    assertEquals(KAFKA_0_8_2, ApiVersion("0.8.2.1"))

    assertEquals(KAFKA_0_9_0, ApiVersion("0.9.0"))
    assertEquals(KAFKA_0_9_0, ApiVersion("0.9.0.0"))
    assertEquals(KAFKA_0_9_0, ApiVersion("0.9.0.1"))

    assertEquals(KAFKA_0_10_0_IV0, ApiVersion("0.10.0-IV0"))

    assertEquals(KAFKA_0_10_0_IV1, ApiVersion("0.10.0"))
    assertEquals(KAFKA_0_10_0_IV1, ApiVersion("0.10.0.0"))
    assertEquals(KAFKA_0_10_0_IV1, ApiVersion("0.10.0.0-IV0"))
    assertEquals(KAFKA_0_10_0_IV1, ApiVersion("0.10.0.1"))

    assertEquals(KAFKA_0_10_1_IV0, ApiVersion("0.10.1-IV0"))
    assertEquals(KAFKA_0_10_1_IV1, ApiVersion("0.10.1-IV1"))

    assertEquals(KAFKA_0_10_1_IV2, ApiVersion("0.10.1"))
    assertEquals(KAFKA_0_10_1_IV2, ApiVersion("0.10.1.0"))
    assertEquals(KAFKA_0_10_1_IV2, ApiVersion("0.10.1-IV2"))
    assertEquals(KAFKA_0_10_1_IV2, ApiVersion("0.10.1.1"))

    assertEquals(KAFKA_0_10_2_IV0, ApiVersion("0.10.2"))
    assertEquals(KAFKA_0_10_2_IV0, ApiVersion("0.10.2.0"))
    assertEquals(KAFKA_0_10_2_IV0, ApiVersion("0.10.2-IV0"))
    assertEquals(KAFKA_0_10_2_IV0, ApiVersion("0.10.2.1"))

    assertEquals(KAFKA_0_11_0_IV0, ApiVersion("0.11.0-IV0"))
    assertEquals(KAFKA_0_11_0_IV1, ApiVersion("0.11.0-IV1"))

    assertEquals(KAFKA_0_11_0_IV2, ApiVersion("0.11.0"))
    assertEquals(KAFKA_0_11_0_IV2, ApiVersion("0.11.0.0"))
    assertEquals(KAFKA_0_11_0_IV2, ApiVersion("0.11.0-IV2"))
    assertEquals(KAFKA_0_11_0_IV2, ApiVersion("0.11.0.1"))

    assertEquals(KAFKA_1_0_IV0, ApiVersion("1.0"))
    assertEquals(KAFKA_1_0_IV0, ApiVersion("1.0.0"))
    assertEquals(KAFKA_1_0_IV0, ApiVersion("1.0.0-IV0"))
    assertEquals(KAFKA_1_0_IV0, ApiVersion("1.0.1"))

    assertEquals(KAFKA_1_1_IV0, ApiVersion("1.1-IV0"))

    assertEquals(KAFKA_2_0_IV1, ApiVersion("2.0"))
    assertEquals(KAFKA_2_0_IV0, ApiVersion("2.0-IV0"))
    assertEquals(KAFKA_2_0_IV1, ApiVersion("2.0-IV1"))

    assertEquals(KAFKA_2_1_IV2, ApiVersion("2.1"))
    assertEquals(KAFKA_2_1_IV0, ApiVersion("2.1-IV0"))
    assertEquals(KAFKA_2_1_IV1, ApiVersion("2.1-IV1"))
    assertEquals(KAFKA_2_1_IV2, ApiVersion("2.1-IV2"))

    assertEquals(KAFKA_2_2_IV1, ApiVersion("2.2"))
    assertEquals(KAFKA_2_2_IV0, ApiVersion("2.2-IV0"))
    assertEquals(KAFKA_2_2_IV1, ApiVersion("2.2-IV1"))

    assertEquals(KAFKA_2_3_IV1, ApiVersion("2.3"))
    assertEquals(KAFKA_2_3_IV0, ApiVersion("2.3-IV0"))
    assertEquals(KAFKA_2_3_IV1, ApiVersion("2.3-IV1"))

    assertEquals(KAFKA_2_4_IV1, ApiVersion("2.4"))
    assertEquals(KAFKA_2_4_IV0, ApiVersion("2.4-IV0"))
    assertEquals(KAFKA_2_4_IV1, ApiVersion("2.4-IV1"))

    assertEquals(KAFKA_2_5_IV0, ApiVersion("2.5"))
    assertEquals(KAFKA_2_5_IV0, ApiVersion("2.5-IV0"))
<<<<<<< HEAD
=======

    assertEquals(KAFKA_2_6_IV0, ApiVersion("2.6"))
    assertEquals(KAFKA_2_6_IV0, ApiVersion("2.6-IV0"))

    assertEquals(KAFKA_2_7_IV0, ApiVersion("2.7-IV0"))
    assertEquals(KAFKA_2_7_IV1, ApiVersion("2.7-IV1"))
    assertEquals(KAFKA_2_7_IV2, ApiVersion("2.7-IV2"))

    assertEquals(KAFKA_2_8_IV1, ApiVersion("2.8"))
    assertEquals(KAFKA_2_8_IV0, ApiVersion("2.8-IV0"))
    assertEquals(KAFKA_2_8_IV1, ApiVersion("2.8-IV1"))
>>>>>>> 3ebd32b2
  }

  @Test
  def testApiVersionUniqueIds(): Unit = {
    val allIds: Seq[Int] = ApiVersion.allVersions.map(apiVersion => {
      apiVersion.id
    })

    val uniqueIds: Set[Int] = allIds.toSet

    assertEquals(allIds.size, uniqueIds.size)
  }

  @Test
  def testMinSupportedVersionFor(): Unit = {
    assertEquals(KAFKA_0_8_0, ApiVersion.minSupportedFor(RecordVersion.V0))
    assertEquals(KAFKA_0_10_0_IV0, ApiVersion.minSupportedFor(RecordVersion.V1))
    assertEquals(KAFKA_0_11_0_IV0, ApiVersion.minSupportedFor(RecordVersion.V2))

    // Ensure that all record versions have a defined min version so that we remember to update the method
    for (recordVersion <- RecordVersion.values)
      assertNotNull(ApiVersion.minSupportedFor(recordVersion))
  }

  @Test
  def testShortVersion(): Unit = {
    assertEquals("0.8.0", KAFKA_0_8_0.shortVersion)
    assertEquals("0.10.0", KAFKA_0_10_0_IV0.shortVersion)
    assertEquals("0.10.0", KAFKA_0_10_0_IV1.shortVersion)
    assertEquals("0.11.0", KAFKA_0_11_0_IV0.shortVersion)
    assertEquals("0.11.0", KAFKA_0_11_0_IV1.shortVersion)
    assertEquals("0.11.0", KAFKA_0_11_0_IV2.shortVersion)
    assertEquals("1.0", KAFKA_1_0_IV0.shortVersion)
    assertEquals("1.1", KAFKA_1_1_IV0.shortVersion)
    assertEquals("2.0", KAFKA_2_0_IV0.shortVersion)
    assertEquals("2.0", KAFKA_2_0_IV1.shortVersion)
    assertEquals("2.1", KAFKA_2_1_IV0.shortVersion)
    assertEquals("2.1", KAFKA_2_1_IV1.shortVersion)
    assertEquals("2.1", KAFKA_2_1_IV2.shortVersion)
    assertEquals("2.2", KAFKA_2_2_IV0.shortVersion)
    assertEquals("2.2", KAFKA_2_2_IV1.shortVersion)
    assertEquals("2.3", KAFKA_2_3_IV0.shortVersion)
    assertEquals("2.3", KAFKA_2_3_IV1.shortVersion)
    assertEquals("2.4", KAFKA_2_4_IV0.shortVersion)
    assertEquals("2.5", KAFKA_2_5_IV0.shortVersion)
<<<<<<< HEAD
=======
    assertEquals("2.6", KAFKA_2_6_IV0.shortVersion)
    assertEquals("2.7", KAFKA_2_7_IV2.shortVersion)
    assertEquals("2.8", KAFKA_2_8_IV0.shortVersion)
>>>>>>> 3ebd32b2
  }

  @Test
  def testApiVersionValidator(): Unit = {
    val str = ApiVersionValidator.toString
    val apiVersions = str.slice(1, str.length).split(",")
    assertEquals(ApiVersion.allVersions.size, apiVersions.length)
  }

  @Test
  def shouldCreateApiResponseOnlyWithKeysSupportedByMagicValue(): Unit = {
    val response = ApiVersion.apiVersionsResponse(
      10,
      RecordBatch.MAGIC_VALUE_V1,
      Features.emptySupportedFeatures
    )
    verifyApiKeysForMagic(response, RecordBatch.MAGIC_VALUE_V1)
    assertEquals(10, response.throttleTimeMs)
    assertTrue(response.data.supportedFeatures.isEmpty)
    assertTrue(response.data.finalizedFeatures.isEmpty)
    assertEquals(ApiVersionsResponse.UNKNOWN_FINALIZED_FEATURES_EPOCH, response.data.finalizedFeaturesEpoch)
  }

  @Test
  def shouldReturnFeatureKeysWhenMagicIsCurrentValueAndThrottleMsIsDefaultThrottle(): Unit = {
    val response = ApiVersion.apiVersionsResponse(
      10,
      RecordBatch.MAGIC_VALUE_V1,
      Features.supportedFeatures(
        Utils.mkMap(Utils.mkEntry("feature", new SupportedVersionRange(1.toShort, 4.toShort)))),
      Features.finalizedFeatures(
        Utils.mkMap(Utils.mkEntry("feature", new FinalizedVersionRange(2.toShort, 3.toShort)))),
      10
    )

    verifyApiKeysForMagic(response, RecordBatch.MAGIC_VALUE_V1)
    assertEquals(10, response.throttleTimeMs)
    assertEquals(1, response.data.supportedFeatures.size)
    val sKey = response.data.supportedFeatures.find("feature")
    assertNotNull(sKey)
    assertEquals(1, sKey.minVersion)
    assertEquals(4, sKey.maxVersion)
    assertEquals(1, response.data.finalizedFeatures.size)
    val fKey = response.data.finalizedFeatures.find("feature")
    assertNotNull(fKey)
    assertEquals(2, fKey.minVersionLevel)
    assertEquals(3, fKey.maxVersionLevel)
    assertEquals(10, response.data.finalizedFeaturesEpoch)
  }

  private def verifyApiKeysForMagic(response: ApiVersionsResponse, maxMagic: Byte): Unit = {
    for (version <- response.data.apiKeys.asScala) {
      assertTrue(ApiKeys.forId(version.apiKey).minRequiredInterBrokerMagic <= maxMagic)
    }
  }

  @Test
  def shouldReturnAllKeysWhenMagicIsCurrentValueAndThrottleMsIsDefaultThrottle(): Unit = {
    val response = ApiVersion.apiVersionsResponse(
      AbstractResponse.DEFAULT_THROTTLE_TIME,
      RecordBatch.CURRENT_MAGIC_VALUE,
      Features.emptySupportedFeatures
    )
    assertEquals(new util.HashSet[ApiKeys](ApiKeys.enabledApis), apiKeysInResponse(response))
    assertEquals(AbstractResponse.DEFAULT_THROTTLE_TIME, response.throttleTimeMs)
    assertTrue(response.data.supportedFeatures.isEmpty)
    assertTrue(response.data.finalizedFeatures.isEmpty)
    assertEquals(ApiVersionsResponse.UNKNOWN_FINALIZED_FEATURES_EPOCH, response.data.finalizedFeaturesEpoch)
  }

  @Test
  def testMetadataQuorumApisAreDisabled(): Unit = {
    val response = ApiVersion.apiVersionsResponse(
      AbstractResponse.DEFAULT_THROTTLE_TIME,
      RecordBatch.CURRENT_MAGIC_VALUE,
      Features.emptySupportedFeatures
    )

    // Ensure that APIs needed for the internal metadata quorum (KIP-500)
    // are not exposed through ApiVersions until we are ready for them
    val exposedApis = apiKeysInResponse(response)
    assertFalse(exposedApis.contains(ApiKeys.ENVELOPE))
    assertFalse(exposedApis.contains(ApiKeys.VOTE))
    assertFalse(exposedApis.contains(ApiKeys.BEGIN_QUORUM_EPOCH))
    assertFalse(exposedApis.contains(ApiKeys.END_QUORUM_EPOCH))
    assertFalse(exposedApis.contains(ApiKeys.DESCRIBE_QUORUM))
  }

  private def apiKeysInResponse(apiVersions: ApiVersionsResponse) = {
    val apiKeys = new util.HashSet[ApiKeys]
    for (version <- apiVersions.data.apiKeys.asScala) {
      apiKeys.add(ApiKeys.forId(version.apiKey))
    }
    apiKeys
  }
}<|MERGE_RESOLUTION|>--- conflicted
+++ resolved
@@ -107,8 +107,6 @@
 
     assertEquals(KAFKA_2_5_IV0, ApiVersion("2.5"))
     assertEquals(KAFKA_2_5_IV0, ApiVersion("2.5-IV0"))
-<<<<<<< HEAD
-=======
 
     assertEquals(KAFKA_2_6_IV0, ApiVersion("2.6"))
     assertEquals(KAFKA_2_6_IV0, ApiVersion("2.6-IV0"))
@@ -120,7 +118,6 @@
     assertEquals(KAFKA_2_8_IV1, ApiVersion("2.8"))
     assertEquals(KAFKA_2_8_IV0, ApiVersion("2.8-IV0"))
     assertEquals(KAFKA_2_8_IV1, ApiVersion("2.8-IV1"))
->>>>>>> 3ebd32b2
   }
 
   @Test
@@ -166,12 +163,9 @@
     assertEquals("2.3", KAFKA_2_3_IV1.shortVersion)
     assertEquals("2.4", KAFKA_2_4_IV0.shortVersion)
     assertEquals("2.5", KAFKA_2_5_IV0.shortVersion)
-<<<<<<< HEAD
-=======
     assertEquals("2.6", KAFKA_2_6_IV0.shortVersion)
     assertEquals("2.7", KAFKA_2_7_IV2.shortVersion)
     assertEquals("2.8", KAFKA_2_8_IV0.shortVersion)
->>>>>>> 3ebd32b2
   }
 
   @Test
