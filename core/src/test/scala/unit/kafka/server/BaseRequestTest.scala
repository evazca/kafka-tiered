/**
  * Licensed to the Apache Software Foundation (ASF) under one or more
  * contributor license agreements.  See the NOTICE file distributed with
  * this work for additional information regarding copyright ownership.
  * The ASF licenses this file to You under the Apache License, Version 2.0
  * (the "License"); you may not use this file except in compliance with
  * the License.  You may obtain a copy of the License at
  *
  *    http://www.apache.org/licenses/LICENSE-2.0
  *
  * Unless required by applicable law or agreed to in writing, software
  * distributed under the License is distributed on an "AS IS" BASIS,
  * WITHOUT WARRANTIES OR CONDITIONS OF ANY KIND, either express or implied.
  * See the License for the specific language governing permissions and
  * limitations under the License.
  */

package kafka.server

import java.io.{DataInputStream, DataOutputStream}
import java.net.Socket
import java.nio.ByteBuffer
import java.util.Properties

import kafka.integration.KafkaServerTestHarness
import kafka.network.SocketServer
import kafka.utils._
import org.apache.kafka.common.network.ListenerName
import org.apache.kafka.common.protocol.types.Struct
import org.apache.kafka.common.protocol.ApiKeys
import org.apache.kafka.common.requests.{AbstractRequest, AbstractRequestResponse, RequestHeader, ResponseHeader}
import org.apache.kafka.common.security.auth.SecurityProtocol

abstract class BaseRequestTest extends KafkaServerTestHarness {
  private var correlationId = 0

  // If required, set number of brokers
  protected def numBrokers: Int = 3

  protected def logDirCount: Int = 1

  // If required, override properties by mutating the passed Properties object
  protected def propertyOverrides(properties: Properties) {}

  def generateConfigs = {
    val props = TestUtils.createBrokerConfigs(numBrokers, zkConnect,
      enableControlledShutdown = false, enableDeleteTopic = true,
      interBrokerSecurityProtocol = Some(securityProtocol),
<<<<<<< HEAD
      trustStoreFile = trustStoreFile, saslProperties = serverSaslProperties)
=======
      trustStoreFile = trustStoreFile, saslProperties = serverSaslProperties, logDirCount = logDirCount)
>>>>>>> 8ee7b906
    props.foreach(propertyOverrides)
    props.map(KafkaConfig.fromProps)
  }

  def anySocketServer = {
    servers.find { server =>
      val state = server.brokerState.currentState
      state != NotRunning.state && state != BrokerShuttingDown.state
    }.map(_.socketServer).getOrElse(throw new IllegalStateException("No live broker is available"))
  }

  def controllerSocketServer = {
    servers.find { server =>
      server.kafkaController.isActive
    }.map(_.socketServer).getOrElse(throw new IllegalStateException("No controller broker is available"))
  }

  def notControllerSocketServer = {
    servers.find { server =>
      !server.kafkaController.isActive
    }.map(_.socketServer).getOrElse(throw new IllegalStateException("No non-controller broker is available"))
  }

  def brokerSocketServer(brokerId: Int) = {
    servers.find { server =>
      server.config.brokerId == brokerId
    }.map(_.socketServer).getOrElse(throw new IllegalStateException(s"Could not find broker with id $brokerId"))
  }

  def connect(s: SocketServer = anySocketServer, protocol: SecurityProtocol = SecurityProtocol.PLAINTEXT): Socket = {
    new Socket("localhost", s.boundPort(ListenerName.forSecurityProtocol(protocol)))
  }

  private def sendRequest(socket: Socket, request: Array[Byte]) {
    val outgoing = new DataOutputStream(socket.getOutputStream)
    outgoing.writeInt(request.length)
    outgoing.write(request)
    outgoing.flush()
  }

  private def receiveResponse(socket: Socket): Array[Byte] = {
    val incoming = new DataInputStream(socket.getInputStream)
    val len = incoming.readInt()
    val response = new Array[Byte](len)
    incoming.readFully(response)
    response
  }

  def requestAndReceive(socket: Socket, request: Array[Byte]): Array[Byte] = {
    sendRequest(socket, request)
    receiveResponse(socket)
  }

  /**
    * @param destination An optional SocketServer ot send the request to. If not set, any available server is used.
    * @param protocol An optional SecurityProtocol to use. If not set, PLAINTEXT is used.
    * @return A ByteBuffer containing the response (without the response header)
    */
  def connectAndSend(request: AbstractRequest, apiKey: ApiKeys,
                     destination: SocketServer = anySocketServer,
                     apiVersion: Option[Short] = None,
                     protocol: SecurityProtocol = SecurityProtocol.PLAINTEXT): ByteBuffer = {
    val socket = connect(destination, protocol)
    try send(request, apiKey, socket, apiVersion)
    finally socket.close()
  }

  /**
    * @param destination An optional SocketServer ot send the request to. If not set, any available server is used.
    * @param protocol An optional SecurityProtocol to use. If not set, PLAINTEXT is used.
    * @return A ByteBuffer containing the response (without the response header).
    */
  def connectAndSendStruct(requestStruct: Struct, apiKey: ApiKeys, apiVersion: Short,
                           destination: SocketServer = anySocketServer,
                           protocol: SecurityProtocol = SecurityProtocol.PLAINTEXT): ByteBuffer = {
    val socket = connect(destination, protocol)
    try sendStruct(requestStruct, apiKey, socket, apiVersion)
    finally socket.close()
  }

  /**
    * Serializes and sends the request to the given api.
    * A ByteBuffer containing the response is returned.
    */
  def send(request: AbstractRequest, apiKey: ApiKeys, socket: Socket, apiVersion: Option[Short] = None): ByteBuffer = {
    val header = nextRequestHeader(apiKey, apiVersion.getOrElse(request.version))
    val serializedBytes = request.serialize(header).array
    val response = requestAndReceive(socket, serializedBytes)
    skipResponseHeader(response)
  }

  /**
    * Serializes and sends the requestStruct to the given api.
    * A ByteBuffer containing the response (without the response header) is returned.
    */
  def sendStruct(requestStruct: Struct, apiKey: ApiKeys, socket: Socket, apiVersion: Short): ByteBuffer = {
    val header = nextRequestHeader(apiKey, apiVersion)
    val serializedBytes = AbstractRequestResponse.serialize(header.toStruct, requestStruct).array
    val response = requestAndReceive(socket, serializedBytes)
    skipResponseHeader(response)
  }

  protected def skipResponseHeader(response: Array[Byte]): ByteBuffer = {
    val responseBuffer = ByteBuffer.wrap(response)
    // Parse the header to ensure its valid and move the buffer forward
    ResponseHeader.parse(responseBuffer)
    responseBuffer
  }

  def nextRequestHeader(apiKey: ApiKeys, apiVersion: Short): RequestHeader = {
    correlationId += 1
    new RequestHeader(apiKey, apiVersion, "client-id", correlationId)
  }

}<|MERGE_RESOLUTION|>--- conflicted
+++ resolved
@@ -46,11 +46,7 @@
     val props = TestUtils.createBrokerConfigs(numBrokers, zkConnect,
       enableControlledShutdown = false, enableDeleteTopic = true,
       interBrokerSecurityProtocol = Some(securityProtocol),
-<<<<<<< HEAD
-      trustStoreFile = trustStoreFile, saslProperties = serverSaslProperties)
-=======
       trustStoreFile = trustStoreFile, saslProperties = serverSaslProperties, logDirCount = logDirCount)
->>>>>>> 8ee7b906
     props.foreach(propertyOverrides)
     props.map(KafkaConfig.fromProps)
   }
