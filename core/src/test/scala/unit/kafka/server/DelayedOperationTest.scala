/**
 * Licensed to the Apache Software Foundation (ASF) under one or more
 * contributor license agreements.  See the NOTICE file distributed with
 * this work for additional information regarding copyright ownership.
 * The ASF licenses this file to You under the Apache License, Version 2.0
 * (the "License"); you may not use this file except in compliance with
 * the License.  You may obtain a copy of the License at
 *
 *    http://www.apache.org/licenses/LICENSE-2.0
 *
 * Unless required by applicable law or agreed to in writing, software
 * distributed under the License is distributed on an "AS IS" BASIS,
 * WITHOUT WARRANTIES OR CONDITIONS OF ANY KIND, either express or implied.
 * See the License for the specific language governing permissions and
 * limitations under the License.
 */

package kafka.server

<<<<<<< HEAD
import kafka.utils.SystemTime
=======
import org.apache.kafka.common.utils.Time
>>>>>>> d7850a40
import org.junit.{After, Before, Test}
import org.junit.Assert._

class DelayedOperationTest {

  var purgatory: DelayedOperationPurgatory[MockDelayedOperation] = null

  @Before
  def setUp() {
    purgatory = DelayedOperationPurgatory[MockDelayedOperation](purgatoryName = "mock")
  }

  @After
  def tearDown() {
    purgatory.shutdown()
  }

  @Test
  def testRequestSatisfaction() {
    val r1 = new MockDelayedOperation(100000L)
    val r2 = new MockDelayedOperation(100000L)
    assertEquals("With no waiting requests, nothing should be satisfied", 0, purgatory.checkAndComplete("test1"))
    assertFalse("r1 not satisfied and hence watched", purgatory.tryCompleteElseWatch(r1, Array("test1")))
    assertEquals("Still nothing satisfied", 0, purgatory.checkAndComplete("test1"))
    assertFalse("r2 not satisfied and hence watched", purgatory.tryCompleteElseWatch(r2, Array("test2")))
    assertEquals("Still nothing satisfied", 0, purgatory.checkAndComplete("test2"))
    r1.completable = true
    assertEquals("r1 satisfied", 1, purgatory.checkAndComplete("test1"))
    assertEquals("Nothing satisfied", 0, purgatory.checkAndComplete("test1"))
    r2.completable = true
    assertEquals("r2 satisfied", 1, purgatory.checkAndComplete("test2"))
    assertEquals("Nothing satisfied", 0, purgatory.checkAndComplete("test2"))
  }

  @Test
  def testRequestExpiry() {
    val expiration = 20L
<<<<<<< HEAD
    val start = SystemTime.hiResClockMs
=======
    val start = Time.SYSTEM.hiResClockMs
>>>>>>> d7850a40
    val r1 = new MockDelayedOperation(expiration)
    val r2 = new MockDelayedOperation(200000L)
    assertFalse("r1 not satisfied and hence watched", purgatory.tryCompleteElseWatch(r1, Array("test1")))
    assertFalse("r2 not satisfied and hence watched", purgatory.tryCompleteElseWatch(r2, Array("test2")))
    r1.awaitExpiration()
<<<<<<< HEAD
    val elapsed = SystemTime.hiResClockMs - start
=======
    val elapsed = Time.SYSTEM.hiResClockMs - start
>>>>>>> d7850a40
    assertTrue("r1 completed due to expiration", r1.isCompleted)
    assertFalse("r2 hasn't completed", r2.isCompleted)
    assertTrue(s"Time for expiration $elapsed should at least $expiration", elapsed >= expiration)
  }

  @Test
  def testRequestPurge() {
    val r1 = new MockDelayedOperation(100000L)
    val r2 = new MockDelayedOperation(100000L)
    val r3 = new MockDelayedOperation(100000L)
    purgatory.tryCompleteElseWatch(r1, Array("test1"))
    purgatory.tryCompleteElseWatch(r2, Array("test1", "test2"))
    purgatory.tryCompleteElseWatch(r3, Array("test1", "test2", "test3"))

    assertEquals("Purgatory should have 3 total delayed operations", 3, purgatory.delayed())
    assertEquals("Purgatory should have 6 watched elements", 6, purgatory.watched())

    // complete the operations, it should immediately be purged from the delayed operation
    r2.completable = true
    r2.tryComplete()
    assertEquals("Purgatory should have 2 total delayed operations instead of " + purgatory.delayed(), 2, purgatory.delayed())

    r3.completable = true
    r3.tryComplete()
    assertEquals("Purgatory should have 1 total delayed operations instead of " + purgatory.delayed(), 1, purgatory.delayed())

    // checking a watch should purge the watch list
    purgatory.checkAndComplete("test1")
    assertEquals("Purgatory should have 4 watched elements instead of " + purgatory.watched(), 4, purgatory.watched())

    purgatory.checkAndComplete("test2")
    assertEquals("Purgatory should have 2 watched elements instead of " + purgatory.watched(), 2, purgatory.watched())

    purgatory.checkAndComplete("test3")
    assertEquals("Purgatory should have 1 watched elements instead of " + purgatory.watched(), 1, purgatory.watched())
  }

  class MockDelayedOperation(delayMs: Long) extends DelayedOperation(delayMs) {
    var completable = false

    def awaitExpiration() {
      synchronized {
        wait()
      }
    }

    override def tryComplete() = {
      if (completable)
        forceComplete()
      else
        false
    }

    override def onExpiration() {

    }

    override def onComplete() {
      synchronized {
        notify()
      }
    }
  }

}<|MERGE_RESOLUTION|>--- conflicted
+++ resolved
@@ -17,11 +17,7 @@
 
 package kafka.server
 
-<<<<<<< HEAD
-import kafka.utils.SystemTime
-=======
 import org.apache.kafka.common.utils.Time
->>>>>>> d7850a40
 import org.junit.{After, Before, Test}
 import org.junit.Assert._
 
@@ -59,21 +55,13 @@
   @Test
   def testRequestExpiry() {
     val expiration = 20L
-<<<<<<< HEAD
-    val start = SystemTime.hiResClockMs
-=======
     val start = Time.SYSTEM.hiResClockMs
->>>>>>> d7850a40
     val r1 = new MockDelayedOperation(expiration)
     val r2 = new MockDelayedOperation(200000L)
     assertFalse("r1 not satisfied and hence watched", purgatory.tryCompleteElseWatch(r1, Array("test1")))
     assertFalse("r2 not satisfied and hence watched", purgatory.tryCompleteElseWatch(r2, Array("test2")))
     r1.awaitExpiration()
-<<<<<<< HEAD
-    val elapsed = SystemTime.hiResClockMs - start
-=======
     val elapsed = Time.SYSTEM.hiResClockMs - start
->>>>>>> d7850a40
     assertTrue("r1 completed due to expiration", r1.isCompleted)
     assertFalse("r2 hasn't completed", r2.isCompleted)
     assertTrue(s"Time for expiration $elapsed should at least $expiration", elapsed >= expiration)
