--- conflicted
+++ resolved
@@ -157,11 +157,7 @@
         fetchMaxBytes = Int.MaxValue,
         hardMaxBytesLimit = false,
         readPartitionInfo = fetchInfo,
-<<<<<<< HEAD
-        quota = UnboundedQuota).find(_._1 == topicAndPartition).get._2.info.messageSet.head.message)
-=======
         quota = UnboundedQuota).find(_._1 == topicPartition).get._2.info.records.shallowEntries.iterator.next().record)
->>>>>>> d7850a40
     assertEquals("Reading any data can return messages up to the end of the log", messagesToLEO,
       replicaManager.readFromLocalLog(
         replicaId = Request.OrdinaryConsumerId,
@@ -170,11 +166,7 @@
         fetchMaxBytes = Int.MaxValue,
         hardMaxBytesLimit = false,
         readPartitionInfo = fetchInfo,
-<<<<<<< HEAD
-        quota = UnboundedQuota).find(_._1 == topicAndPartition).get._2.info.messageSet.head.message)
-=======
         quota = UnboundedQuota).find(_._1 == topicPartition).get._2.info.records.shallowEntries.iterator.next().record)
->>>>>>> d7850a40
 
     assertEquals("Counts should increment after fetch", initialTopicCount+2, BrokerTopicStats.getBrokerTopicStats(topic).totalFetchRequestRate.count())
     assertEquals("Counts should increment after fetch", initialAllTopicsCount+2, BrokerTopicStats.getBrokerAllTopicsStats().totalFetchRequestRate.count())
