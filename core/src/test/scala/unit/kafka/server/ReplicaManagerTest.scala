/**
 * Licensed to the Apache Software Foundation (ASF) under one or more
 * contributor license agreements.  See the NOTICE file distributed with
 * this work for additional information regarding copyright ownership.
 * The ASF licenses this file to You under the Apache License, Version 2.0
 * (the "License"); you may not use this file except in compliance with
 * the License.  You may obtain a copy of the License at
 *
 * http://www.apache.org/licenses/LICENSE-2.0
 *
 * Unless required by applicable law or agreed to in writing, software
 * distributed under the License is distributed on an "AS IS" BASIS,
 * WITHOUT WARRANTIES OR CONDITIONS OF ANY KIND, either express or implied.
 * See the License for the specific language governing permissions and
 * limitations under the License.
 */

package kafka.server

import java.io.File
import java.util.Properties
import java.util.concurrent.atomic.AtomicBoolean

import kafka.log.LogConfig
import kafka.utils.{MockScheduler, MockTime, TestUtils, ZkUtils}
import TestUtils.createBroker
import kafka.utils.timer.MockTimer
import org.I0Itec.zkclient.ZkClient
import org.apache.kafka.common.metrics.Metrics
import org.apache.kafka.common.protocol.{ApiKeys, Errors}
import org.apache.kafka.common.record._
import org.apache.kafka.common.requests.{IsolationLevel, LeaderAndIsrRequest}
import org.apache.kafka.common.requests.ProduceResponse.PartitionResponse
import org.apache.kafka.common.requests.FetchRequest.PartitionData
import org.apache.kafka.common.requests.FetchResponse.AbortedTransaction
import org.apache.kafka.common.{Node, TopicPartition}
import org.apache.zookeeper.data.Stat
import org.easymock.EasyMock
import org.junit.Assert._
import org.junit.{After, Before, Test}

import scala.collection.JavaConverters._
import scala.collection.Map

class ReplicaManagerTest {

  val topic = "test-topic"
  val time = new MockTime
  val metrics = new Metrics
  var zkClient: ZkClient = _
  var zkUtils: ZkUtils = _

  @Before
  def setUp() {
    zkClient = EasyMock.createMock(classOf[ZkClient])
    EasyMock.expect(zkClient.readData(EasyMock.anyString(), EasyMock.anyObject[Stat])).andReturn(null).anyTimes()
    EasyMock.replay(zkClient)
    zkUtils = ZkUtils(zkClient, isZkSecurityEnabled = false)
  }

  @After
  def tearDown() {
    metrics.close()
  }

  @Test
  def testHighWaterMarkDirectoryMapping() {
    val props = TestUtils.createBrokerConfig(1, TestUtils.MockZkConnect)
    val config = KafkaConfig.fromProps(props)
    val mockLogMgr = TestUtils.createLogManager(config.logDirs.map(new File(_)))
    val rm = new ReplicaManager(config, metrics, time, zkUtils, new MockScheduler(time), mockLogMgr,
      new AtomicBoolean(false), QuotaFactory.instantiate(config, metrics, time).follower, new BrokerTopicStats,
      new MetadataCache(config.brokerId), new LogDirFailureChannel(config.logDirs.size))
    try {
      val partition = rm.getOrCreatePartition(new TopicPartition(topic, 1))
      partition.getOrCreateReplica(1)
      rm.checkpointHighWatermarks()
    } finally {
      // shutdown the replica manager upon test completion
      rm.shutdown(false)
    }
  }

  @Test
  def testHighwaterMarkRelativeDirectoryMapping() {
    val props = TestUtils.createBrokerConfig(1, TestUtils.MockZkConnect)
    props.put("log.dir", TestUtils.tempRelativeDir("data").getAbsolutePath)
    val config = KafkaConfig.fromProps(props)
    val mockLogMgr = TestUtils.createLogManager(config.logDirs.map(new File(_)))
    val rm = new ReplicaManager(config, metrics, time, zkUtils, new MockScheduler(time), mockLogMgr,
      new AtomicBoolean(false), QuotaFactory.instantiate(config, metrics, time).follower, new BrokerTopicStats,
      new MetadataCache(config.brokerId), new LogDirFailureChannel(config.logDirs.size))
    try {
      val partition = rm.getOrCreatePartition(new TopicPartition(topic, 1))
      partition.getOrCreateReplica(1)
      rm.checkpointHighWatermarks()
    } finally {
      // shutdown the replica manager upon test completion
      rm.shutdown(checkpointHW = false)
    }
  }

  @Test
  def testIllegalRequiredAcks() {
    val props = TestUtils.createBrokerConfig(1, TestUtils.MockZkConnect)
    val config = KafkaConfig.fromProps(props)
    val mockLogMgr = TestUtils.createLogManager(config.logDirs.map(new File(_)))
    val rm = new ReplicaManager(config, metrics, time, zkUtils, new MockScheduler(time), mockLogMgr,
      new AtomicBoolean(false), QuotaFactory.instantiate(config, metrics, time).follower, new BrokerTopicStats,
      new MetadataCache(config.brokerId), new LogDirFailureChannel(config.logDirs.size), Option(this.getClass.getName))
    try {
      def callback(responseStatus: Map[TopicPartition, PartitionResponse]) = {
        assert(responseStatus.values.head.error == Errors.INVALID_REQUIRED_ACKS)
      }
      rm.appendRecords(
        timeout = 0,
        requiredAcks = 3,
        internalTopicsAllowed = false,
        isFromClient = true,
        entriesPerPartition = Map(new TopicPartition("test1", 0) -> MemoryRecords.withRecords(CompressionType.NONE,
          new SimpleRecord("first message".getBytes))),
        responseCallback = callback)
    } finally {
      rm.shutdown(checkpointHW = false)
    }

    TestUtils.verifyNonDaemonThreadsStatus(this.getClass.getName)
  }

  @Test
  def testClearPurgatoryOnBecomingFollower() {
    val props = TestUtils.createBrokerConfig(0, TestUtils.MockZkConnect)
    props.put("log.dir", TestUtils.tempRelativeDir("data").getAbsolutePath)
    val config = KafkaConfig.fromProps(props)
    val logProps = new Properties()
    val mockLogMgr = TestUtils.createLogManager(config.logDirs.map(new File(_)), LogConfig(logProps))
    val aliveBrokers = Seq(createBroker(0, "host0", 0), createBroker(1, "host1", 1))
    val metadataCache = EasyMock.createMock(classOf[MetadataCache])
    EasyMock.expect(metadataCache.getAliveBrokers).andReturn(aliveBrokers).anyTimes()
    EasyMock.replay(metadataCache)
    val rm = new ReplicaManager(config, metrics, time, zkUtils, new MockScheduler(time), mockLogMgr,
      new AtomicBoolean(false), QuotaFactory.instantiate(config, metrics, time).follower, new BrokerTopicStats,
      metadataCache, new LogDirFailureChannel(config.logDirs.size))

    try {
<<<<<<< HEAD
      var produceCallbackFired = false
      def produceCallback(responseStatus: Map[TopicPartition, PartitionResponse]) = {
        assertEquals("Should give NotLeaderForPartitionException", Errors.NOT_LEADER_FOR_PARTITION,
          responseStatus.values.head.error)
        produceCallbackFired = true
      }

      var fetchCallbackFired = false
      def fetchCallback(responseStatus: Seq[(TopicPartition, FetchPartitionData)]) = {
        assertEquals("Should give NotLeaderForPartitionException", Errors.NOT_LEADER_FOR_PARTITION,
          responseStatus.map(_._2).head.error)
        fetchCallbackFired = true
      }

      val aliveBrokers = Seq(createBroker(0, "host0", 0), createBroker(1, "host1", 1))
      val metadataCache = EasyMock.createMock(classOf[MetadataCache])
      EasyMock.expect(metadataCache.getAliveBrokers).andReturn(aliveBrokers).anyTimes()
      EasyMock.replay(metadataCache)

      val brokerList: java.util.List[Integer] = Seq[Integer](0, 1).asJava
      val brokerSet: java.util.Set[Integer] = Set[Integer](0, 1).asJava
=======
      val brokerList = Seq[Integer](0, 1).asJava
>>>>>>> 8ee7b906

      val partition = rm.getOrCreatePartition(new TopicPartition(topic, 0))
      partition.getOrCreateReplica(0)
      // Make this replica the leader.
      val leaderAndIsrRequest1 = new LeaderAndIsrRequest.Builder(ApiKeys.LEADER_AND_ISR.latestVersion, 0, 0,
        collection.immutable.Map(new TopicPartition(topic, 0) -> new LeaderAndIsrRequest.PartitionState(0, 0, 0, brokerList, 0, brokerList, false)).asJava,
        Set(new Node(0, "host1", 0), new Node(1, "host2", 1)).asJava).build()
      rm.becomeLeaderOrFollower(0, leaderAndIsrRequest1, (_, _) => ())
      rm.getLeaderReplicaIfLocal(new TopicPartition(topic, 0))

      val records = MemoryRecords.withRecords(CompressionType.NONE, new SimpleRecord("first message".getBytes()))
      val appendResult = appendRecords(rm, new TopicPartition(topic, 0), records).onFire { response =>
        assertEquals(Errors.NOT_LEADER_FOR_PARTITION, response.error)
      }

      // Fetch some messages
      val fetchResult = fetchAsConsumer(rm, new TopicPartition(topic, 0), new PartitionData(0, 0, 100000),
        minBytes = 100000)
      assertFalse(fetchResult.isFired)

      // Make this replica the follower
      val leaderAndIsrRequest2 = new LeaderAndIsrRequest.Builder(ApiKeys.LEADER_AND_ISR.latestVersion, 0, 0,
        collection.immutable.Map(new TopicPartition(topic, 0) -> new LeaderAndIsrRequest.PartitionState(0, 1, 1, brokerList, 0, brokerList, false)).asJava,
        Set(new Node(0, "host1", 0), new Node(1, "host2", 1)).asJava).build()
      rm.becomeLeaderOrFollower(1, leaderAndIsrRequest2, (_, _) => ())

      assertTrue(appendResult.isFired)
      assertTrue(fetchResult.isFired)
    } finally {
      rm.shutdown(checkpointHW = false)
    }
  }

  @Test
  def testReceiveOutOfOrderSequenceExceptionWithLogStartOffset(): Unit = {
    val timer = new MockTimer
    val replicaManager = setupReplicaManagerWithMockedPurgatories(timer)

    try {
      val brokerList = Seq[Integer](0, 1).asJava

      val partition = replicaManager.getOrCreatePartition(new TopicPartition(topic, 0))
      partition.getOrCreateReplica(0)

      // Make this replica the leader.
      val leaderAndIsrRequest1 = new LeaderAndIsrRequest.Builder(ApiKeys.LEADER_AND_ISR.latestVersion, 0, 0,
        collection.immutable.Map(new TopicPartition(topic, 0) -> new LeaderAndIsrRequest.PartitionState(0, 0, 0, brokerList, 0, brokerList, true)).asJava,
        Set(new Node(0, "host1", 0), new Node(1, "host2", 1)).asJava).build()
      replicaManager.becomeLeaderOrFollower(0, leaderAndIsrRequest1, (_, _) => ())
      replicaManager.getLeaderReplicaIfLocal(new TopicPartition(topic, 0))

      val producerId = 234L
      val epoch = 5.toShort

      // write a few batches as part of a transaction
      val numRecords = 3
      for (sequence <- 0 until numRecords) {
        val records = MemoryRecords.withIdempotentRecords(CompressionType.NONE, producerId, epoch, sequence,
          new SimpleRecord(s"message $sequence".getBytes))
        appendRecords(replicaManager, new TopicPartition(topic, 0), records).onFire { response =>
          assertEquals(Errors.NONE, response.error)
        }
      }

      assertEquals(0, partition.logStartOffset)

      // Append a record with an out of range sequence. We should get the OutOfOrderSequence error code with the log
      // start offset set.
      val outOfRangeSequence = numRecords + 10
      val record = MemoryRecords.withIdempotentRecords(CompressionType.NONE, producerId, epoch, outOfRangeSequence,
        new SimpleRecord(s"message: $outOfRangeSequence".getBytes))
      appendRecords(replicaManager, new TopicPartition(topic, 0), record).onFire { response =>
        assertEquals(Errors.OUT_OF_ORDER_SEQUENCE_NUMBER, response.error)
        assertEquals(0, response.logStartOffset)
      }

    } finally {
      replicaManager.shutdown(checkpointHW = false)
    }

  }

  @Test
  def testReadCommittedFetchLimitedAtLSO(): Unit = {
    val timer = new MockTimer
    val replicaManager = setupReplicaManagerWithMockedPurgatories(timer)

    try {
      val brokerList = Seq[Integer](0, 1).asJava

      val partition = replicaManager.getOrCreatePartition(new TopicPartition(topic, 0))
      partition.getOrCreateReplica(0)

      // Make this replica the leader.
      val leaderAndIsrRequest1 = new LeaderAndIsrRequest.Builder(ApiKeys.LEADER_AND_ISR.latestVersion, 0, 0,
        collection.immutable.Map(new TopicPartition(topic, 0) -> new LeaderAndIsrRequest.PartitionState(0, 0, 0, brokerList, 0, brokerList, true)).asJava,
        Set(new Node(0, "host1", 0), new Node(1, "host2", 1)).asJava).build()
      replicaManager.becomeLeaderOrFollower(0, leaderAndIsrRequest1, (_, _) => ())
      replicaManager.getLeaderReplicaIfLocal(new TopicPartition(topic, 0))


      val producerId = 234L
      val epoch = 5.toShort

      // write a few batches as part of a transaction
      val numRecords = 3
      for (sequence <- 0 until numRecords) {
        val records = MemoryRecords.withTransactionalRecords(CompressionType.NONE, producerId, epoch, sequence,
          new SimpleRecord(s"message $sequence".getBytes))
        appendRecords(replicaManager, new TopicPartition(topic, 0), records).onFire { response =>
          assertEquals(Errors.NONE, response.error)
        }
      }

      // fetch as follower to advance the high watermark
      fetchAsFollower(replicaManager, new TopicPartition(topic, 0), new PartitionData(numRecords, 0, 100000),
        isolationLevel = IsolationLevel.READ_UNCOMMITTED)

      // fetch should return empty since LSO should be stuck at 0
      var consumerFetchResult = fetchAsConsumer(replicaManager, new TopicPartition(topic, 0),
        new PartitionData(0, 0, 100000), isolationLevel = IsolationLevel.READ_COMMITTED)
      var fetchData = consumerFetchResult.assertFired
      assertEquals(Errors.NONE, fetchData.error)
      assertTrue(fetchData.records.batches.asScala.isEmpty)
      assertEquals(Some(0), fetchData.lastStableOffset)
      assertEquals(Some(List.empty[AbortedTransaction]), fetchData.abortedTransactions)

      // delayed fetch should timeout and return nothing
      consumerFetchResult = fetchAsConsumer(replicaManager, new TopicPartition(topic, 0), new PartitionData(0, 0, 100000),
        isolationLevel = IsolationLevel.READ_COMMITTED, minBytes = 1000)
      assertFalse(consumerFetchResult.isFired)
      timer.advanceClock(1001)

      fetchData = consumerFetchResult.assertFired
      assertEquals(Errors.NONE, fetchData.error)
      assertTrue(fetchData.records.batches.asScala.isEmpty)
      assertEquals(Some(0), fetchData.lastStableOffset)
      assertEquals(Some(List.empty[AbortedTransaction]), fetchData.abortedTransactions)

      // now commit the transaction
      val endTxnMarker = new EndTransactionMarker(ControlRecordType.COMMIT, 0)
      val commitRecordBatch = MemoryRecords.withEndTransactionMarker(producerId, epoch, endTxnMarker)
      appendRecords(replicaManager, new TopicPartition(topic, 0), commitRecordBatch, isFromClient = false)
        .onFire { response => assertEquals(Errors.NONE, response.error) }

      // the LSO has advanced, but the appended commit marker has not been replicated, so
      // none of the data from the transaction should be visible yet
      consumerFetchResult = fetchAsConsumer(replicaManager, new TopicPartition(topic, 0), new PartitionData(0, 0, 100000),
        isolationLevel = IsolationLevel.READ_COMMITTED)

      fetchData = consumerFetchResult.assertFired
      assertEquals(Errors.NONE, fetchData.error)
      assertTrue(fetchData.records.batches.asScala.isEmpty)

      // fetch as follower to advance the high watermark
      fetchAsFollower(replicaManager, new TopicPartition(topic, 0), new PartitionData(numRecords + 1, 0, 100000),
        isolationLevel = IsolationLevel.READ_UNCOMMITTED)

      // now all of the records should be fetchable
      consumerFetchResult = fetchAsConsumer(replicaManager, new TopicPartition(topic, 0), new PartitionData(0, 0, 100000),
        isolationLevel = IsolationLevel.READ_COMMITTED)

      fetchData = consumerFetchResult.assertFired
      assertEquals(Errors.NONE, fetchData.error)
      assertEquals(Some(numRecords + 1), fetchData.lastStableOffset)
      assertEquals(Some(List.empty[AbortedTransaction]), fetchData.abortedTransactions)
      assertEquals(numRecords + 1, fetchData.records.batches.asScala.size)
    } finally {
      replicaManager.shutdown(checkpointHW = false)
    }
  }

  @Test
  def testDelayedFetchIncludesAbortedTransactions(): Unit = {
    val timer = new MockTimer
    val replicaManager = setupReplicaManagerWithMockedPurgatories(timer)

    try {
      val brokerList = Seq[Integer](0, 1).asJava
      val partition = replicaManager.getOrCreatePartition(new TopicPartition(topic, 0))
      partition.getOrCreateReplica(0)

      // Make this replica the leader.
      val leaderAndIsrRequest1 = new LeaderAndIsrRequest.Builder(ApiKeys.LEADER_AND_ISR.latestVersion, 0, 0,
        collection.immutable.Map(new TopicPartition(topic, 0) -> new LeaderAndIsrRequest.PartitionState(0, 0, 0, brokerList, 0, brokerList, true)).asJava,
        Set(new Node(0, "host1", 0), new Node(1, "host2", 1)).asJava).build()
      replicaManager.becomeLeaderOrFollower(0, leaderAndIsrRequest1, (_, _) => ())
      replicaManager.getLeaderReplicaIfLocal(new TopicPartition(topic, 0))

      val producerId = 234L
      val epoch = 5.toShort

      // write a few batches as part of a transaction
      val numRecords = 3
      for (sequence <- 0 until numRecords) {
        val records = MemoryRecords.withTransactionalRecords(CompressionType.NONE, producerId, epoch, sequence,
          new SimpleRecord(s"message $sequence".getBytes))
        appendRecords(replicaManager, new TopicPartition(topic, 0), records).onFire { response =>
          assertEquals(Errors.NONE, response.error)
        }
      }

      // now abort the transaction
      val endTxnMarker = new EndTransactionMarker(ControlRecordType.ABORT, 0)
      val abortRecordBatch = MemoryRecords.withEndTransactionMarker(producerId, epoch, endTxnMarker)
      appendRecords(replicaManager, new TopicPartition(topic, 0), abortRecordBatch, isFromClient = false)
        .onFire { response => assertEquals(Errors.NONE, response.error) }

      // fetch as follower to advance the high watermark
      fetchAsFollower(replicaManager, new TopicPartition(topic, 0), new PartitionData(numRecords + 1, 0, 100000),
        isolationLevel = IsolationLevel.READ_UNCOMMITTED)

      // Set the minBytes in order force this request to enter purgatory. When it returns, we should still
      // see the newly aborted transaction.
      val fetchResult = fetchAsConsumer(replicaManager, new TopicPartition(topic, 0), new PartitionData(0, 0, 100000),
        isolationLevel = IsolationLevel.READ_COMMITTED, minBytes = 10000)
      assertFalse(fetchResult.isFired)

      timer.advanceClock(1001)
      val fetchData = fetchResult.assertFired

      assertEquals(Errors.NONE, fetchData.error)
      assertEquals(Some(numRecords + 1), fetchData.lastStableOffset)
      assertEquals(numRecords + 1, fetchData.records.records.asScala.size)
      assertTrue(fetchData.abortedTransactions.isDefined)
      assertEquals(1, fetchData.abortedTransactions.get.size)

      val abortedTransaction = fetchData.abortedTransactions.get.head
      assertEquals(0L, abortedTransaction.firstOffset)
      assertEquals(producerId, abortedTransaction.producerId)
    } finally {
      replicaManager.shutdown(checkpointHW = false)
    }
  }

  @Test
  def testFetchBeyondHighWatermarkReturnEmptyResponse() {
    val rm = setupReplicaManagerWithMockedPurgatories(new MockTimer, aliveBrokerIds = Seq(0, 1, 2))
    try {
      val brokerList = Seq[Integer](0, 1, 2).asJava

      val partition = rm.getOrCreatePartition(new TopicPartition(topic, 0))
      partition.getOrCreateReplica(0)

      // Make this replica the leader.
      val leaderAndIsrRequest1 = new LeaderAndIsrRequest.Builder(ApiKeys.LEADER_AND_ISR.latestVersion, 0, 0,
        collection.immutable.Map(new TopicPartition(topic, 0) -> new LeaderAndIsrRequest.PartitionState(0, 0, 0, brokerList, 0, brokerList, false)).asJava,
        Set(new Node(0, "host1", 0), new Node(1, "host2", 1), new Node(2, "host2", 2)).asJava).build()
      rm.becomeLeaderOrFollower(0, leaderAndIsrRequest1, (_, _) => ())
      rm.getLeaderReplicaIfLocal(new TopicPartition(topic, 0))

      // Append a couple of messages.
<<<<<<< HEAD
      for(i <- 1 to 2)
        rm.appendRecords(
          timeout = 1000,
          requiredAcks = -1,
          internalTopicsAllowed = false,
          entriesPerPartition = Map(new TopicPartition(topic, 0) -> MemoryRecords.withRecords(Record.create("message %d".format(i).getBytes))),
          responseCallback = produceCallback)
      
      var fetchCallbackFired = false
      var fetchError = 0
      var fetchedRecords: Records = null
      def fetchCallback(responseStatus: Seq[(TopicPartition, FetchPartitionData)]) = {
        fetchError = responseStatus.map(_._2).head.error.code
        fetchedRecords = responseStatus.map(_._2).head.records
        fetchCallbackFired = true
=======
      for(i <- 1 to 2) {
        val records = TestUtils.singletonRecords(s"message $i".getBytes)
        appendRecords(rm, new TopicPartition(topic, 0), records).onFire { response =>
          assertEquals(Errors.NONE, response.error)
        }
>>>>>>> 8ee7b906
      }

      // Fetch a message above the high watermark as a follower
      val followerFetchResult = fetchAsFollower(rm, new TopicPartition(topic, 0), new PartitionData(1, 0, 100000))
      val followerFetchData = followerFetchResult.assertFired
      assertEquals("Should not give an exception", Errors.NONE, followerFetchData.error)
      assertTrue("Should return some data", followerFetchData.records.batches.iterator.hasNext)

      // Fetch a message above the high watermark as a consumer
      val consumerFetchResult = fetchAsConsumer(rm, new TopicPartition(topic, 0), new PartitionData(1, 0, 100000))
      val consumerFetchData = consumerFetchResult.assertFired
      assertEquals("Should not give an exception", Errors.NONE, consumerFetchData.error)
      assertEquals("Should return empty response", MemoryRecords.EMPTY, consumerFetchData.records)
    } finally {
      rm.shutdown(checkpointHW = false)
    }
  }

  /**
   * If a follower sends a fetch request for 2 partitions and it's no longer the follower for one of them, the other
   * partition should not be affected.
   */
  @Test
  def testFetchMessagesWhenNotFollowerForOnePartition() {
    val replicaManager = setupReplicaManagerWithMockedPurgatories(new MockTimer, aliveBrokerIds = Seq(0, 1, 2))

    try {
      // Create 2 partitions, assign replica 0 as the leader for both a different follower (1 and 2) for each
      val tp0 = new TopicPartition(topic, 0)
      val tp1 = new TopicPartition(topic, 1)
      replicaManager.getOrCreatePartition(tp0).getOrCreateReplica(0)
      replicaManager.getOrCreatePartition(tp1).getOrCreateReplica(0)
      val partition0Replicas = Seq[Integer](0, 1).asJava
      val partition1Replicas = Seq[Integer](0, 2).asJava
      val leaderAndIsrRequest = new LeaderAndIsrRequest.Builder(ApiKeys.LEADER_AND_ISR.latestVersion, 0, 0,
        collection.immutable.Map(
          tp0 -> new LeaderAndIsrRequest.PartitionState(0, 0, 0, partition0Replicas, 0, partition0Replicas, true),
          tp1 -> new LeaderAndIsrRequest.PartitionState(0, 0, 0, partition1Replicas, 0, partition1Replicas, true)
        ).asJava,
        Set(new Node(0, "host1", 0), new Node(1, "host2", 1)).asJava).build()
      replicaManager.becomeLeaderOrFollower(0, leaderAndIsrRequest, (_, _) => ())

      // Append a couple of messages.
      for (i <- 1 to 2) {
        appendRecords(replicaManager, tp0, TestUtils.singletonRecords(s"message $i".getBytes)).onFire { response =>
          assertEquals(Errors.NONE, response.error)
        }
        appendRecords(replicaManager, tp1, TestUtils.singletonRecords(s"message $i".getBytes)).onFire { response =>
          assertEquals(Errors.NONE, response.error)
        }
      }

      def fetchCallback(responseStatus: Seq[(TopicPartition, FetchPartitionData)]) = {
        val responseStatusMap = responseStatus.toMap
        assertEquals(2, responseStatus.size)
        assertEquals(Set(tp0, tp1), responseStatusMap.keySet)

        val tp0Status = responseStatusMap.get(tp0)
        assertTrue(tp0Status.isDefined)
        assertEquals(1, tp0Status.get.highWatermark)
        assertEquals(None, tp0Status.get.lastStableOffset)
        assertEquals(Errors.NONE, tp0Status.get.error)
        assertTrue(tp0Status.get.records.batches.iterator.hasNext)

        val tp1Status = responseStatusMap.get(tp1)
        assertTrue(tp1Status.isDefined)
        assertEquals(0, tp1Status.get.highWatermark)
        assertEquals(None, tp0Status.get.lastStableOffset)
        assertEquals(Errors.NONE, tp1Status.get.error)
        assertFalse(tp1Status.get.records.batches.iterator.hasNext)
      }

      replicaManager.fetchMessages(
        timeout = 1000,
        replicaId = 1,
        fetchMinBytes = 0,
        fetchMaxBytes = Int.MaxValue,
        hardMaxBytesLimit = false,
        fetchInfos = Seq(
          tp0 -> new PartitionData(1, 0, 100000),
          tp1 -> new PartitionData(1, 0, 100000)),
        responseCallback = fetchCallback,
        isolationLevel = IsolationLevel.READ_UNCOMMITTED
      )
      val tp0Replica = replicaManager.getReplica(tp0)
      assertTrue(tp0Replica.isDefined)
      assertEquals("hw should be incremented", 1, tp0Replica.get.highWatermark.messageOffset)

      replicaManager.getReplica(tp1)
      val tp1Replica = replicaManager.getReplica(tp1)
      assertTrue(tp1Replica.isDefined)
      assertEquals("hw should not be incremented", 0, tp1Replica.get.highWatermark.messageOffset)

    } finally {
      replicaManager.shutdown(checkpointHW = false)
    }
  }

  private class CallbackResult[T] {
    private var value: Option[T] = None
    private var fun: Option[T => Unit] = None

    def assertFired: T = {
      assertTrue("Callback has not been fired", isFired)
      value.get
    }

    def isFired: Boolean = {
      value.isDefined
    }

    def fire(value: T): Unit = {
      this.value = Some(value)
      fun.foreach(f => f(value))
    }

    def onFire(fun: T => Unit): CallbackResult[T] = {
      this.fun = Some(fun)
      if (this.isFired) fire(value.get)
      this
    }
  }

  private def appendRecords(replicaManager: ReplicaManager,
                            partition: TopicPartition,
                            records: MemoryRecords,
                            isFromClient: Boolean = true): CallbackResult[PartitionResponse] = {
    val result = new CallbackResult[PartitionResponse]()
    def appendCallback(responses: Map[TopicPartition, PartitionResponse]): Unit = {
      val response = responses.get(partition)
      assertTrue(response.isDefined)
      result.fire(response.get)
    }

    replicaManager.appendRecords(
      timeout = 1000,
      requiredAcks = -1,
      internalTopicsAllowed = false,
      isFromClient = isFromClient,
      entriesPerPartition = Map(partition -> records),
      responseCallback = appendCallback)

    result
  }

  private def fetchAsConsumer(replicaManager: ReplicaManager,
                              partition: TopicPartition,
                              partitionData: PartitionData,
                              minBytes: Int = 0,
                              isolationLevel: IsolationLevel = IsolationLevel.READ_UNCOMMITTED): CallbackResult[FetchPartitionData] = {
    fetchMessages(replicaManager, replicaId = -1, partition, partitionData, minBytes, isolationLevel)
  }

  private def fetchAsFollower(replicaManager: ReplicaManager,
                              partition: TopicPartition,
                              partitionData: PartitionData,
                              minBytes: Int = 0,
                              isolationLevel: IsolationLevel = IsolationLevel.READ_UNCOMMITTED): CallbackResult[FetchPartitionData] = {
    fetchMessages(replicaManager, replicaId = 1, partition, partitionData, minBytes, isolationLevel)
  }

  private def fetchMessages(replicaManager: ReplicaManager,
                            replicaId: Int,
                            partition: TopicPartition,
                            partitionData: PartitionData,
                            minBytes: Int,
                            isolationLevel: IsolationLevel): CallbackResult[FetchPartitionData] = {
    val result = new CallbackResult[FetchPartitionData]()
    def fetchCallback(responseStatus: Seq[(TopicPartition, FetchPartitionData)]) = {
      assertEquals(1, responseStatus.size)
      val (topicPartition, fetchData) = responseStatus.head
      assertEquals(partition, topicPartition)
      result.fire(fetchData)
    }

    replicaManager.fetchMessages(
      timeout = 1000,
      replicaId = replicaId,
      fetchMinBytes = minBytes,
      fetchMaxBytes = Int.MaxValue,
      hardMaxBytesLimit = false,
      fetchInfos = Seq(partition -> partitionData),
      responseCallback = fetchCallback,
      isolationLevel = isolationLevel)

    result
  }

  private def setupReplicaManagerWithMockedPurgatories(timer: MockTimer, aliveBrokerIds: Seq[Int] = Seq(0, 1)): ReplicaManager = {
    val props = TestUtils.createBrokerConfig(0, TestUtils.MockZkConnect)
    props.put("log.dir", TestUtils.tempRelativeDir("data").getAbsolutePath)
    val config = KafkaConfig.fromProps(props)
    val logProps = new Properties()
    val mockLogMgr = TestUtils.createLogManager(config.logDirs.map(new File(_)), LogConfig(logProps))
    val aliveBrokers = aliveBrokerIds.map(brokerId => createBroker(brokerId, s"host$brokerId", brokerId))
    val metadataCache = EasyMock.createMock(classOf[MetadataCache])
    EasyMock.expect(metadataCache.getAliveBrokers).andReturn(aliveBrokers).anyTimes()
    aliveBrokerIds.foreach { brokerId =>
      EasyMock.expect(metadataCache.isBrokerAlive(EasyMock.eq(brokerId))).andReturn(true).anyTimes()
    }
    EasyMock.replay(metadataCache)

    val mockProducePurgatory = new DelayedOperationPurgatory[DelayedProduce](
      purgatoryName = "Produce", timer, reaperEnabled = false)
    val mockFetchPurgatory = new DelayedOperationPurgatory[DelayedFetch](
      purgatoryName = "Fetch", timer, reaperEnabled = false)
    val mockDeleteRecordsPurgatory = new DelayedOperationPurgatory[DelayedDeleteRecords](
      purgatoryName = "DeleteRecords", timer, reaperEnabled = false)

    new ReplicaManager(config, metrics, time, zkUtils, new MockScheduler(time), mockLogMgr,
      new AtomicBoolean(false), QuotaFactory.instantiate(config, metrics, time).follower, new BrokerTopicStats,
      metadataCache, new LogDirFailureChannel(config.logDirs.size), mockProducePurgatory, mockFetchPurgatory,
      mockDeleteRecordsPurgatory, Option(this.getClass.getName))
  }

}<|MERGE_RESOLUTION|>--- conflicted
+++ resolved
@@ -143,31 +143,7 @@
       metadataCache, new LogDirFailureChannel(config.logDirs.size))
 
     try {
-<<<<<<< HEAD
-      var produceCallbackFired = false
-      def produceCallback(responseStatus: Map[TopicPartition, PartitionResponse]) = {
-        assertEquals("Should give NotLeaderForPartitionException", Errors.NOT_LEADER_FOR_PARTITION,
-          responseStatus.values.head.error)
-        produceCallbackFired = true
-      }
-
-      var fetchCallbackFired = false
-      def fetchCallback(responseStatus: Seq[(TopicPartition, FetchPartitionData)]) = {
-        assertEquals("Should give NotLeaderForPartitionException", Errors.NOT_LEADER_FOR_PARTITION,
-          responseStatus.map(_._2).head.error)
-        fetchCallbackFired = true
-      }
-
-      val aliveBrokers = Seq(createBroker(0, "host0", 0), createBroker(1, "host1", 1))
-      val metadataCache = EasyMock.createMock(classOf[MetadataCache])
-      EasyMock.expect(metadataCache.getAliveBrokers).andReturn(aliveBrokers).anyTimes()
-      EasyMock.replay(metadataCache)
-
-      val brokerList: java.util.List[Integer] = Seq[Integer](0, 1).asJava
-      val brokerSet: java.util.Set[Integer] = Set[Integer](0, 1).asJava
-=======
       val brokerList = Seq[Integer](0, 1).asJava
->>>>>>> 8ee7b906
 
       val partition = rm.getOrCreatePartition(new TopicPartition(topic, 0))
       partition.getOrCreateReplica(0)
@@ -420,29 +396,11 @@
       rm.getLeaderReplicaIfLocal(new TopicPartition(topic, 0))
 
       // Append a couple of messages.
-<<<<<<< HEAD
-      for(i <- 1 to 2)
-        rm.appendRecords(
-          timeout = 1000,
-          requiredAcks = -1,
-          internalTopicsAllowed = false,
-          entriesPerPartition = Map(new TopicPartition(topic, 0) -> MemoryRecords.withRecords(Record.create("message %d".format(i).getBytes))),
-          responseCallback = produceCallback)
-      
-      var fetchCallbackFired = false
-      var fetchError = 0
-      var fetchedRecords: Records = null
-      def fetchCallback(responseStatus: Seq[(TopicPartition, FetchPartitionData)]) = {
-        fetchError = responseStatus.map(_._2).head.error.code
-        fetchedRecords = responseStatus.map(_._2).head.records
-        fetchCallbackFired = true
-=======
       for(i <- 1 to 2) {
         val records = TestUtils.singletonRecords(s"message $i".getBytes)
         appendRecords(rm, new TopicPartition(topic, 0), records).onFire { response =>
           assertEquals(Errors.NONE, response.error)
         }
->>>>>>> 8ee7b906
       }
 
       // Fetch a message above the high watermark as a follower
