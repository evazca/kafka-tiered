--- conflicted
+++ resolved
@@ -96,12 +96,7 @@
   @Test
   def testHighWaterMarkDirectoryMapping(): Unit = {
     val mockLogMgr = TestUtils.createLogManager(config.logDirs.map(new File(_)))
-<<<<<<< HEAD
-
-    val rm = new ReplicaManager(config, metrics, time, kafkaZkClient, new MockScheduler(time), mockLogMgr, None,
-=======
-    val rm = new ReplicaManager(config, metrics, time, None, new MockScheduler(time), mockLogMgr,
->>>>>>> 42a9355e
+    val rm = new ReplicaManager(config, metrics, time, None, new MockScheduler(time), mockLogMgr, None,
       new AtomicBoolean(false), quotaManager, new BrokerTopicStats,
       MetadataCache.zkMetadataCache(config.brokerId), new LogDirFailureChannel(config.logDirs.size), alterIsrManager, configRepository)
     try {
@@ -121,11 +116,7 @@
     props.put("log.dir", TestUtils.tempRelativeDir("data").getAbsolutePath)
     val config = KafkaConfig.fromProps(props)
     val mockLogMgr = TestUtils.createLogManager(config.logDirs.map(new File(_)))
-<<<<<<< HEAD
-    val rm = new ReplicaManager(config, metrics, time, kafkaZkClient, new MockScheduler(time), mockLogMgr, None,
-=======
-    val rm = new ReplicaManager(config, metrics, time, None, new MockScheduler(time), mockLogMgr,
->>>>>>> 42a9355e
+    val rm = new ReplicaManager(config, metrics, time, None, new MockScheduler(time), mockLogMgr, None,
       new AtomicBoolean(false), quotaManager, new BrokerTopicStats,
       MetadataCache.zkMetadataCache(config.brokerId), new LogDirFailureChannel(config.logDirs.size), alterIsrManager, configRepository)
     try {
@@ -142,11 +133,7 @@
   @Test
   def testIllegalRequiredAcks(): Unit = {
     val mockLogMgr = TestUtils.createLogManager(config.logDirs.map(new File(_)))
-<<<<<<< HEAD
-    val rm = new ReplicaManager(config, metrics, time, kafkaZkClient, new MockScheduler(time), mockLogMgr, None,
-=======
-    val rm = new ReplicaManager(config, metrics, time, None, new MockScheduler(time), mockLogMgr,
->>>>>>> 42a9355e
+    val rm = new ReplicaManager(config, metrics, time, None, new MockScheduler(time), mockLogMgr, None,
       new AtomicBoolean(false), quotaManager, new BrokerTopicStats,
       MetadataCache.zkMetadataCache(config.brokerId), new LogDirFailureChannel(config.logDirs.size), alterIsrManager, configRepository, Option(this.getClass.getName))
     try {
@@ -179,11 +166,7 @@
     val metadataCache: MetadataCache = EasyMock.createMock(classOf[MetadataCache])
     EasyMock.expect(metadataCache.getAliveBrokers).andReturn(aliveBrokers).anyTimes()
     EasyMock.replay(metadataCache)
-<<<<<<< HEAD
-    val rm = new ReplicaManager(config, metrics, time, kafkaZkClient, new MockScheduler(time), mockLogMgr, None,
-=======
-    val rm = new ReplicaManager(config, metrics, time, None, new MockScheduler(time), mockLogMgr,
->>>>>>> 42a9355e
+    val rm = new ReplicaManager(config, metrics, time, None, new MockScheduler(time), mockLogMgr, None,
       new AtomicBoolean(false), quotaManager, new BrokerTopicStats,
       metadataCache, new LogDirFailureChannel(config.logDirs.size), alterIsrManager, configRepository)
 
@@ -1574,18 +1557,11 @@
         .setLeaderEpoch(leaderEpochFromLeader)
         .setEndOffset(offsetFromLeader)).asJava,
       BrokerEndPoint(1, "host1" ,1), time)
-<<<<<<< HEAD
-    val replicaManager = new ReplicaManager(config, metrics, time, kafkaZkClient, mockScheduler, mockLogMgr, None,
+    val replicaManager = new ReplicaManager(config, metrics, time, None, mockScheduler, mockLogMgr, None,
       new AtomicBoolean(false), quotaManager, mockBrokerTopicStats,
       metadataCache, mockLogDirFailureChannel, mockProducePurgatory, mockFetchPurgatory,
-      mockDeleteRecordsPurgatory, mockElectLeaderPurgatory, mockDelayedRemoteFetchPurgatory, Option(this.getClass.getName), alterIsrManager) {
-=======
-    val replicaManager = new ReplicaManager(config, metrics, time, None, mockScheduler, mockLogMgr,
-      new AtomicBoolean(false), quotaManager, mockBrokerTopicStats,
-      metadataCache, mockLogDirFailureChannel, mockProducePurgatory, mockFetchPurgatory,
-      mockDeleteRecordsPurgatory, mockElectLeaderPurgatory, Option(this.getClass.getName),
-      configRepository, alterIsrManager) {
->>>>>>> 42a9355e
+      mockDeleteRecordsPurgatory, mockElectLeaderPurgatory, mockDelayedRemoteFetchPurgatory,
+      Option(this.getClass.getName), configRepository, alterIsrManager) {
 
       override protected def createReplicaFetcherManager(metrics: Metrics,
                                                      time: Time,
@@ -1766,18 +1742,11 @@
     val mockDelayedElectLeaderPurgatory = new DelayedOperationPurgatory[DelayedElectLeader](
       purgatoryName = "DelayedElectLeader", timer, reaperEnabled = false)
 
-<<<<<<< HEAD
-    new ReplicaManager(config, metrics, time, kafkaZkClient, scheduler, mockLogMgr, None,
+    new ReplicaManager(config, metrics, time, None, scheduler, mockLogMgr, None,
       new AtomicBoolean(false), quotaManager, new BrokerTopicStats,
       metadataCache, new LogDirFailureChannel(config.logDirs.size), mockProducePurgatory, mockFetchPurgatory,
-      mockDeleteRecordsPurgatory, mockDelayedElectLeaderPurgatory, mockDelayedRemoteFetchPurgatory, Option(this.getClass.getName), alterIsrManager)
-=======
-    new ReplicaManager(config, metrics, time, None, scheduler, mockLogMgr,
-      new AtomicBoolean(false), quotaManager, new BrokerTopicStats,
-      metadataCache, new LogDirFailureChannel(config.logDirs.size), mockProducePurgatory, mockFetchPurgatory,
-      mockDeleteRecordsPurgatory, mockDelayedElectLeaderPurgatory, Option(this.getClass.getName),
-      configRepository, alterIsrManager)
->>>>>>> 42a9355e
+      mockDeleteRecordsPurgatory, mockDelayedElectLeaderPurgatory, mockDelayedRemoteFetchPurgatory,
+      Option(this.getClass.getName), configRepository, alterIsrManager)
   }
 
   @Test
@@ -1988,17 +1957,10 @@
     EasyMock.replay(metadataCache1)
 
     // each replica manager is for a broker
-<<<<<<< HEAD
-    val rm0 = new ReplicaManager(config0, metrics, time, kafkaZkClient, new MockScheduler(time), mockLogMgr0, None,
-      new AtomicBoolean(false), quotaManager,
-      brokerTopicStats1, metadataCache0, new LogDirFailureChannel(config0.logDirs.size), alterIsrManager)
-    val rm1 = new ReplicaManager(config1, metrics, time, kafkaZkClient, new MockScheduler(time), mockLogMgr1, None,
-=======
-    val rm0 = new ReplicaManager(config0, metrics, time, None, new MockScheduler(time), mockLogMgr0,
+    val rm0 = new ReplicaManager(config0, metrics, time, None, new MockScheduler(time), mockLogMgr0, None,
       new AtomicBoolean(false), quotaManager,
       brokerTopicStats1, metadataCache0, new LogDirFailureChannel(config0.logDirs.size), alterIsrManager, configRepository)
-    val rm1 = new ReplicaManager(config1, metrics, time, None, new MockScheduler(time), mockLogMgr1,
->>>>>>> 42a9355e
+    val rm1 = new ReplicaManager(config1, metrics, time, None, new MockScheduler(time), mockLogMgr1, None,
       new AtomicBoolean(false), quotaManager,
       brokerTopicStats2, metadataCache1, new LogDirFailureChannel(config1.logDirs.size), alterIsrManager, configRepository)
 
@@ -2241,11 +2203,7 @@
       val props = TestUtils.createBrokerConfig(1, TestUtils.MockZkConnect)
       val config = KafkaConfig.fromProps(props)
       val mockLogMgr = TestUtils.createLogManager(config.logDirs.map(new File(_)))
-<<<<<<< HEAD
-      new ReplicaManager(config, metrics, time, kafkaZkClient, new MockScheduler(time), mockLogMgr, None,
-=======
-      new ReplicaManager(config, metrics, time, None, new MockScheduler(time), mockLogMgr,
->>>>>>> 42a9355e
+      new ReplicaManager(config, metrics, time, None, new MockScheduler(time), mockLogMgr, None,
         new AtomicBoolean(false), quotaManager, new BrokerTopicStats,
         MetadataCache.zkMetadataCache(config.brokerId), new LogDirFailureChannel(config.logDirs.size), alterIsrManager, configRepository) {
         override def getPartitionOrException(topicPartition: TopicPartition): Partition = {
