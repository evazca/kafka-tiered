/**
 * Licensed to the Apache Software Foundation (ASF) under one or more
 * contributor license agreements.  See the NOTICE file distributed with
 * this work for additional information regarding copyright ownership.
 * The ASF licenses this file to You under the Apache License, Version 2.0
 * (the "License"); you may not use this file except in compliance with
 * the License.  You may obtain a copy of the License at
 * 
 * http://www.apache.org/licenses/LICENSE-2.0
 *
 * Unless required by applicable law or agreed to in writing, software
 * distributed under the License is distributed on an "AS IS" BASIS,
 * WITHOUT WARRANTIES OR CONDITIONS OF ANY KIND, either express or implied.
 * See the License for the specific language governing permissions and
 * limitations under the License.
 */

package kafka.server


import java.io.File
import java.util.concurrent.atomic.AtomicBoolean

import kafka.api.{FetchResponsePartitionData, PartitionFetchInfo}
import kafka.cluster.Broker
import kafka.common.TopicAndPartition
import kafka.message.{ByteBufferMessageSet, Message, MessageSet}
import kafka.utils.{MockScheduler, MockTime, TestUtils, ZkUtils}
import org.I0Itec.zkclient.ZkClient
import org.apache.kafka.common.metrics.Metrics
import org.apache.kafka.common.protocol.Errors
import org.apache.kafka.common.requests.{LeaderAndIsrRequest, PartitionState}
import org.apache.kafka.common.requests.ProduceResponse.PartitionResponse
import org.apache.kafka.common.utils.{MockTime => JMockTime}
import org.apache.kafka.common.{Node, TopicPartition}
import org.easymock.EasyMock
import org.junit.Assert.{assertEquals, assertTrue}
import org.junit.{After, Before, Test}

import scala.collection.JavaConverters._
import scala.collection.Map

class ReplicaManagerTest {

  val topic = "test-topic"
  val time = new MockTime()
  val jTime = new JMockTime
  val metrics = new Metrics
  var zkClient : ZkClient = _
  var zkUtils : ZkUtils = _
    
  @Before
  def setUp() {
    zkClient = EasyMock.createMock(classOf[ZkClient])
    zkUtils = ZkUtils(zkClient, isZkSecurityEnabled = false)
  }
  
  @After
  def tearDown() {
    metrics.close()
  }

  @Test
  def testHighWaterMarkDirectoryMapping() {
    val props = TestUtils.createBrokerConfig(1, TestUtils.MockZkConnect)
    val config = KafkaConfig.fromProps(props)
    val mockLogMgr = TestUtils.createLogManager(config.logDirs.map(new File(_)).toArray)
    val rm = new ReplicaManager(config, metrics, time, jTime, zkUtils, new MockScheduler(time), mockLogMgr,
      new AtomicBoolean(false), QuotaFactory.instantiate(config, metrics, time).follower)
    try {
      val partition = rm.getOrCreatePartition(topic, 1)
      partition.getOrCreateReplica(1)
      rm.checkpointHighWatermarks()
    } finally {
      // shutdown the replica manager upon test completion
      rm.shutdown(false)
    }
  }

  @Test
  def testHighwaterMarkRelativeDirectoryMapping() {
    val props = TestUtils.createBrokerConfig(1, TestUtils.MockZkConnect)
    props.put("log.dir", TestUtils.tempRelativeDir("data").getAbsolutePath)
    val config = KafkaConfig.fromProps(props)
    val mockLogMgr = TestUtils.createLogManager(config.logDirs.map(new File(_)).toArray)
    val rm = new ReplicaManager(config, metrics, time, jTime, zkUtils, new MockScheduler(time), mockLogMgr,
      new AtomicBoolean(false), QuotaFactory.instantiate(config, metrics, time).follower)
    try {
      val partition = rm.getOrCreatePartition(topic, 1)
      partition.getOrCreateReplica(1)
      rm.checkpointHighWatermarks()
    } finally {
      // shutdown the replica manager upon test completion
      rm.shutdown(checkpointHW = false)
    }
  }

  @Test
  def testIllegalRequiredAcks() {
    val props = TestUtils.createBrokerConfig(1, TestUtils.MockZkConnect)
    val config = KafkaConfig.fromProps(props)
    val mockLogMgr = TestUtils.createLogManager(config.logDirs.map(new File(_)).toArray)
    val rm = new ReplicaManager(config, metrics, time, jTime, zkUtils, new MockScheduler(time), mockLogMgr,
      new AtomicBoolean(false), QuotaFactory.instantiate(config, metrics, time).follower, Option(this.getClass.getName))
    try {
      def callback(responseStatus: Map[TopicPartition, PartitionResponse]) = {
        assert(responseStatus.values.head.errorCode == Errors.INVALID_REQUIRED_ACKS.code)
      }
      rm.appendMessages(
        timeout = 0,
        requiredAcks = 3,
        internalTopicsAllowed = false,
        messagesPerPartition = Map(new TopicPartition("test1", 0) -> new ByteBufferMessageSet(new Message("first message".getBytes))),
        responseCallback = callback)
    } finally {
      rm.shutdown(checkpointHW = false)
    }

    TestUtils.verifyNonDaemonThreadsStatus(this.getClass.getName)
  }

  @Test
  def testClearPurgatoryOnBecomingFollower() {
    val props = TestUtils.createBrokerConfig(0, TestUtils.MockZkConnect)
    props.put("log.dir", TestUtils.tempRelativeDir("data").getAbsolutePath)
    val config = KafkaConfig.fromProps(props)
    val mockLogMgr = TestUtils.createLogManager(config.logDirs.map(new File(_)).toArray)
    val rm = new ReplicaManager(config, metrics, time, jTime, zkUtils, new MockScheduler(time), mockLogMgr,
      new AtomicBoolean(false), QuotaFactory.instantiate(config, metrics, time).follower)

    try {
      var produceCallbackFired = false
      def produceCallback(responseStatus: Map[TopicPartition, PartitionResponse]) = {
        assertEquals("Should give NotLeaderForPartitionException", Errors.NOT_LEADER_FOR_PARTITION.code, responseStatus.values.head.errorCode)
        produceCallbackFired = true
      }

      var fetchCallbackFired = false
      def fetchCallback(responseStatus: Seq[(TopicAndPartition, FetchResponsePartitionData)]) = {
        assertEquals("Should give NotLeaderForPartitionException", Errors.NOT_LEADER_FOR_PARTITION.code, responseStatus.map(_._2).head.error)
        fetchCallbackFired = true
      }

      val aliveBrokers = Seq(new Broker(0, "host0", 0), new Broker(1, "host1", 1))
      val metadataCache = EasyMock.createMock(classOf[MetadataCache])
      EasyMock.expect(metadataCache.getAliveBrokers).andReturn(aliveBrokers).anyTimes()
      EasyMock.replay(metadataCache)

      val brokerList : java.util.List[Integer] = Seq[Integer](0, 1).asJava
      val brokerSet : java.util.Set[Integer] = Set[Integer](0, 1).asJava

      val partition = rm.getOrCreatePartition(topic, 0)
      partition.getOrCreateReplica(0)
      // Make this replica the leader.
      val leaderAndIsrRequest1 = new LeaderAndIsrRequest(0, 0,
        collection.immutable.Map(new TopicPartition(topic, 0) -> new PartitionState(0, 0, 0, brokerList, 0, brokerSet)).asJava,
        Set(new Node(0, "host1", 0), new Node(1, "host2", 1)).asJava)
      rm.becomeLeaderOrFollower(0, leaderAndIsrRequest1, metadataCache, (_, _) => {})
      rm.getLeaderReplicaIfLocal(topic, 0)

      // Append a message.
      rm.appendMessages(
        timeout = 1000,
        requiredAcks = -1,
        internalTopicsAllowed = false,
        messagesPerPartition = Map(new TopicPartition(topic, 0) -> new ByteBufferMessageSet(new Message("first message".getBytes))),
        responseCallback = produceCallback)

      // Fetch some messages
      rm.fetchMessages(
        timeout = 1000,
        replicaId = -1,
        fetchMinBytes = 100000,
        fetchMaxBytes = Int.MaxValue,
        hardMaxBytesLimit = false,
        fetchInfos = Seq(new TopicAndPartition(topic, 0) -> new PartitionFetchInfo(0, 100000)),
        responseCallback = fetchCallback)

      // Make this replica the follower
      val leaderAndIsrRequest2 = new LeaderAndIsrRequest(0, 0,
        collection.immutable.Map(new TopicPartition(topic, 0) -> new PartitionState(0, 1, 1, brokerList, 0, brokerSet)).asJava,
        Set(new Node(0, "host1", 0), new Node(1, "host2", 1)).asJava)
      rm.becomeLeaderOrFollower(1, leaderAndIsrRequest2, metadataCache, (_, _) => {})

      assertTrue(produceCallbackFired)
      assertTrue(fetchCallbackFired)
    } finally {
      rm.shutdown(checkpointHW = false)
    }
  }
  
  @Test
  def testFetchBeyondHighWatermarkReturnEmptyResponse() {
    val props = TestUtils.createBrokerConfig(1, TestUtils.MockZkConnect)
    props.put("log.dir", TestUtils.tempRelativeDir("data").getAbsolutePath)
    props.put("broker.id", Int.box(0))
    val config = KafkaConfig.fromProps(props)
    val mockLogMgr = TestUtils.createLogManager(config.logDirs.map(new File(_)).toArray)
    val rm = new ReplicaManager(config, metrics, time, jTime, zkUtils, new MockScheduler(time), mockLogMgr,
      new AtomicBoolean(false), QuotaFactory.instantiate(config, metrics, time).follower, Option(this.getClass.getName))
    try {
      val aliveBrokers = Seq(new Broker(0, "host0", 0), new Broker(1, "host1", 1), new Broker(1, "host2", 2))
      val metadataCache = EasyMock.createMock(classOf[MetadataCache])
      EasyMock.expect(metadataCache.getAliveBrokers).andReturn(aliveBrokers).anyTimes()
      EasyMock.replay(metadataCache)
      
      val brokerList: java.util.List[Integer] = Seq[Integer](0, 1, 2).asJava
      val brokerSet: java.util.Set[Integer] = Set[Integer](0, 1, 2).asJava
      
      val partition = rm.getOrCreatePartition(topic, 0)
      partition.getOrCreateReplica(0)
      
      // Make this replica the leader.
      val leaderAndIsrRequest1 = new LeaderAndIsrRequest(0, 0,
        collection.immutable.Map(new TopicPartition(topic, 0) -> new PartitionState(0, 0, 0, brokerList, 0, brokerSet)).asJava,
        Set(new Node(0, "host1", 0), new Node(1, "host2", 1), new Node(2, "host2", 2)).asJava)
      rm.becomeLeaderOrFollower(0, leaderAndIsrRequest1, metadataCache, (_, _) => {})
      rm.getLeaderReplicaIfLocal(topic, 0)

      def produceCallback(responseStatus: Map[TopicPartition, PartitionResponse]) = {}
      
      // Append a couple of messages.
      for(i <- 1 to 2)
        rm.appendMessages(
          timeout = 1000,
          requiredAcks = -1,
          internalTopicsAllowed = false,
          messagesPerPartition = Map(new TopicPartition(topic, 0) -> new ByteBufferMessageSet(new Message("message %d".format(i).getBytes))),
          responseCallback = produceCallback)
      
      var fetchCallbackFired = false
      var fetchError = 0
      var fetchedMessages: MessageSet = null
<<<<<<< HEAD
      def fetchCallback(responseStatus: Map[TopicAndPartition, FetchResponsePartitionData]) = {
        fetchError = responseStatus.values.head.error
        fetchedMessages = responseStatus.values.head.messages
=======
      def fetchCallback(responseStatus: Seq[(TopicAndPartition, FetchResponsePartitionData)]) = {
        fetchError = responseStatus.map(_._2).head.error
        fetchedMessages = responseStatus.map(_._2).head.messages
>>>>>>> 850ceb74
        fetchCallbackFired = true
      }
      
      // Fetch a message above the high watermark as a follower
      rm.fetchMessages(
        timeout = 1000,
        replicaId = 1,
        fetchMinBytes = 0,
<<<<<<< HEAD
        fetchInfo = collection.immutable.Map(new TopicAndPartition(topic, 0) -> new PartitionFetchInfo(1, 100000)),
=======
        fetchMaxBytes = Int.MaxValue,
        hardMaxBytesLimit = false,
        fetchInfos = Seq(new TopicAndPartition(topic, 0) -> new PartitionFetchInfo(1, 100000)),
>>>>>>> 850ceb74
        responseCallback = fetchCallback)
        
      
      assertTrue(fetchCallbackFired)
      assertEquals("Should not give an exception", Errors.NONE.code, fetchError)
      assertTrue("Should return some data", fetchedMessages.iterator.hasNext)
      fetchCallbackFired = false
      
      // Fetch a message above the high watermark as a consumer
      rm.fetchMessages(
        timeout = 1000,
        replicaId = -1,
        fetchMinBytes = 0,
<<<<<<< HEAD
        fetchInfo = collection.immutable.Map(new TopicAndPartition(topic, 0) -> new PartitionFetchInfo(1, 100000)),
=======
        fetchMaxBytes = Int.MaxValue,
        hardMaxBytesLimit = false,
        fetchInfos = Seq(new TopicAndPartition(topic, 0) -> new PartitionFetchInfo(1, 100000)),
>>>>>>> 850ceb74
        responseCallback = fetchCallback)
          
        assertTrue(fetchCallbackFired)
        assertEquals("Should not give an exception", Errors.NONE.code, fetchError)
        assertEquals("Should return empty response", MessageSet.Empty, fetchedMessages)
    } finally {
      rm.shutdown(checkpointHW = false)
    }
  }
}<|MERGE_RESOLUTION|>--- conflicted
+++ resolved
@@ -231,15 +231,9 @@
       var fetchCallbackFired = false
       var fetchError = 0
       var fetchedMessages: MessageSet = null
-<<<<<<< HEAD
-      def fetchCallback(responseStatus: Map[TopicAndPartition, FetchResponsePartitionData]) = {
-        fetchError = responseStatus.values.head.error
-        fetchedMessages = responseStatus.values.head.messages
-=======
       def fetchCallback(responseStatus: Seq[(TopicAndPartition, FetchResponsePartitionData)]) = {
         fetchError = responseStatus.map(_._2).head.error
         fetchedMessages = responseStatus.map(_._2).head.messages
->>>>>>> 850ceb74
         fetchCallbackFired = true
       }
       
@@ -248,13 +242,9 @@
         timeout = 1000,
         replicaId = 1,
         fetchMinBytes = 0,
-<<<<<<< HEAD
-        fetchInfo = collection.immutable.Map(new TopicAndPartition(topic, 0) -> new PartitionFetchInfo(1, 100000)),
-=======
         fetchMaxBytes = Int.MaxValue,
         hardMaxBytesLimit = false,
         fetchInfos = Seq(new TopicAndPartition(topic, 0) -> new PartitionFetchInfo(1, 100000)),
->>>>>>> 850ceb74
         responseCallback = fetchCallback)
         
       
@@ -268,13 +258,9 @@
         timeout = 1000,
         replicaId = -1,
         fetchMinBytes = 0,
-<<<<<<< HEAD
-        fetchInfo = collection.immutable.Map(new TopicAndPartition(topic, 0) -> new PartitionFetchInfo(1, 100000)),
-=======
         fetchMaxBytes = Int.MaxValue,
         hardMaxBytesLimit = false,
         fetchInfos = Seq(new TopicAndPartition(topic, 0) -> new PartitionFetchInfo(1, 100000)),
->>>>>>> 850ceb74
         responseCallback = fetchCallback)
           
         assertTrue(fetchCallbackFired)
