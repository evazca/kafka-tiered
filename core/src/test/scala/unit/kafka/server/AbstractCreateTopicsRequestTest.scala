/**
  * Licensed to the Apache Software Foundation (ASF) under one or more
  * contributor license agreements.  See the NOTICE file distributed with
  * this work for additional information regarding copyright ownership.
  * The ASF licenses this file to You under the Apache License, Version 2.0
  * (the "License"); you may not use this file except in compliance with
  * the License.  You may obtain a copy of the License at
  *
  *    http://www.apache.org/licenses/LICENSE-2.0
  *
  * Unless required by applicable law or agreed to in writing, software
  * distributed under the License is distributed on an "AS IS" BASIS,
  * WITHOUT WARRANTIES OR CONDITIONS OF ANY KIND, either express or implied.
  * See the License for the specific language governing permissions and
  * limitations under the License.
  */

package kafka.server

import java.util.Properties

import kafka.network.SocketServer
import kafka.utils.TestUtils
import org.apache.kafka.common.protocol.types.Struct
import org.apache.kafka.common.protocol.{ApiKeys, Errors}
import org.apache.kafka.common.requests.{ApiError, CreateTopicsRequest, CreateTopicsResponse, MetadataRequest, MetadataResponse}
import org.junit.Assert.{assertEquals, assertFalse, assertNotNull, assertTrue}

import scala.collection.JavaConverters._

class AbstractCreateTopicsRequestTest extends BaseRequestTest {

  override def propertyOverrides(properties: Properties): Unit =
    properties.put(KafkaConfig.AutoCreateTopicsEnableProp, false.toString)

  protected def validateValidCreateTopicsRequests(request: CreateTopicsRequest): Unit = {
    val response = sendCreateTopicRequest(request)

    val error = response.errors.values.asScala.find(_.isFailure)
    assertTrue(s"There should be no errors, found ${response.errors.asScala}", error.isEmpty)

    request.topics.asScala.foreach { case (topic, details) =>

      def verifyMetadata(socketServer: SocketServer) = {
        val metadata = sendMetadataRequest(
          new MetadataRequest.Builder(List(topic).asJava, true).build()).topicMetadata.asScala
        val metadataForTopic = metadata.filter(_.topic == topic).head

        val partitions = if (!details.replicasAssignments.isEmpty)
          details.replicasAssignments.size
        else
          details.numPartitions

        val replication = if (!details.replicasAssignments.isEmpty)
          details.replicasAssignments.asScala.head._2.size
        else
          details.replicationFactor

        if (request.validateOnly) {
          assertNotNull(s"Topic $topic should be created", metadataForTopic)
          assertFalse(s"Error ${metadataForTopic.error} for topic $topic", metadataForTopic.error == Errors.NONE)
          assertTrue("The topic should have no partitions", metadataForTopic.partitionMetadata.isEmpty)
        }
        else {
          assertNotNull("The topic should be created", metadataForTopic)
          assertEquals(Errors.NONE, metadataForTopic.error)
          assertEquals("The topic should have the correct number of partitions", partitions, metadataForTopic.partitionMetadata.size)
          assertEquals("The topic should have the correct replication factor", replication, metadataForTopic.partitionMetadata.asScala.head.replicas.size)
        }
      }

      // Verify controller broker has the correct metadata
      verifyMetadata(controllerSocketServer)
      if (!request.validateOnly) {
        // Wait until metadata is propagated and validate non-controller broker has the correct metadata
        TestUtils.waitUntilMetadataIsPropagated(servers, topic, 0)
      }
      verifyMetadata(notControllerSocketServer)
    }
  }

  protected def error(error: Errors, errorMessage: Option[String] = None): ApiError =
    new ApiError(error, errorMessage.orNull)

  protected def toStructWithDuplicateFirstTopic(request: CreateTopicsRequest): Struct = {
    val struct = request.toStruct
    val topics = struct.getArray("create_topic_requests")
    val firstTopic = topics(0).asInstanceOf[Struct]
    val newTopics = firstTopic :: topics.toList
    struct.set("create_topic_requests", newTopics.toArray)
    struct
  }

  protected def addPartitionsAndReplicationFactorToFirstTopic(request: CreateTopicsRequest) = {
    val struct = request.toStruct
    val topics = struct.getArray("create_topic_requests")
    val firstTopic = topics(0).asInstanceOf[Struct]
    firstTopic.set("num_partitions", 1)
    firstTopic.set("replication_factor", 1.toShort)
    new CreateTopicsRequest(struct, request.version)
  }

  protected def validateErrorCreateTopicsRequests(request: CreateTopicsRequest,
                                                  expectedResponse: Map[String, ApiError],
                                                  checkErrorMessage: Boolean = true,
                                                  requestStruct: Option[Struct] = None): Unit = {
    val response = requestStruct.map(sendCreateTopicRequestStruct(_, request.version)).getOrElse(
      sendCreateTopicRequest(request))
    val errors = response.errors.asScala
    assertEquals("The response size should match", expectedResponse.size, response.errors.size)

    expectedResponse.foreach { case (topic, expectedError) =>
      val expected = expectedResponse(topic)
      val actual = errors(topic)
      assertEquals("The response error should match", expected.error, actual.error)
      if (checkErrorMessage) {
        assertEquals(expected.message, actual.message)
        assertEquals(expected.messageWithFallback, actual.messageWithFallback)
      }
      // If no error validate topic exists
      if (expectedError.isSuccess && !request.validateOnly) {
        validateTopicExists(topic)
      }
    }
  }

  protected def validateTopicExists(topic: String): Unit = {
    TestUtils.waitUntilMetadataIsPropagated(servers, topic, 0)
    val metadata = sendMetadataRequest(
      new MetadataRequest.Builder(List(topic).asJava, true).build()).topicMetadata.asScala
    assertTrue("The topic should be created", metadata.exists(p => p.topic.equals(topic) && p.error == Errors.NONE))
  }

  protected def replicaAssignmentToJava(assignments: Map[Int, List[Int]]) = {
    assignments.map { case (k, v) => (k: Integer, v.map { i => i: Integer }.asJava) }.asJava
<<<<<<< HEAD
=======
  }

  protected def sendCreateTopicRequestStruct(requestStruct: Struct, apiVersion: Short,
                                             socketServer: SocketServer = controllerSocketServer): CreateTopicsResponse = {
    val response = connectAndSendStruct(requestStruct, ApiKeys.CREATE_TOPICS, apiVersion, socketServer)
    CreateTopicsResponse.parse(response, apiVersion)
>>>>>>> 8ee7b906
  }

  protected def sendCreateTopicRequest(request: CreateTopicsRequest, socketServer: SocketServer = controllerSocketServer): CreateTopicsResponse = {
    val response = connectAndSend(request, ApiKeys.CREATE_TOPICS, socketServer)
    CreateTopicsResponse.parse(response, request.version)
  }

  protected def sendMetadataRequest(request: MetadataRequest, destination: SocketServer = anySocketServer): MetadataResponse = {
    val response = connectAndSend(request, ApiKeys.METADATA, destination = destination)
    MetadataResponse.parse(response, ApiKeys.METADATA.latestVersion)
  }

}<|MERGE_RESOLUTION|>--- conflicted
+++ resolved
@@ -133,15 +133,12 @@
 
   protected def replicaAssignmentToJava(assignments: Map[Int, List[Int]]) = {
     assignments.map { case (k, v) => (k: Integer, v.map { i => i: Integer }.asJava) }.asJava
-<<<<<<< HEAD
-=======
   }
 
   protected def sendCreateTopicRequestStruct(requestStruct: Struct, apiVersion: Short,
                                              socketServer: SocketServer = controllerSocketServer): CreateTopicsResponse = {
     val response = connectAndSendStruct(requestStruct, ApiKeys.CREATE_TOPICS, apiVersion, socketServer)
     CreateTopicsResponse.parse(response, apiVersion)
->>>>>>> 8ee7b906
   }
 
   protected def sendCreateTopicRequest(request: CreateTopicsRequest, socketServer: SocketServer = controllerSocketServer): CreateTopicsResponse = {
