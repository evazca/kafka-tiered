--- conflicted
+++ resolved
@@ -787,7 +787,6 @@
         case KafkaConfig.KafkaMetricsReporterClassesProp => // ignore
         case KafkaConfig.KafkaMetricsPollingIntervalSecondsProp => //ignore
 
-<<<<<<< HEAD
         //remote log storage manager config
         case KafkaConfig.RemoteLogStorageManagerProp => // ignore string
         case KafkaConfig.RemoteLogStorageManagerClassPathProp => // ignore
@@ -802,7 +801,7 @@
         case KafkaConfig.RemoteLogRetentionMillisProp=> assertPropertyInvalid(baseProperties, name, "not_a_number")
         case KafkaConfig.RemoteLogReaderThreadsProp => assertPropertyInvalid(baseProperties, name, "not_a_number")
         case KafkaConfig.RemoteLogReaderMaxPendingTasksProp => assertPropertyInvalid(baseProperties, name, "not_a_number")
-=======
+
         // Raft Quorum Configs
         case RaftConfig.QUORUM_VOTERS_CONFIG => // ignore string
         case RaftConfig.QUORUM_ELECTION_TIMEOUT_MS_CONFIG => assertPropertyInvalid(baseProperties, name, "not_a_number")
@@ -811,7 +810,6 @@
         case RaftConfig.QUORUM_LINGER_MS_CONFIG => assertPropertyInvalid(baseProperties, name, "not_a_number")
         case RaftConfig.QUORUM_REQUEST_TIMEOUT_MS_CONFIG => assertPropertyInvalid(baseProperties, name, "not_a_number")
         case RaftConfig.QUORUM_RETRY_BACKOFF_MS_CONFIG => assertPropertyInvalid(baseProperties, name, "not_a_number")
->>>>>>> 42a9355e
 
         case _ => assertPropertyInvalid(baseProperties, name, "not_a_number", "-1")
       }
@@ -972,13 +970,6 @@
     values.foreach { value =>
       val props = validRequiredProps
       props.setProperty(name, value.toString)
-<<<<<<< HEAD
-      intercept[Exception] {
-        KafkaConfig.fromProps(props, doLog = true)
-      }
-    })
-=======
-
       val buildConfig: Executable = () => KafkaConfig.fromProps(props)
       assertThrows(classOf[Exception], buildConfig,
       s"Expected exception for property `$name` with invalid value `$value` was not thrown")
@@ -1080,7 +1071,6 @@
     val config = KafkaConfig.fromProps(props)
     assertEquals(dataDir1, config.metadataLogDir)
     assertEquals(Seq(dataDir1, dataDir2), config.logDirs)
->>>>>>> 42a9355e
   }
 
 }