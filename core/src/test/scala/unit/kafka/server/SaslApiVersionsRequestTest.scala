/**
  * Licensed to the Apache Software Foundation (ASF) under one or more
  * contributor license agreements.  See the NOTICE file distributed with
  * this work for additional information regarding copyright ownership.
  * The ASF licenses this file to You under the Apache License, Version 2.0
  * (the "License"); you may not use this file except in compliance with
  * the License.  You may obtain a copy of the License at
  *
  * http://www.apache.org/licenses/LICENSE-2.0
  *
  * Unless required by applicable law or agreed to in writing, software
  * distributed under the License is distributed on an "AS IS" BASIS,
  * WITHOUT WARRANTIES OR CONDITIONS OF ANY KIND, either express or implied.
  * See the License for the specific language governing permissions and
  * limitations under the License.
  */
package kafka.server

import java.net.Socket
import java.util.Collections

import org.apache.kafka.common.protocol.{ApiKeys, Errors}
import org.apache.kafka.common.requests.{ApiVersionsRequest, ApiVersionsResponse}
import org.apache.kafka.common.requests.SaslHandshakeRequest
import org.apache.kafka.common.requests.SaslHandshakeResponse
import org.junit.{After, Before, Test}
import org.junit.Assert._
import kafka.api.{KafkaSasl, SaslSetup}
import kafka.utils.JaasTestUtils
import org.apache.kafka.common.security.auth.SecurityProtocol

class SaslApiVersionsRequestTest extends BaseRequestTest with SaslSetup {
  override protected def securityProtocol = SecurityProtocol.SASL_PLAINTEXT
<<<<<<< HEAD
  override protected val kafkaClientSaslMechanism = "PLAIN"
  override protected val kafkaServerSaslMechanisms = List("PLAIN")
  override protected val serverSaslProperties = Some(kafkaServerSaslProperties(kafkaServerSaslMechanisms, kafkaClientSaslMechanism))
  override protected val clientSaslProperties = Some(kafkaClientSaslProperties(kafkaClientSaslMechanism))
  override protected val zkSaslEnabled = false
=======
  private val kafkaClientSaslMechanism = "PLAIN"
  private val kafkaServerSaslMechanisms = List("PLAIN")
  protected override val serverSaslProperties = Some(kafkaServerSaslProperties(kafkaServerSaslMechanisms, kafkaClientSaslMechanism))
  protected override val clientSaslProperties = Some(kafkaClientSaslProperties(kafkaClientSaslMechanism))
>>>>>>> 8ee7b906
  override def numBrokers = 1

  @Before
  override def setUp(): Unit = {
    startSasl(jaasSections(kafkaServerSaslMechanisms, Some(kafkaClientSaslMechanism), KafkaSasl, JaasTestUtils.KafkaServerContextName))
    super.setUp()
  }

  @After
  override def tearDown(): Unit = {
    super.tearDown()
    closeSasl()
  }

  @Test
  def testApiVersionsRequestBeforeSaslHandshakeRequest() {
    val plaintextSocket = connect(protocol = securityProtocol)
    try {
      val apiVersionsResponse = sendApiVersionsRequest(plaintextSocket, new ApiVersionsRequest.Builder().build(0))
      ApiVersionsRequestTest.validateApiVersionsResponse(apiVersionsResponse)
      sendSaslHandshakeRequestValidateResponse(plaintextSocket)
    } finally {
      plaintextSocket.close()
    }
  }

  @Test
  def testApiVersionsRequestAfterSaslHandshakeRequest() {
    val plaintextSocket = connect(protocol = securityProtocol)
    try {
      sendSaslHandshakeRequestValidateResponse(plaintextSocket)
      val response = sendApiVersionsRequest(plaintextSocket, new ApiVersionsRequest.Builder().build(0))
      assertEquals(Errors.ILLEGAL_SASL_STATE, response.error)
    } finally {
      plaintextSocket.close()
    }
  }

  @Test
  def testApiVersionsRequestWithUnsupportedVersion() {
    val plaintextSocket = connect(protocol = securityProtocol)
    try {
      val apiVersionsRequest = new ApiVersionsRequest(0)
      val apiVersionsResponse = sendApiVersionsRequest(plaintextSocket, apiVersionsRequest, Some(Short.MaxValue))
      assertEquals(Errors.UNSUPPORTED_VERSION, apiVersionsResponse.error)
      val apiVersionsResponse2 = sendApiVersionsRequest(plaintextSocket, new ApiVersionsRequest.Builder().build(0))
      ApiVersionsRequestTest.validateApiVersionsResponse(apiVersionsResponse2)
      sendSaslHandshakeRequestValidateResponse(plaintextSocket)
    } finally {
      plaintextSocket.close()
    }
  }

  private def sendApiVersionsRequest(socket: Socket, request: ApiVersionsRequest,
                                     apiVersion: Option[Short] = None): ApiVersionsResponse = {
    val response = send(request, ApiKeys.API_VERSIONS, socket, apiVersion)
    ApiVersionsResponse.parse(response, request.version)
  }

  private def sendSaslHandshakeRequestValidateResponse(socket: Socket) {
    val request = new SaslHandshakeRequest("PLAIN")
    val response = send(request, ApiKeys.SASL_HANDSHAKE, socket)
    val handshakeResponse = SaslHandshakeResponse.parse(response, request.version)
    assertEquals(Errors.NONE, handshakeResponse.error)
    assertEquals(Collections.singletonList("PLAIN"), handshakeResponse.enabledMechanisms)
  }
}<|MERGE_RESOLUTION|>--- conflicted
+++ resolved
@@ -31,18 +31,10 @@
 
 class SaslApiVersionsRequestTest extends BaseRequestTest with SaslSetup {
   override protected def securityProtocol = SecurityProtocol.SASL_PLAINTEXT
-<<<<<<< HEAD
-  override protected val kafkaClientSaslMechanism = "PLAIN"
-  override protected val kafkaServerSaslMechanisms = List("PLAIN")
-  override protected val serverSaslProperties = Some(kafkaServerSaslProperties(kafkaServerSaslMechanisms, kafkaClientSaslMechanism))
-  override protected val clientSaslProperties = Some(kafkaClientSaslProperties(kafkaClientSaslMechanism))
-  override protected val zkSaslEnabled = false
-=======
   private val kafkaClientSaslMechanism = "PLAIN"
   private val kafkaServerSaslMechanisms = List("PLAIN")
   protected override val serverSaslProperties = Some(kafkaServerSaslProperties(kafkaServerSaslMechanisms, kafkaClientSaslMechanism))
   protected override val clientSaslProperties = Some(kafkaClientSaslProperties(kafkaClientSaslMechanism))
->>>>>>> 8ee7b906
   override def numBrokers = 1
 
   @Before
