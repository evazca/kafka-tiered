/**
 * Licensed to the Apache Software Foundation (ASF) under one or more
 * contributor license agreements.  See the NOTICE file distributed with
 * this work for additional information regarding copyright ownership.
 * The ASF licenses this file to You under the Apache License, Version 2.0
 * (the "License"); you may not use this file except in compliance with
 * the License.  You may obtain a copy of the License at
 * 
 *    http://www.apache.org/licenses/LICENSE-2.0
 *
 * Unless required by applicable law or agreed to in writing, software
 * distributed under the License is distributed on an "AS IS" BASIS,
 * WITHOUT WARRANTIES OR CONDITIONS OF ANY KIND, either express or implied.
 * See the License for the specific language governing permissions and
 * limitations under the License.
 */

package kafka.log

import java.io.File
import java.util.Properties

import kafka.api.{KAFKA_0_10_0_IV1, KAFKA_0_9_0}
import kafka.server.OffsetCheckpoint
import kafka.utils._
import org.apache.kafka.common.TopicPartition
import org.apache.kafka.common.record.{CompressionType, MemoryRecords, Record}
import org.apache.kafka.common.utils.Utils
import org.junit.Assert._
import org.junit._
import org.junit.runner.RunWith
import org.junit.runners.Parameterized
import org.junit.runners.Parameterized.Parameters

import scala.Seq
import scala.collection._
import scala.util.Random

/**
 * This is an integration test that tests the fully integrated log cleaner
 */
@RunWith(value = classOf[Parameterized])
class LogCleanerIntegrationTest(compressionCodec: String) {

  val codec = CompressionType.forName(compressionCodec)
  val time = new MockTime()
  val segmentSize = 256
  val deleteDelay = 1000
  val logName = "log"
  val logDir = TestUtils.tempDir()
  var counter = 0
  var cleaner: LogCleaner = _
  val topics = Array(new TopicPartition("log", 0), new TopicPartition("log", 1), new TopicPartition("log", 2))

  @Test
  def cleanerTest() {
    val largeMessageKey = 20
    val (largeMessageValue, largeMessageSet) = createLargeSingleMessageSet(largeMessageKey, Record.MAGIC_VALUE_V1)
    val maxMessageSize = largeMessageSet.sizeInBytes

    cleaner = makeCleaner(parts = 3, maxMessageSize = maxMessageSize)
    val log = cleaner.logs.get(topics(0))

    val appends = writeDups(numKeys = 100, numDups = 3, log = log, codec = codec)
    val startSize = log.size
    cleaner.startup()

    val firstDirty = log.activeSegment.baseOffset
    checkLastCleaned("log", 0, firstDirty)
    val compactedSize = log.logSegments.map(_.size).sum
    assertTrue(s"log should have been compacted: startSize=$startSize compactedSize=$compactedSize", startSize > compactedSize)

    checkLogAfterAppendingDups(log, startSize, appends)

    val appendInfo = log.append(largeMessageSet, assignOffsets = true)
    val largeMessageOffset = appendInfo.firstOffset

    val dups = writeDups(startKey = largeMessageKey + 1, numKeys = 100, numDups = 3, log = log, codec = codec)
    val appends2 = appends ++ Seq((largeMessageKey, largeMessageValue, largeMessageOffset)) ++ dups
    val firstDirty2 = log.activeSegment.baseOffset
    checkLastCleaned("log", 0, firstDirty2)

    checkLogAfterAppendingDups(log, startSize, appends2)

    // simulate deleting a partition, by removing it from logs
    // force a checkpoint
    // and make sure its gone from checkpoint file

    cleaner.logs.remove(topics(0))

    cleaner.updateCheckpoints(logDir)
    val checkpoints = new OffsetCheckpoint(new File(logDir,cleaner.cleanerManager.offsetCheckpointFile)).read()
    // we expect partition 0 to be gone
    assertFalse(checkpoints.contains(topics(0)))
  }

  @Test
  def testCleansCombinedCompactAndDeleteTopic(): Unit = {
    val logProps  = new Properties()
    val retentionMs: Integer = 100000
    logProps.put(LogConfig.RetentionMsProp, retentionMs: Integer)
    logProps.put(LogConfig.CleanupPolicyProp, "compact,delete")

    def runCleanerAndCheckCompacted(numKeys: Int): (Log, Seq[(Int, String, Long)]) = {
      cleaner = makeCleaner(parts = 1, propertyOverrides = logProps, logCleanerBackOffMillis = 100L)
      val log = cleaner.logs.get(topics(0))

      val messages = writeDups(numKeys = numKeys, numDups = 3, log = log, codec = codec)
      val startSize = log.size

      val firstDirty = log.activeSegment.baseOffset
      cleaner.startup()

      // should compact the log
      checkLastCleaned("log", 0, firstDirty)
      val compactedSize = log.logSegments.map(_.size).sum
      assertTrue(s"log should have been compacted: startSize=$startSize compactedSize=$compactedSize", startSize > compactedSize)
      (log, messages)
    }

    val (log, _) = runCleanerAndCheckCompacted(100)
    // should delete old segments
    log.logSegments.foreach(_.lastModified = time.milliseconds - (2 * retentionMs))

    TestUtils.waitUntilTrue(() => log.numberOfSegments == 1, "There should only be 1 segment remaining", 10000L)
    assertEquals(1, log.numberOfSegments)

    cleaner.shutdown()

    // run the cleaner again to make sure if there are no issues post deletion
    val (log2, messages) = runCleanerAndCheckCompacted(20)
    val read = readFromLog(log2)
    assertEquals("Contents of the map shouldn't change", toMap(messages), toMap(read))
  }

  // returns (value, ByteBufferMessageSet)
  private def createLargeSingleMessageSet(key: Int, messageFormatVersion: Byte): (String, MemoryRecords) = {
    def messageValue(length: Int): String = {
      val random = new Random(0)
      new String(random.alphanumeric.take(length).toArray)
    }
    val value = messageValue(128)
    val messageSet = TestUtils.singletonRecords(value = value.getBytes, codec = codec, key = key.toString.getBytes,
      magicValue = messageFormatVersion)
    (value, messageSet)
  }

  @Test
  def testCleanerWithMessageFormatV0(): Unit = {
    val largeMessageKey = 20
    val (largeMessageValue, largeMessageSet) = createLargeSingleMessageSet(largeMessageKey, Record.MAGIC_VALUE_V0)
    val maxMessageSize = codec match {
      case CompressionType.NONE => largeMessageSet.sizeInBytes
      case _ =>
        // the broker assigns absolute offsets for message format 0 which potentially causes the compressed size to
        // increase because the broker offsets are larger than the ones assigned by the client
        // adding `5` to the message set size is good enough for this test: it covers the increased message size while
        // still being less than the overhead introduced by the conversion from message format version 0 to 1
        largeMessageSet.sizeInBytes + 5
    }

    cleaner = makeCleaner(parts = 3, maxMessageSize = maxMessageSize)

    val log = cleaner.logs.get(topics(0))
    val props = logConfigProperties(maxMessageSize = maxMessageSize)
    props.put(LogConfig.MessageFormatVersionProp, KAFKA_0_9_0.version)
    log.config = new LogConfig(props)

    val appends = writeDups(numKeys = 100, numDups = 3, log = log, codec = codec, magicValue = Record.MAGIC_VALUE_V0)
    val startSize = log.size
    cleaner.startup()

    val firstDirty = log.activeSegment.baseOffset
    checkLastCleaned("log", 0, firstDirty)
    val compactedSize = log.logSegments.map(_.size).sum
    assertTrue(s"log should have been compacted: startSize=$startSize compactedSize=$compactedSize", startSize > compactedSize)

    checkLogAfterAppendingDups(log, startSize, appends)

    val appends2: Seq[(Int, String, Long)] = {
      val dupsV0 = writeDups(numKeys = 40, numDups = 3, log = log, codec = codec, magicValue = Record.MAGIC_VALUE_V0)
      val appendInfo = log.append(largeMessageSet, assignOffsets = true)
      val largeMessageOffset = appendInfo.firstOffset

      // also add some messages with version 1 to check that we handle mixed format versions correctly
      props.put(LogConfig.MessageFormatVersionProp, KAFKA_0_10_0_IV1.version)
      log.config = new LogConfig(props)
      val dupsV1 = writeDups(startKey = 30, numKeys = 40, numDups = 3, log = log, codec = codec, magicValue = Record.MAGIC_VALUE_V1)
      appends ++ dupsV0 ++ Seq((largeMessageKey, largeMessageValue, largeMessageOffset)) ++ dupsV1
    }
    val firstDirty2 = log.activeSegment.baseOffset
    checkLastCleaned("log", 0, firstDirty2)

    checkLogAfterAppendingDups(log, startSize, appends2)
  }

  @Test
  def testCleaningNestedMessagesWithMultipleVersions(): Unit = {
    val maxMessageSize = 192
    cleaner = makeCleaner(parts = 3, maxMessageSize = maxMessageSize)

    val log = cleaner.logs.get(topics(0))
    val props = logConfigProperties(maxMessageSize = maxMessageSize)
    props.put(LogConfig.MessageFormatVersionProp, KAFKA_0_9_0.version)
    log.config = new LogConfig(props)

    // with compression enabled, these messages will be written as a single message containing
    // all of the individual messages
<<<<<<< HEAD
    var appendsV0 = writeDupsSingleMessageSet(numKeys = 2, numDups = 3, log = log, codec = codec, magicValue = Message.MagicValue_V0)
    appendsV0 ++= writeDupsSingleMessageSet(numKeys = 2, startKey = 3, numDups = 2, log = log, codec = codec, magicValue = Message.MagicValue_V0)
=======
    var appendsV0 = writeDupsSingleMessageSet(numKeys = 2, numDups = 3, log = log, codec = codec, magicValue = Record.MAGIC_VALUE_V0)
    appendsV0 ++= writeDupsSingleMessageSet(numKeys = 2, startKey = 3, numDups = 2, log = log, codec = codec, magicValue = Record.MAGIC_VALUE_V0)
>>>>>>> d7850a40

    props.put(LogConfig.MessageFormatVersionProp, KAFKA_0_10_0_IV1.version)
    log.config = new LogConfig(props)

<<<<<<< HEAD
    var appendsV1 = writeDupsSingleMessageSet(startKey = 4, numKeys = 2, numDups = 2, log = log, codec = codec, magicValue = Message.MagicValue_V1)
    appendsV1 ++= writeDupsSingleMessageSet(startKey = 4, numKeys = 2, numDups = 2, log = log, codec = codec, magicValue = Message.MagicValue_V1)
    appendsV1 ++= writeDupsSingleMessageSet(startKey = 6, numKeys = 2, numDups = 2, log = log, codec = codec, magicValue = Message.MagicValue_V1)
=======
    var appendsV1 = writeDupsSingleMessageSet(startKey = 4, numKeys = 2, numDups = 2, log = log, codec = codec, magicValue = Record.MAGIC_VALUE_V1)
    appendsV1 ++= writeDupsSingleMessageSet(startKey = 4, numKeys = 2, numDups = 2, log = log, codec = codec, magicValue = Record.MAGIC_VALUE_V1)
    appendsV1 ++= writeDupsSingleMessageSet(startKey = 6, numKeys = 2, numDups = 2, log = log, codec = codec, magicValue = Record.MAGIC_VALUE_V1)
>>>>>>> d7850a40

    val appends = appendsV0 ++ appendsV1

    val startSize = log.size
    cleaner.startup()

    val firstDirty = log.activeSegment.baseOffset
    assertTrue(firstDirty > appendsV0.size) // ensure we clean data from V0 and V1

    checkLastCleaned("log", 0, firstDirty)
    val compactedSize = log.logSegments.map(_.size).sum
    assertTrue(s"log should have been compacted: startSize=$startSize compactedSize=$compactedSize", startSize > compactedSize)

    checkLogAfterAppendingDups(log, startSize, appends)
  }

  private def checkLastCleaned(topic: String, partitionId: Int, firstDirty: Long) {
    // wait until cleaning up to base_offset, note that cleaning happens only when "log dirty ratio" is higher than
    // LogConfig.MinCleanableDirtyRatioProp
    val topicPartition = new TopicPartition(topic, partitionId)
    cleaner.awaitCleaned(topicPartition, firstDirty)
    val lastCleaned = cleaner.cleanerManager.allCleanerCheckpoints(topicPartition)
    assertTrue(s"log cleaner should have processed up to offset $firstDirty, but lastCleaned=$lastCleaned",
      lastCleaned >= firstDirty)
  }

  private def checkLogAfterAppendingDups(log: Log, startSize: Long, appends: Seq[(Int, String, Long)]) {
    val read = readFromLog(log)
    assertEquals("Contents of the map shouldn't change", toMap(appends), toMap(read))
    assertTrue(startSize > log.size)
  }

  private def toMap(messages: Iterable[(Int, String, Long)]): Map[Int, (String, Long)] = {
    messages.map { case (key, value, offset) => key -> (value, offset) }.toMap
  }

  private def readFromLog(log: Log): Iterable[(Int, String, Long)] = {
    import JavaConverters._
    for (segment <- log.logSegments; deepLogEntry <- segment.log.deepEntries.asScala) yield {
      val key = TestUtils.readString(deepLogEntry.record.key).toInt
      val value = TestUtils.readString(deepLogEntry.record.value)
      (key, value, deepLogEntry.offset)
    }
  }

  private def writeDups(numKeys: Int, numDups: Int, log: Log, codec: CompressionType,
                        startKey: Int = 0, magicValue: Byte = Record.CURRENT_MAGIC_VALUE): Seq[(Int, String, Long)] = {
    for(_ <- 0 until numDups; key <- startKey until (startKey + numKeys)) yield {
      val value = counter.toString
      val appendInfo = log.append(TestUtils.singletonRecords(value = value.toString.getBytes, codec = codec,
        key = key.toString.getBytes, magicValue = magicValue), assignOffsets = true)
      counter += 1
      (key, value, appendInfo.firstOffset)
    }
  }

  private def writeDupsSingleMessageSet(numKeys: Int, numDups: Int, log: Log, codec: CompressionType,
                                        startKey: Int = 0, magicValue: Byte = Record.CURRENT_MAGIC_VALUE): Seq[(Int, String, Long)] = {
    val kvs = for (_ <- 0 until numDups; key <- startKey until (startKey + numKeys)) yield {
      val payload = counter.toString
      counter += 1
      (key, payload)
    }

    val messages = kvs.map { case (key, payload) =>
      Record.create(magicValue, key.toString.getBytes, payload.toString.getBytes)
    }

    val records = MemoryRecords.withRecords(codec, messages: _*)
    val appendInfo = log.append(records, assignOffsets = true)
    val offsets = appendInfo.firstOffset to appendInfo.lastOffset

    kvs.zip(offsets).map { case (kv, offset) => (kv._1, kv._2, offset) }
  }

<<<<<<< HEAD
  private def writeDupsSingleMessageSet(numKeys: Int, numDups: Int, log: Log, codec: CompressionCodec,
                                        startKey: Int = 0, magicValue: Byte = Message.CurrentMagicValue): Seq[(Int, String)] = {
    val kvs = for (_ <- 0 until numDups; key <- startKey until (startKey + numKeys)) yield {
      val payload = counter.toString
      counter += 1
      (key, payload)
    }

    val messages = kvs.map { case (key, payload) =>
      new Message(payload.toString.getBytes, key.toString.getBytes, Message.NoTimestamp, magicValue)
    }

    val messageSet = new ByteBufferMessageSet(compressionCodec = codec, messages: _*)
    log.append(messageSet, assignOffsets = true)
    kvs
  }

=======
>>>>>>> d7850a40
  @After
  def tearDown(): Unit = {
    cleaner.shutdown()
    time.scheduler.shutdown()
    Utils.delete(logDir)
  }

  private def logConfigProperties(propertyOverrides: Properties = new Properties(), maxMessageSize: Int, minCleanableDirtyRatio: Float = 0.0F): Properties = {
    val props = new Properties()
    props.put(LogConfig.MaxMessageBytesProp, maxMessageSize: java.lang.Integer)
    props.put(LogConfig.SegmentBytesProp, segmentSize: java.lang.Integer)
    props.put(LogConfig.SegmentIndexBytesProp, 100*1024: java.lang.Integer)
    props.put(LogConfig.FileDeleteDelayMsProp, deleteDelay: java.lang.Integer)
    props.put(LogConfig.CleanupPolicyProp, LogConfig.Compact)
    props.put(LogConfig.MinCleanableDirtyRatioProp, minCleanableDirtyRatio: java.lang.Float)
    props.putAll(propertyOverrides)
    props
  }
  
  /* create a cleaner instance and logs with the given parameters */
  private def makeCleaner(parts: Int,
                          minCleanableDirtyRatio: Float = 0.0F,
                          numThreads: Int = 1,
                          maxMessageSize: Int = 128,
                          logCleanerBackOffMillis: Long = 15000L,
                          propertyOverrides: Properties = new Properties()): LogCleaner = {
    
    // create partitions and add them to the pool
    val logs = new Pool[TopicPartition, Log]()
    for(i <- 0 until parts) {
      val dir = new File(logDir, "log-" + i)
      dir.mkdirs()

      val log = new Log(dir = dir,
                        LogConfig(logConfigProperties(propertyOverrides, maxMessageSize, minCleanableDirtyRatio)),
                        recoveryPoint = 0L,
                        scheduler = time.scheduler,
                        time = time)
      logs.put(new TopicPartition("log", i), log)
    }
  
    new LogCleaner(CleanerConfig(numThreads = numThreads, ioBufferSize = maxMessageSize / 2, maxMessageSize = maxMessageSize, backOffMs = logCleanerBackOffMillis),
                   logDirs = Array(logDir),
                   logs = logs,
                   time = time)
  }

}

object LogCleanerIntegrationTest {
  @Parameters
  def parameters: java.util.Collection[Array[String]] = {
    val list = new java.util.ArrayList[Array[String]]()
    for (codec <- CompressionType.values)
      list.add(Array(codec.name))
    list
  }
}<|MERGE_RESOLUTION|>--- conflicted
+++ resolved
@@ -85,9 +85,7 @@
     // simulate deleting a partition, by removing it from logs
     // force a checkpoint
     // and make sure its gone from checkpoint file
-
     cleaner.logs.remove(topics(0))
-
     cleaner.updateCheckpoints(logDir)
     val checkpoints = new OffsetCheckpoint(new File(logDir,cleaner.cleanerManager.offsetCheckpointFile)).read()
     // we expect partition 0 to be gone
@@ -117,6 +115,7 @@
       assertTrue(s"log should have been compacted: startSize=$startSize compactedSize=$compactedSize", startSize > compactedSize)
       (log, messages)
     }
+
 
     val (log, _) = runCleanerAndCheckCompacted(100)
     // should delete old segments
@@ -206,26 +205,15 @@
 
     // with compression enabled, these messages will be written as a single message containing
     // all of the individual messages
-<<<<<<< HEAD
-    var appendsV0 = writeDupsSingleMessageSet(numKeys = 2, numDups = 3, log = log, codec = codec, magicValue = Message.MagicValue_V0)
-    appendsV0 ++= writeDupsSingleMessageSet(numKeys = 2, startKey = 3, numDups = 2, log = log, codec = codec, magicValue = Message.MagicValue_V0)
-=======
     var appendsV0 = writeDupsSingleMessageSet(numKeys = 2, numDups = 3, log = log, codec = codec, magicValue = Record.MAGIC_VALUE_V0)
     appendsV0 ++= writeDupsSingleMessageSet(numKeys = 2, startKey = 3, numDups = 2, log = log, codec = codec, magicValue = Record.MAGIC_VALUE_V0)
->>>>>>> d7850a40
 
     props.put(LogConfig.MessageFormatVersionProp, KAFKA_0_10_0_IV1.version)
     log.config = new LogConfig(props)
 
-<<<<<<< HEAD
-    var appendsV1 = writeDupsSingleMessageSet(startKey = 4, numKeys = 2, numDups = 2, log = log, codec = codec, magicValue = Message.MagicValue_V1)
-    appendsV1 ++= writeDupsSingleMessageSet(startKey = 4, numKeys = 2, numDups = 2, log = log, codec = codec, magicValue = Message.MagicValue_V1)
-    appendsV1 ++= writeDupsSingleMessageSet(startKey = 6, numKeys = 2, numDups = 2, log = log, codec = codec, magicValue = Message.MagicValue_V1)
-=======
     var appendsV1 = writeDupsSingleMessageSet(startKey = 4, numKeys = 2, numDups = 2, log = log, codec = codec, magicValue = Record.MAGIC_VALUE_V1)
     appendsV1 ++= writeDupsSingleMessageSet(startKey = 4, numKeys = 2, numDups = 2, log = log, codec = codec, magicValue = Record.MAGIC_VALUE_V1)
     appendsV1 ++= writeDupsSingleMessageSet(startKey = 6, numKeys = 2, numDups = 2, log = log, codec = codec, magicValue = Record.MAGIC_VALUE_V1)
->>>>>>> d7850a40
 
     val appends = appendsV0 ++ appendsV1
 
@@ -301,26 +289,6 @@
     kvs.zip(offsets).map { case (kv, offset) => (kv._1, kv._2, offset) }
   }
 
-<<<<<<< HEAD
-  private def writeDupsSingleMessageSet(numKeys: Int, numDups: Int, log: Log, codec: CompressionCodec,
-                                        startKey: Int = 0, magicValue: Byte = Message.CurrentMagicValue): Seq[(Int, String)] = {
-    val kvs = for (_ <- 0 until numDups; key <- startKey until (startKey + numKeys)) yield {
-      val payload = counter.toString
-      counter += 1
-      (key, payload)
-    }
-
-    val messages = kvs.map { case (key, payload) =>
-      new Message(payload.toString.getBytes, key.toString.getBytes, Message.NoTimestamp, magicValue)
-    }
-
-    val messageSet = new ByteBufferMessageSet(compressionCodec = codec, messages: _*)
-    log.append(messageSet, assignOffsets = true)
-    kvs
-  }
-
-=======
->>>>>>> d7850a40
   @After
   def tearDown(): Unit = {
     cleaner.shutdown()
