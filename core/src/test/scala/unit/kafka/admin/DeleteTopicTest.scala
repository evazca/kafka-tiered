/**
 * Licensed to the Apache Software Foundation (ASF) under one or more
 * contributor license agreements.  See the NOTICE file distributed with
 * this work for additional information regarding copyright ownership.
 * The ASF licenses this file to You under the Apache License, Version 2.0
 * (the "License"); you may not use this file except in compliance with
 * the License.  You may obtain a copy of the License at
 *
 * http://www.apache.org/licenses/LICENSE-2.0
 *
 * Unless required by applicable law or agreed to in writing, software
 * distributed under the License is distributed on an "AS IS" BASIS,
 * WITHOUT WARRANTIES OR CONDITIONS OF ANY KIND, either express or implied.
 * See the License for the specific language governing permissions and
 * limitations under the License.
 */
package kafka.admin

import kafka.log.Log
import kafka.zk.ZooKeeperTestHarness
import kafka.utils.TestUtils
import kafka.utils.ZkUtils._
import kafka.server.{KafkaConfig, KafkaServer}
import org.junit.Assert._
import org.junit.Test
import java.util.Properties

import kafka.common.{TopicAlreadyMarkedForDeletionException, TopicAndPartition}
<<<<<<< HEAD
=======
import org.apache.kafka.common.TopicPartition
>>>>>>> d7850a40
import org.apache.kafka.common.errors.UnknownTopicOrPartitionException

class DeleteTopicTest extends ZooKeeperTestHarness {

  @Test
  def testDeleteTopicWithAllAliveReplicas() {
    val topicPartition = new TopicPartition("test", 0)
    val topic = topicPartition.topic
    val servers = createTestTopicAndCluster(topic)
    // start topic deletion
    AdminUtils.deleteTopic(zkUtils, topic)
    TestUtils.verifyTopicDeletion(zkUtils, topic, 1, servers)
    servers.foreach(_.shutdown())
  }

  @Test
  def testResumeDeleteTopicWithRecoveredFollower() {
    val topicPartition = new TopicPartition("test", 0)
    val topic = topicPartition.topic
    val servers = createTestTopicAndCluster(topic)
    // shut down one follower replica
    val leaderIdOpt = zkUtils.getLeaderForPartition(topic, 0)
    assertTrue("Leader should exist for partition [test,0]", leaderIdOpt.isDefined)
    val follower = servers.filter(s => s.config.brokerId != leaderIdOpt.get).last
    follower.shutdown()
    // start topic deletion
    AdminUtils.deleteTopic(zkUtils, topic)
    // check if all replicas but the one that is shut down has deleted the log
    TestUtils.waitUntilTrue(() =>
      servers.filter(s => s.config.brokerId != follower.config.brokerId)
        .forall(_.getLogManager().getLog(topicPartition).isEmpty), "Replicas 0,1 have not deleted log.")
    // ensure topic deletion is halted
    TestUtils.waitUntilTrue(() => zkUtils.pathExists(getDeleteTopicPath(topic)),
      "Admin path /admin/delete_topic/test path deleted even when a follower replica is down")
    // restart follower replica
    follower.startup()
    TestUtils.verifyTopicDeletion(zkUtils, topic, 1, servers)
    servers.foreach(_.shutdown())
  }

  @Test
  def testResumeDeleteTopicOnControllerFailover() {
    val topicPartition = new TopicPartition("test", 0)
    val topic = topicPartition.topic
    val servers = createTestTopicAndCluster(topic)
    val controllerId = zkUtils.getController()
    val controller = servers.filter(s => s.config.brokerId == controllerId).head
    val leaderIdOpt = zkUtils.getLeaderForPartition(topic, 0)
    val follower = servers.filter(s => s.config.brokerId != leaderIdOpt.get && s.config.brokerId != controllerId).last
    follower.shutdown()

    // start topic deletion
    AdminUtils.deleteTopic(zkUtils, topic)
    // shut down the controller to trigger controller failover during delete topic
    controller.shutdown()

    // ensure topic deletion is halted
    TestUtils.waitUntilTrue(() => zkUtils.pathExists(getDeleteTopicPath(topic)),
      "Admin path /admin/delete_topic/test path deleted even when a replica is down")

    controller.startup()
    follower.startup()

    TestUtils.verifyTopicDeletion(zkUtils, topic, 1, servers)
    servers.foreach(_.shutdown())
  }

  @Test
  def testPartitionReassignmentDuringDeleteTopic() {
    val expectedReplicaAssignment = Map(0 -> List(0, 1, 2))
    val topic = "test"
    val topicPartition = new TopicPartition(topic, 0)
    val brokerConfigs = TestUtils.createBrokerConfigs(4, zkConnect, false)
    brokerConfigs.foreach(p => p.setProperty("delete.topic.enable", "true"))
    // create brokers
    val allServers = brokerConfigs.map(b => TestUtils.createServer(KafkaConfig.fromProps(b)))
    val servers = allServers.filter(s => expectedReplicaAssignment(0).contains(s.config.brokerId))
    // create the topic
    AdminUtils.createOrUpdateTopicPartitionAssignmentPathInZK(zkUtils, topic, expectedReplicaAssignment)
    // wait until replica log is created on every broker
    TestUtils.waitUntilTrue(() => servers.forall(_.getLogManager().getLog(topicPartition).isDefined),
      "Replicas for topic test not created.")
    val leaderIdOpt = zkUtils.getLeaderForPartition(topic, 0)
    assertTrue("Leader should exist for partition [test,0]", leaderIdOpt.isDefined)
    val follower = servers.filter(s => s.config.brokerId != leaderIdOpt.get).last
    follower.shutdown()
    // start topic deletion
    AdminUtils.deleteTopic(zkUtils, topic)
    // start partition reassignment at the same time right after delete topic. In this case, reassignment will fail since
    // the topic is being deleted
    // reassign partition 0
    val oldAssignedReplicas = zkUtils.getReplicasForPartition(topic, 0)
    val newReplicas = Seq(1, 2, 3)
    val reassignPartitionsCommand = new ReassignPartitionsCommand(zkUtils, Map(new TopicAndPartition(topicPartition) -> newReplicas))
    assertTrue("Partition reassignment should fail for [test,0]", reassignPartitionsCommand.reassignPartitions())
    // wait until reassignment is completed
    TestUtils.waitUntilTrue(() => {
      val partitionsBeingReassigned = zkUtils.getPartitionsBeingReassigned().mapValues(_.newReplicas)
      ReassignPartitionsCommand.checkIfPartitionReassignmentSucceeded(zkUtils, new TopicAndPartition(topicPartition),
        Map(new TopicAndPartition(topicPartition) -> newReplicas), partitionsBeingReassigned) == ReassignmentFailed
    }, "Partition reassignment shouldn't complete.")
    val controllerId = zkUtils.getController()
    val controller = servers.filter(s => s.config.brokerId == controllerId).head
    assertFalse("Partition reassignment should fail",
      controller.kafkaController.controllerContext.partitionsBeingReassigned.contains(new TopicAndPartition(topicPartition)))
    val assignedReplicas = zkUtils.getReplicasForPartition(topic, 0)
    assertEquals("Partition should not be reassigned to 0, 1, 2", oldAssignedReplicas, assignedReplicas)
    follower.startup()
    TestUtils.verifyTopicDeletion(zkUtils, topic, 1, servers)
    allServers.foreach(_.shutdown())
  }

  @Test
  def testDeleteTopicDuringAddPartition() {
    val topic = "test"
    val servers = createTestTopicAndCluster(topic)
    val leaderIdOpt = zkUtils.getLeaderForPartition(topic, 0)
    assertTrue("Leader should exist for partition [test,0]", leaderIdOpt.isDefined)
    val follower = servers.filter(s => s.config.brokerId != leaderIdOpt.get).last
    val newPartition = new TopicPartition(topic, 1)
    follower.shutdown()
    // add partitions to topic
    AdminUtils.addPartitions(zkUtils, topic, 2, "0:1:2,0:1:2", false)
    // start topic deletion
    AdminUtils.deleteTopic(zkUtils, topic)
    follower.startup()
    // test if topic deletion is resumed
    TestUtils.verifyTopicDeletion(zkUtils, topic, 1, servers)
    // verify that new partition doesn't exist on any broker either
    TestUtils.waitUntilTrue(() =>
      servers.forall(_.getLogManager().getLog(newPartition).isEmpty),
      "Replica logs not for new partition [test,1] not deleted after delete topic is complete.")
    servers.foreach(_.shutdown())
  }

  @Test
  def testAddPartitionDuringDeleteTopic() {
    val topic = "test"
    val servers = createTestTopicAndCluster(topic)
    // start topic deletion
    AdminUtils.deleteTopic(zkUtils, topic)
    // add partitions to topic
    val newPartition = new TopicPartition(topic, 1)
    AdminUtils.addPartitions(zkUtils, topic, 2, "0:1:2,0:1:2")
    TestUtils.verifyTopicDeletion(zkUtils, topic, 1, servers)
    // verify that new partition doesn't exist on any broker either
    assertTrue("Replica logs not deleted after delete topic is complete",
      servers.forall(_.getLogManager().getLog(newPartition).isEmpty))
    servers.foreach(_.shutdown())
  }

  @Test
  def testRecreateTopicAfterDeletion() {
    val expectedReplicaAssignment = Map(0 -> List(0, 1, 2))
    val topic = "test"
    val topicPartition = new TopicPartition(topic, 0)
    val servers = createTestTopicAndCluster(topic)
    // start topic deletion
    AdminUtils.deleteTopic(zkUtils, topic)
    TestUtils.verifyTopicDeletion(zkUtils, topic, 1, servers)
    // re-create topic on same replicas
    AdminUtils.createOrUpdateTopicPartitionAssignmentPathInZK(zkUtils, topic, expectedReplicaAssignment)
    // wait until leader is elected
    val leaderIdOpt = TestUtils.waitUntilLeaderIsElectedOrChanged(zkUtils, topic, 0, 1000)
    assertTrue("New leader should be elected after re-creating topic test", leaderIdOpt.isDefined)
    // check if all replica logs are created
    TestUtils.waitUntilTrue(() => servers.forall(_.getLogManager().getLog(topicPartition).isDefined),
      "Replicas for topic test not created.")
    servers.foreach(_.shutdown())
  }

  @Test
  def testDeleteNonExistingTopic() {
    val topicPartition = new TopicPartition("test", 0)
    val topic = topicPartition.topic
    val servers = createTestTopicAndCluster(topic)
    // start topic deletion
    try {
      AdminUtils.deleteTopic(zkUtils, "test2")
      fail("Expected UnknownTopicOrPartitionException")
    } catch {
<<<<<<< HEAD
      case e: UnknownTopicOrPartitionException => // expected exception
=======
      case _: UnknownTopicOrPartitionException => // expected exception
>>>>>>> d7850a40
    }
    // verify delete topic path for test2 is removed from zookeeper
    TestUtils.verifyTopicDeletion(zkUtils, "test2", 1, servers)
    // verify that topic test is untouched
    TestUtils.waitUntilTrue(() => servers.forall(_.getLogManager().getLog(topicPartition).isDefined),
      "Replicas for topic test not created")
    // test the topic path exists
    assertTrue("Topic test mistakenly deleted", zkUtils.pathExists(getTopicPath(topic)))
    // topic test should have a leader
    val leaderIdOpt = TestUtils.waitUntilLeaderIsElectedOrChanged(zkUtils, topic, 0, 1000)
    assertTrue("Leader should exist for topic test", leaderIdOpt.isDefined)
    servers.foreach(_.shutdown())
  }

  @Test
  def testDeleteTopicWithCleaner() {
    val topicName = "test"
    val topicPartition = new TopicPartition(topicName, 0)
    val topic = topicPartition.topic

    val brokerConfigs = TestUtils.createBrokerConfigs(3, zkConnect, false)
    brokerConfigs.head.setProperty("delete.topic.enable", "true")
    brokerConfigs.head.setProperty("log.cleaner.enable","true")
    brokerConfigs.head.setProperty("log.cleanup.policy","compact")
    brokerConfigs.head.setProperty("log.segment.bytes","100")
    brokerConfigs.head.setProperty("log.segment.delete.delay.ms","1000")
    brokerConfigs.head.setProperty("log.cleaner.dedupe.buffer.size","1048577")

    val servers = createTestTopicAndCluster(topic,brokerConfigs)

    // for simplicity, we are validating cleaner offsets on a single broker
    val server = servers.head
    val log = server.logManager.getLog(topicPartition).get

    // write to the topic to activate cleaner
    writeDups(numKeys = 100, numDups = 3,log)

    // wait for cleaner to clean
   server.logManager.cleaner.awaitCleaned(new TopicPartition(topicName, 0), 0)

    // delete topic
    AdminUtils.deleteTopic(zkUtils, "test")
    TestUtils.verifyTopicDeletion(zkUtils, "test", 1, servers)

    servers.foreach(_.shutdown())
  }

  @Test
  def testDeleteTopicAlreadyMarkedAsDeleted() {
    val topicPartition = new TopicPartition("test", 0)
    val topic = topicPartition.topic
    val servers = createTestTopicAndCluster(topic)

    try {
      // start topic deletion
      AdminUtils.deleteTopic(zkUtils, topic)
      // try to delete topic marked as deleted
      AdminUtils.deleteTopic(zkUtils, topic)
      fail("Expected TopicAlreadyMarkedForDeletionException")
    }
    catch {
      case _: TopicAlreadyMarkedForDeletionException => // expected exception
    }

    TestUtils.verifyTopicDeletion(zkUtils, topic, 1, servers)
    servers.foreach(_.shutdown())
  }

  private def createTestTopicAndCluster(topic: String, deleteTopicEnabled: Boolean = true): Seq[KafkaServer] = {

    val brokerConfigs = TestUtils.createBrokerConfigs(3, zkConnect, false)
    brokerConfigs.foreach(p => p.setProperty("delete.topic.enable", deleteTopicEnabled.toString)
    )
    createTestTopicAndCluster(topic,brokerConfigs)
  }

  private def createTestTopicAndCluster(topic: String, brokerConfigs: Seq[Properties]): Seq[KafkaServer] = {
    val expectedReplicaAssignment = Map(0 -> List(0, 1, 2))
    val topicPartition = new TopicPartition(topic, 0)
    // create brokers
    val servers = brokerConfigs.map(b => TestUtils.createServer(KafkaConfig.fromProps(b)))
    // create the topic
    AdminUtils.createOrUpdateTopicPartitionAssignmentPathInZK(zkUtils, topic, expectedReplicaAssignment)
    // wait until replica log is created on every broker
    TestUtils.waitUntilTrue(() => servers.forall(_.getLogManager().getLog(topicPartition).isDefined),
      "Replicas for topic test not created")
    servers
  }

  private def writeDups(numKeys: Int, numDups: Int, log: Log): Seq[(Int, Int)] = {
    var counter = 0
    for (_ <- 0 until numDups; key <- 0 until numKeys) yield {
      val count = counter
      log.append(TestUtils.singletonRecords(value = counter.toString.getBytes, key = key.toString.getBytes), assignOffsets = true)
      counter += 1
      (key, count)
    }
  }

  @Test
  def testDisableDeleteTopic() {
    val topicPartition = new TopicPartition("test", 0)
    val topic = topicPartition.topic
    val servers = createTestTopicAndCluster(topic, deleteTopicEnabled = false)
    // mark the topic for deletion
    AdminUtils.deleteTopic(zkUtils, "test")
    TestUtils.waitUntilTrue(() => !zkUtils.pathExists(getDeleteTopicPath(topic)),
      "Admin path /admin/delete_topic/%s path not deleted even if deleteTopic is disabled".format(topic))
    // verify that topic test is untouched
    assertTrue(servers.forall(_.getLogManager().getLog(topicPartition).isDefined))
    // test the topic path exists
    assertTrue("Topic path disappeared", zkUtils.pathExists(getTopicPath(topic)))
    // topic test should have a leader
    val leaderIdOpt = zkUtils.getLeaderForPartition(topic, 0)
    assertTrue("Leader should exist for topic test", leaderIdOpt.isDefined)
    servers.foreach(_.shutdown())
  }
}<|MERGE_RESOLUTION|>--- conflicted
+++ resolved
@@ -26,10 +26,7 @@
 import java.util.Properties
 
 import kafka.common.{TopicAlreadyMarkedForDeletionException, TopicAndPartition}
-<<<<<<< HEAD
-=======
 import org.apache.kafka.common.TopicPartition
->>>>>>> d7850a40
 import org.apache.kafka.common.errors.UnknownTopicOrPartitionException
 
 class DeleteTopicTest extends ZooKeeperTestHarness {
@@ -211,11 +208,7 @@
       AdminUtils.deleteTopic(zkUtils, "test2")
       fail("Expected UnknownTopicOrPartitionException")
     } catch {
-<<<<<<< HEAD
-      case e: UnknownTopicOrPartitionException => // expected exception
-=======
       case _: UnknownTopicOrPartitionException => // expected exception
->>>>>>> d7850a40
     }
     // verify delete topic path for test2 is removed from zookeeper
     TestUtils.verifyTopicDeletion(zkUtils, "test2", 1, servers)
