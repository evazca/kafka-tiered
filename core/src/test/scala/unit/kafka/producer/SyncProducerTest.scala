--- conflicted
+++ resolved
@@ -64,15 +64,9 @@
     } catch {
       case e: Exception => fail("Unexpected failure sending message to broker. " + e.getMessage)
     }
-<<<<<<< HEAD
-    val firstEnd = SystemTime.milliseconds
-    assertTrue((firstEnd-firstStart) < 2000)
-    val secondStart = SystemTime.milliseconds
-=======
     val firstEnd = Time.SYSTEM.milliseconds
     assertTrue((firstEnd-firstStart) < 2000)
     val secondStart = Time.SYSTEM.milliseconds
->>>>>>> d7850a40
     try {
       val response = producer.send(produceRequest("test", 0,
         new ByteBufferMessageSet(compressionCodec = NoCompressionCodec, messages = new Message(messageBytes)), acks = 1))
@@ -80,11 +74,7 @@
     } catch {
       case e: Exception => fail("Unexpected failure sending message to broker. " + e.getMessage)
     }
-<<<<<<< HEAD
-    val secondEnd = SystemTime.milliseconds
-=======
     val secondEnd = Time.SYSTEM.milliseconds
->>>>>>> d7850a40
     assertTrue((secondEnd-secondStart) < 2000)
     try {
       val response = producer.send(produceRequest("test", 0,
