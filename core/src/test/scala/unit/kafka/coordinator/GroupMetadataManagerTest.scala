--- conflicted
+++ resolved
@@ -53,6 +53,7 @@
   val rebalanceTimeout = 60000
   val sessionTimeout = 10000
 
+
   @Before
   def setUp() {
     val config = KafkaConfig.fromProps(TestUtils.createBrokerConfig(nodeId = 0, zkConnect = ""))
@@ -249,8 +250,6 @@
     var maybeError: Option[Errors] = None
     def callback(error: Errors) {
       maybeError = Some(error)
-<<<<<<< HEAD
-=======
     }
 
     val delayedStore = groupMetadataManager.prepareStoreGroup(group, Map.empty, callback).get
@@ -283,46 +282,10 @@
     var maybeError: Option[Errors] = None
     def callback(error: Errors) {
       maybeError = Some(error)
->>>>>>> d7850a40
     }
 
     val delayedStore = groupMetadataManager.prepareStoreGroup(group, Map.empty, callback).get
     groupMetadataManager.store(delayedStore)
-<<<<<<< HEAD
-    assertEquals(Some(Errors.NONE), maybeError)
-  }
-
-  @Test
-  def testStoreGroupErrorMapping() {
-    assertStoreGroupErrorMapping(Errors.NONE, Errors.NONE)
-    assertStoreGroupErrorMapping(Errors.UNKNOWN_TOPIC_OR_PARTITION, Errors.GROUP_COORDINATOR_NOT_AVAILABLE)
-    assertStoreGroupErrorMapping(Errors.NOT_ENOUGH_REPLICAS, Errors.GROUP_COORDINATOR_NOT_AVAILABLE)
-    assertStoreGroupErrorMapping(Errors.NOT_ENOUGH_REPLICAS_AFTER_APPEND, Errors.GROUP_COORDINATOR_NOT_AVAILABLE)
-    assertStoreGroupErrorMapping(Errors.NOT_LEADER_FOR_PARTITION, Errors.NOT_COORDINATOR_FOR_GROUP)
-    assertStoreGroupErrorMapping(Errors.MESSAGE_TOO_LARGE, Errors.UNKNOWN)
-    assertStoreGroupErrorMapping(Errors.RECORD_LIST_TOO_LARGE, Errors.UNKNOWN)
-    assertStoreGroupErrorMapping(Errors.INVALID_FETCH_SIZE, Errors.UNKNOWN)
-    assertStoreGroupErrorMapping(Errors.CORRUPT_MESSAGE, Errors.CORRUPT_MESSAGE)
-  }
-
-  private def assertStoreGroupErrorMapping(appendError: Errors, expectedError: Errors) {
-    EasyMock.reset(replicaManager)
-
-    val group = new GroupMetadata(groupId)
-    groupMetadataManager.addGroup(group)
-
-    expectAppendMessage(appendError)
-    EasyMock.replay(replicaManager)
-
-    var maybeError: Option[Errors] = None
-    def callback(error: Errors) {
-      maybeError = Some(error)
-    }
-
-    val delayedStore = groupMetadataManager.prepareStoreGroup(group, Map.empty, callback).get
-    groupMetadataManager.store(delayedStore)
-=======
->>>>>>> d7850a40
     assertEquals(Some(expectedError), maybeError)
 
     EasyMock.verify(replicaManager)
@@ -359,11 +322,7 @@
 
   @Test
   def testStoreNonEmptyGroupWhenCoordinatorHasMoved() {
-<<<<<<< HEAD
-    EasyMock.expect(replicaManager.getMessageFormatVersion(EasyMock.anyObject())).andReturn(None)
-=======
     EasyMock.expect(replicaManager.getMagic(EasyMock.anyObject())).andReturn(None)
->>>>>>> d7850a40
     val memberId = "memberId"
     val clientId = "clientId"
     val clientHost = "localhost"
@@ -373,11 +332,7 @@
     val member = new MemberMetadata(memberId, groupId, clientId, clientHost, rebalanceTimeout, sessionTimeout,
       protocolType, List(("protocol", Array[Byte]())))
     member.awaitingJoinCallback = _ => ()
-<<<<<<< HEAD
-    group.add(memberId, member)
-=======
     group.add(member)
->>>>>>> d7850a40
     group.transitionTo(PreparingRebalance)
     group.initNextGeneration()
 
@@ -436,11 +391,7 @@
 
   @Test
   def testCommitOffsetWhenCoordinatorHasMoved() {
-<<<<<<< HEAD
-    EasyMock.expect(replicaManager.getMessageFormatVersion(EasyMock.anyObject())).andReturn(None)
-=======
     EasyMock.expect(replicaManager.getMagic(EasyMock.anyObject())).andReturn(None)
->>>>>>> d7850a40
     val memberId = ""
     val generationId = -1
     val topicPartition = new TopicPartition("foo", 0)
@@ -460,11 +411,7 @@
       commitErrors = Some(errors)
     }
 
-<<<<<<< HEAD
-    val delayedStoreOpt = groupMetadataManager.prepareStoreOffsets(group, memberId, generationId, offsets, callback)
-=======
     groupMetadataManager.prepareStoreOffsets(group, memberId, generationId, offsets, callback)
->>>>>>> d7850a40
 
     assertFalse(commitErrors.isEmpty)
     val maybeError = commitErrors.get.get(topicPartition)
@@ -590,34 +537,16 @@
 
     // expect the group metadata tombstone
     EasyMock.reset(partition)
-<<<<<<< HEAD
-    val messageSetCapture: Capture[ByteBufferMessageSet] = EasyMock.newCapture()
-
-    EasyMock.expect(replicaManager.getMessageFormatVersion(EasyMock.anyObject())).andStubReturn(Some(Message.MagicValue_V1))
-    EasyMock.expect(replicaManager.getPartition(Topic.GroupMetadataTopicName, groupPartitionId)).andStubReturn(Some(partition))
-    EasyMock.expect(partition.appendMessagesToLeader(EasyMock.capture(messageSetCapture), EasyMock.anyInt()))
-=======
     val recordsCapture: Capture[MemoryRecords] = EasyMock.newCapture()
 
     EasyMock.expect(replicaManager.getMagic(EasyMock.anyObject())).andStubReturn(Some(Record.MAGIC_VALUE_V1))
     EasyMock.expect(replicaManager.getPartition(new TopicPartition(Topic.GroupMetadataTopicName, groupPartitionId))).andStubReturn(Some(partition))
     EasyMock.expect(partition.appendRecordsToLeader(EasyMock.capture(recordsCapture), EasyMock.anyInt()))
->>>>>>> d7850a40
       .andReturn(LogAppendInfo.UnknownLogAppendInfo)
     EasyMock.replay(replicaManager, partition)
 
     groupMetadataManager.cleanupGroupMetadata()
 
-<<<<<<< HEAD
-    assertTrue(messageSetCapture.hasCaptured)
-
-    val messageSet = messageSetCapture.getValue
-    assertEquals(1, messageSet.size)
-
-    val metadataTombstone = messageSet.head.message
-    assertTrue(metadataTombstone.hasKey)
-    assertTrue(metadataTombstone.isNull)
-=======
     assertTrue(recordsCapture.hasCaptured)
 
     val records = recordsCapture.getValue.records.asScala.toList
@@ -629,16 +558,12 @@
     assertEquals(Record.MAGIC_VALUE_V1, metadataTombstone.magic)
     assertEquals(TimestampType.CREATE_TIME, metadataTombstone.timestampType)
     assertTrue(metadataTombstone.timestamp > 0)
->>>>>>> d7850a40
 
     val groupKey = GroupMetadataManager.readMessageKey(metadataTombstone.key).asInstanceOf[GroupMetadataKey]
     assertEquals(groupId, groupKey.key)
 
     // the full group should be gone since all offsets were removed
     assertEquals(None, groupMetadataManager.getGroup(groupId))
-<<<<<<< HEAD
-    val cachedOffsets = groupMetadataManager.getOffsets(groupId, Seq(topicPartition1, topicPartition2))
-=======
     val cachedOffsets = groupMetadataManager.getOffsets(groupId, Some(Seq(topicPartition1, topicPartition2)))
     assertEquals(Some(OffsetFetchResponse.INVALID_OFFSET), cachedOffsets.get(topicPartition1).map(_.offset))
     assertEquals(Some(OffsetFetchResponse.INVALID_OFFSET), cachedOffsets.get(topicPartition2).map(_.offset))
@@ -686,7 +611,6 @@
     // the full group should be gone since all offsets were removed
     assertEquals(None, groupMetadataManager.getGroup(groupId))
     val cachedOffsets = groupMetadataManager.getOffsets(groupId, Some(Seq(topicPartition1, topicPartition2)))
->>>>>>> d7850a40
     assertEquals(Some(OffsetFetchResponse.INVALID_OFFSET), cachedOffsets.get(topicPartition1).map(_.offset))
     assertEquals(Some(OffsetFetchResponse.INVALID_OFFSET), cachedOffsets.get(topicPartition2).map(_.offset))
   }
@@ -734,30 +658,14 @@
 
     // expect the offset tombstone
     EasyMock.reset(partition)
-<<<<<<< HEAD
-    val messageSetCapture: Capture[ByteBufferMessageSet] = EasyMock.newCapture()
-
-    EasyMock.expect(partition.appendMessagesToLeader(EasyMock.capture(messageSetCapture), EasyMock.anyInt()))
-=======
     val recordsCapture: Capture[MemoryRecords] = EasyMock.newCapture()
 
     EasyMock.expect(partition.appendRecordsToLeader(EasyMock.capture(recordsCapture), EasyMock.anyInt()))
->>>>>>> d7850a40
       .andReturn(LogAppendInfo.UnknownLogAppendInfo)
     EasyMock.replay(partition)
 
     groupMetadataManager.cleanupGroupMetadata()
 
-<<<<<<< HEAD
-    assertTrue(messageSetCapture.hasCaptured)
-
-    // verify the tombstones are correct and only for the expired offsets
-    val messageSet = messageSetCapture.getValue
-    assertEquals(2, messageSet.size)
-    messageSet.map(_.message).foreach { message =>
-      assertTrue(message.hasKey)
-      assertTrue(message.isNull)
-=======
     assertTrue(recordsCapture.hasCaptured)
 
     // verify the tombstones are correct and only for the expired offsets
@@ -766,7 +674,6 @@
     records.foreach { message =>
       assertTrue(message.hasKey)
       assertTrue(message.hasNullValue)
->>>>>>> d7850a40
       val offsetKey = GroupMetadataManager.readMessageKey(message.key).asInstanceOf[OffsetKey]
       assertEquals(groupId, offsetKey.key.group)
       assertEquals("foo", offsetKey.key.topicPartition.topic)
@@ -855,11 +762,6 @@
           new PartitionResponse(error, 0L, Record.NO_TIMESTAMP)
         )
       )})
-<<<<<<< HEAD
-    EasyMock.expect(replicaManager.getMessageFormatVersion(EasyMock.anyObject())).andStubReturn(Some(Message.MagicValue_V1))
-  }
-
-=======
     EasyMock.expect(replicaManager.getMagic(EasyMock.anyObject())).andStubReturn(Some(Record.MAGIC_VALUE_V1))
   }
 
@@ -906,5 +808,4 @@
     }.toSeq
   }
 
->>>>>>> d7850a40
 }