/**
  * Licensed to the Apache Software Foundation (ASF) under one or more
  * contributor license agreements.  See the NOTICE file distributed with
  * this work for additional information regarding copyright ownership.
  * The ASF licenses this file to You under the Apache License, Version 2.0
  * (the "License"); you may not use this file except in compliance with
  * the License.  You may obtain a copy of the License at
  *
  * http://www.apache.org/licenses/LICENSE-2.0
  *
  * Unless required by applicable law or agreed to in writing, software
  * distributed under the License is distributed on an "AS IS" BASIS,
  * WITHOUT WARRANTIES OR CONDITIONS OF ANY KIND, either express or implied.
  * See the License for the specific language governing permissions and
  * limitations under the License.
  */
package kafka.api

import java.util.Properties

import kafka.utils.TestUtils
<<<<<<< HEAD
import org.apache.kafka.common.protocol.SecurityProtocol
=======
import kafka.utils.Implicits._
>>>>>>> 8ee7b906
import org.apache.kafka.common.config.SaslConfigs
import org.apache.kafka.common.security.auth.SecurityProtocol
import org.apache.kafka.common.errors.TopicAuthorizationException
import org.junit.{Before, Test}

import scala.collection.immutable.List
import scala.collection.JavaConverters._

abstract class SaslEndToEndAuthorizationTest extends EndToEndAuthorizationTest {
  override protected def securityProtocol = SecurityProtocol.SASL_SSL
  override protected val serverSaslProperties = Some(kafkaServerSaslProperties(kafkaServerSaslMechanisms, kafkaClientSaslMechanism))
  override protected val clientSaslProperties = Some(kafkaClientSaslProperties(kafkaClientSaslMechanism))
  
  protected def kafkaClientSaslMechanism: String
  protected def kafkaServerSaslMechanisms: List[String]
  
  @Before
  override def setUp {
<<<<<<< HEAD
    startSasl(Both, kafkaServerSaslMechanisms, Option(kafkaClientSaslMechanism))
    super.setUp
  }

  // Use JAAS configuration properties for clients so that dynamic JAAS configuration is also tested by this set of tests
  override protected def setJaasConfiguration(mode: SaslSetupMode, serverMechanisms: List[String], clientMechanism: Option[String]) {
    // create static config with client login context with credentials for JaasTestUtils 'client2'
    super.setJaasConfiguration(mode, kafkaServerSaslMechanisms, clientMechanism)
    // set dynamic properties with credentials for JaasTestUtils 'client1'
=======
    // create static config including client login context with credentials for JaasTestUtils 'client2'
    startSasl(jaasSections(kafkaServerSaslMechanisms, Option(kafkaClientSaslMechanism), Both))
    // set dynamic properties with credentials for JaasTestUtils 'client1' so that dynamic JAAS configuration is also
    // tested by this set of tests
>>>>>>> 8ee7b906
    val clientLoginContext = jaasClientLoginModule(kafkaClientSaslMechanism)
    producerConfig.put(SaslConfigs.SASL_JAAS_CONFIG, clientLoginContext)
    consumerConfig.put(SaslConfigs.SASL_JAAS_CONFIG, clientLoginContext)
    super.setUp
  }

  /**
    * Test with two consumers, each with different valid SASL credentials.
    * The first consumer succeeds because it is allowed by the ACL, 
    * the second one connects ok, but fails to consume messages due to the ACL.
    */
  @Test(timeout = 15000)
  def testTwoConsumersWithDifferentSaslCredentials(): Unit = {
    setAclsAndProduce()
    val consumer1 = consumers.head

    val consumer2Config = new Properties
    consumer2Config ++= consumerConfig
    // consumer2 retrieves its credentials from the static JAAS configuration, so we test also this path
    consumer2Config.remove(SaslConfigs.SASL_JAAS_CONFIG)

    val consumer2 = TestUtils.createNewConsumer(brokerList,
                                                securityProtocol = securityProtocol,
                                                trustStoreFile = trustStoreFile,
                                                saslProperties = clientSaslProperties,
                                                props = Some(consumer2Config))
    consumers += consumer2

    consumer1.assign(List(tp).asJava)
    consumer2.assign(List(tp).asJava)

    consumeRecords(consumer1, numRecords)

    try {
      consumeRecords(consumer2)
      fail("Expected exception as consumer2 has no access to topic")
    } catch {
      case _: TopicAuthorizationException => //expected
    }
  }
}<|MERGE_RESOLUTION|>--- conflicted
+++ resolved
@@ -19,11 +19,7 @@
 import java.util.Properties
 
 import kafka.utils.TestUtils
-<<<<<<< HEAD
-import org.apache.kafka.common.protocol.SecurityProtocol
-=======
 import kafka.utils.Implicits._
->>>>>>> 8ee7b906
 import org.apache.kafka.common.config.SaslConfigs
 import org.apache.kafka.common.security.auth.SecurityProtocol
 import org.apache.kafka.common.errors.TopicAuthorizationException
@@ -42,22 +38,10 @@
   
   @Before
   override def setUp {
-<<<<<<< HEAD
-    startSasl(Both, kafkaServerSaslMechanisms, Option(kafkaClientSaslMechanism))
-    super.setUp
-  }
-
-  // Use JAAS configuration properties for clients so that dynamic JAAS configuration is also tested by this set of tests
-  override protected def setJaasConfiguration(mode: SaslSetupMode, serverMechanisms: List[String], clientMechanism: Option[String]) {
-    // create static config with client login context with credentials for JaasTestUtils 'client2'
-    super.setJaasConfiguration(mode, kafkaServerSaslMechanisms, clientMechanism)
-    // set dynamic properties with credentials for JaasTestUtils 'client1'
-=======
     // create static config including client login context with credentials for JaasTestUtils 'client2'
     startSasl(jaasSections(kafkaServerSaslMechanisms, Option(kafkaClientSaslMechanism), Both))
     // set dynamic properties with credentials for JaasTestUtils 'client1' so that dynamic JAAS configuration is also
     // tested by this set of tests
->>>>>>> 8ee7b906
     val clientLoginContext = jaasClientLoginModule(kafkaClientSaslMechanism)
     producerConfig.put(SaslConfigs.SASL_JAAS_CONFIG, clientLoginContext)
     consumerConfig.put(SaslConfigs.SASL_JAAS_CONFIG, clientLoginContext)
