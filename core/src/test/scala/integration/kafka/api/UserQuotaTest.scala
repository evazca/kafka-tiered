/**
 * Licensed under the Apache License, Version 2.0 (the "License");
 * you may not use this file except in compliance with the License.
 * You may obtain a copy of the License at
 *
 * http://www.apache.org/licenses/LICENSE-2.0
 *
 * Unless required by applicable law or agreed to in writing, software
 * distributed under the License is distributed on an "AS IS" BASIS,
 * WITHOUT WARRANTIES OR CONDITIONS OF ANY KIND, either express or implied.
 * See the License for the specific language governing permissions and
 * limitations under the License.
 **/

package kafka.api

import java.io.File
import java.util.Properties

import kafka.admin.AdminUtils
import kafka.server.{ConfigEntityName, KafkaConfig, QuotaId}
import kafka.utils.JaasTestUtils
import org.apache.kafka.common.security.auth.SecurityProtocol
import org.apache.kafka.common.utils.Sanitizer
import org.junit.{After, Before}

class UserQuotaTest extends BaseQuotaTest with SaslSetup {

  override protected def securityProtocol = SecurityProtocol.SASL_SSL
  override protected lazy val trustStoreFile = Some(File.createTempFile("truststore", ".jks"))
<<<<<<< HEAD
  override protected val zkSaslEnabled = false
=======
  private val kafkaServerSaslMechanisms = Seq("GSSAPI")
  private val kafkaClientSaslMechanism = "GSSAPI"
>>>>>>> 8ee7b906
  override protected val serverSaslProperties = Some(kafkaServerSaslProperties(kafkaServerSaslMechanisms, kafkaClientSaslMechanism))
  override protected val clientSaslProperties = Some(kafkaClientSaslProperties(kafkaClientSaslMechanism))

  override val userPrincipal = JaasTestUtils.KafkaClientPrincipalUnqualifiedName2
  override val producerQuotaId = QuotaId(Some(userPrincipal), None, None)
  override val consumerQuotaId = QuotaId(Some(userPrincipal), None, None)


  @Before
  override def setUp() {
    startSasl(jaasSections(kafkaServerSaslMechanisms, Some("GSSAPI"), KafkaSasl, JaasTestUtils.KafkaServerContextName))
    this.serverConfig.setProperty(KafkaConfig.ProducerQuotaBytesPerSecondDefaultProp, Long.MaxValue.toString)
    this.serverConfig.setProperty(KafkaConfig.ConsumerQuotaBytesPerSecondDefaultProp, Long.MaxValue.toString)
    super.setUp()
    val defaultProps = quotaProperties(defaultProducerQuota, defaultConsumerQuota, defaultRequestQuota)
    AdminUtils.changeUserOrUserClientIdConfig(zkUtils, ConfigEntityName.Default, defaultProps)
    waitForQuotaUpdate(defaultProducerQuota, defaultConsumerQuota, defaultRequestQuota)
  }

  @After
  override def tearDown(): Unit = {
    super.tearDown()
    closeSasl()
  }

  override def overrideQuotas(producerQuota: Long, consumerQuota: Long, requestQuota: Double) {
    val props = quotaProperties(producerQuota, consumerQuota, requestQuota)
    updateQuotaOverride(props)
  }

  override def removeQuotaOverrides() {
    val emptyProps = new Properties
    updateQuotaOverride(emptyProps)
    updateQuotaOverride(emptyProps)
  }

  private def updateQuotaOverride(properties: Properties) {
    AdminUtils.changeUserOrUserClientIdConfig(zkUtils, Sanitizer.sanitize(userPrincipal), properties)
  }
}<|MERGE_RESOLUTION|>--- conflicted
+++ resolved
@@ -28,12 +28,8 @@
 
   override protected def securityProtocol = SecurityProtocol.SASL_SSL
   override protected lazy val trustStoreFile = Some(File.createTempFile("truststore", ".jks"))
-<<<<<<< HEAD
-  override protected val zkSaslEnabled = false
-=======
   private val kafkaServerSaslMechanisms = Seq("GSSAPI")
   private val kafkaClientSaslMechanism = "GSSAPI"
->>>>>>> 8ee7b906
   override protected val serverSaslProperties = Some(kafkaServerSaslProperties(kafkaServerSaslMechanisms, kafkaClientSaslMechanism))
   override protected val clientSaslProperties = Some(kafkaClientSaslProperties(kafkaClientSaslMechanism))
 
