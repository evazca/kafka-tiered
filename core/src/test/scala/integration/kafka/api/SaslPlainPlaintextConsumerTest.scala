--- conflicted
+++ resolved
@@ -32,8 +32,6 @@
   override protected lazy val trustStoreFile = Some(File.createTempFile("truststore", ".jks"))
   override protected val serverSaslProperties = Some(kafkaServerSaslProperties(kafkaServerSaslMechanisms, kafkaClientSaslMechanism))
   override protected val clientSaslProperties = Some(kafkaClientSaslProperties(kafkaClientSaslMechanism))
-<<<<<<< HEAD
-=======
 
   @Before
   override def setUp(): Unit = {
@@ -55,5 +53,4 @@
   def testZkAclsDisabled() {
     TestUtils.verifyUnsecureZkAcls(zkUtils)
   }
->>>>>>> 8ee7b906
 }