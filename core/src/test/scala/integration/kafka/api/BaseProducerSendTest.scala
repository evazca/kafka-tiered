/**
 * Licensed to the Apache Software Foundation (ASF) under one or more
 * contributor license agreements.  See the NOTICE file distributed with
 * this work for additional information regarding copyright ownership.
 * The ASF licenses this file to You under the Apache License, Version 2.0
 * (the "License"); you may not use this file except in compliance with
 * the License.  You may obtain a copy of the License at
 *
 *    http://www.apache.org/licenses/LICENSE-2.0
 *
 * Unless required by applicable law or agreed to in writing, software
 * distributed under the License is distributed on an "AS IS" BASIS,
 * WITHOUT WARRANTIES OR CONDITIONS OF ANY KIND, either express or implied.
 * See the License for the specific language governing permissions and
 * limitations under the License.
 */

package kafka.api

import java.util.Properties
import java.util.concurrent.TimeUnit

<<<<<<< HEAD
import kafka.admin.AdminUtils
import kafka.consumer.SimpleConsumer
=======
import collection.JavaConverters._
import kafka.admin.AdminUtils
>>>>>>> d7850a40
import kafka.integration.KafkaServerTestHarness
import kafka.log.LogConfig
import kafka.server.KafkaConfig
import kafka.utils.TestUtils
<<<<<<< HEAD
import kafka.utils.TestUtils._
import org.apache.kafka.clients.producer._
import org.apache.kafka.common.KafkaException
=======
import org.apache.kafka.clients.consumer.{ConsumerRecord, KafkaConsumer}
import org.apache.kafka.clients.producer._
import org.apache.kafka.common.{KafkaException, TopicPartition}
import org.apache.kafka.common.protocol.SecurityProtocol
>>>>>>> d7850a40
import org.apache.kafka.common.record.TimestampType
import org.junit.Assert._
import org.junit.{After, Before, Test}

import scala.collection.mutable.{ArrayBuffer, Buffer}

abstract class BaseProducerSendTest extends KafkaServerTestHarness {

  def generateConfigs = {
    val overridingProps = new Properties()
    val numServers = 2
    overridingProps.put(KafkaConfig.NumPartitionsProp, 4.toString)
    TestUtils.createBrokerConfigs(numServers, zkConnect, false, interBrokerSecurityProtocol = Some(securityProtocol),
      trustStoreFile = trustStoreFile, saslProperties = serverSaslProperties).map(KafkaConfig.fromProps(_, overridingProps))
  }

  private var consumer: KafkaConsumer[Array[Byte], Array[Byte]] = _
  private val producers = Buffer[KafkaProducer[Array[Byte], Array[Byte]]]()

  protected val topic = "topic"
  private val numRecords = 100

  @Before
  override def setUp() {
    super.setUp()
    consumer = TestUtils.createNewConsumer(TestUtils.getBrokerListStrFromServers(servers), securityProtocol = SecurityProtocol.PLAINTEXT)
  }

  @After
  override def tearDown() {
    consumer.close()
    // Ensure that all producers are closed since unclosed producers impact other tests when Kafka server ports are reused
    producers.foreach(_.close())

    super.tearDown()
  }

  protected def createProducer(brokerList: String, retries: Int = 0, lingerMs: Long = 0, props: Option[Properties] = None): KafkaProducer[Array[Byte],Array[Byte]] = {
    val producer = TestUtils.createNewProducer(brokerList, securityProtocol = securityProtocol, trustStoreFile = trustStoreFile,
      saslProperties = clientSaslProperties, retries = retries, lingerMs = lingerMs, props = props)
    registerProducer(producer)
  }

  protected def registerProducer(producer: KafkaProducer[Array[Byte], Array[Byte]]): KafkaProducer[Array[Byte], Array[Byte]] = {
    producers += producer
    producer
  }

  private def pollUntilNumRecords(numRecords: Int) : Seq[ConsumerRecord[Array[Byte], Array[Byte]]] = {
    val records = new ArrayBuffer[ConsumerRecord[Array[Byte], Array[Byte]]]()
    TestUtils.waitUntilTrue(() => {
      records ++= consumer.poll(50).asScala
      records.size == numRecords
    }, s"Consumed ${records.size} records until timeout, but expected $numRecords records.")
    records
  }

  /**
   * testSendOffset checks the basic send API behavior
   *
   * 1. Send with null key/value/partition-id should be accepted; send with null topic should be rejected.
   * 2. Last message of the non-blocking send should return the correct offset metadata
   */
  @Test
  def testSendOffset() {
    val producer = createProducer(brokerList)
    val partition = 0

    object callback extends Callback {
      var offset = 0L

      def onCompletion(metadata: RecordMetadata, exception: Exception) {
        if (exception == null) {
          assertEquals(offset, metadata.offset())
          assertEquals(topic, metadata.topic())
          assertEquals(partition, metadata.partition())
          offset match {
            case 0 => assertEquals(metadata.serializedKeySize + metadata.serializedValueSize, "key".getBytes.length + "value".getBytes.length)
            case 1 => assertEquals(metadata.serializedKeySize(), "key".getBytes.length)
            case 2 => assertEquals(metadata.serializedValueSize, "value".getBytes.length)
            case _ => assertTrue(metadata.serializedValueSize > 0)
          }
          assertNotEquals(metadata.checksum(), 0)
          offset += 1
        } else {
          fail("Send callback returns the following exception", exception)
        }
      }
    }

    try {
      // create topic
      TestUtils.createTopic(zkUtils, topic, 1, 2, servers)

      // send a normal record
      val record0 = new ProducerRecord[Array[Byte], Array[Byte]](topic, partition, "key".getBytes, "value".getBytes)
      assertEquals("Should have offset 0", 0L, producer.send(record0, callback).get.offset)

      // send a record with null value should be ok
      val record1 = new ProducerRecord[Array[Byte], Array[Byte]](topic, partition, "key".getBytes, null)
      assertEquals("Should have offset 1", 1L, producer.send(record1, callback).get.offset)

      // send a record with null key should be ok
      val record2 = new ProducerRecord[Array[Byte], Array[Byte]](topic, partition, null, "value".getBytes)
      assertEquals("Should have offset 2", 2L, producer.send(record2, callback).get.offset)

      // send a record with null part id should be ok
      val record3 = new ProducerRecord[Array[Byte], Array[Byte]](topic, null, "key".getBytes, "value".getBytes)
      assertEquals("Should have offset 3", 3L, producer.send(record3, callback).get.offset)

      // send a record with null topic should fail
      try {
        val record4 = new ProducerRecord[Array[Byte], Array[Byte]](null, partition, "key".getBytes, "value".getBytes)
        producer.send(record4, callback)
        fail("Should not allow sending a record without topic")
      } catch {
        case _: IllegalArgumentException => // this is ok
      }

      // non-blocking send a list of records
      for (_ <- 1 to numRecords)
        producer.send(record0, callback)

      // check that all messages have been acked via offset
      assertEquals("Should have offset " + (numRecords + 4), numRecords + 4L, producer.send(record0, callback).get.offset)

    } finally {
      producer.close()
    }
  }

  @Test
  def testSendCompressedMessageWithCreateTime() {
    val producerProps = new Properties()
    producerProps.setProperty(ProducerConfig.COMPRESSION_TYPE_CONFIG, "gzip")
    val producer = createProducer(brokerList = brokerList, lingerMs = Long.MaxValue, props = Some(producerProps))
    sendAndVerifyTimestamp(producer, TimestampType.CREATE_TIME)
  }

  @Test
  def testSendNonCompressedMessageWithCreateTime() {
    val producer = createProducer(brokerList = brokerList, lingerMs = Long.MaxValue)
    sendAndVerifyTimestamp(producer, TimestampType.CREATE_TIME)
  }

  protected def sendAndVerify(producer: KafkaProducer[Array[Byte], Array[Byte]],
                              numRecords: Int = numRecords,
                              timeoutMs: Long = 20000L) {
    val partition = 0
    try {
      TestUtils.createTopic(zkUtils, topic, 1, 2, servers)

      val recordAndFutures = for (i <- 1 to numRecords) yield {
        val record = new ProducerRecord(topic, partition, s"key$i".getBytes, s"value$i".getBytes)
        (record, producer.send(record))
      }
      producer.close(timeoutMs, TimeUnit.MILLISECONDS)
      val lastOffset = recordAndFutures.foldLeft(0) { case (offset, (record, future)) =>
        val recordMetadata = future.get
        assertEquals(topic, recordMetadata.topic)
        assertEquals(partition, recordMetadata.partition)
        assertEquals(offset, recordMetadata.offset)
        offset + 1
      }
      assertEquals(numRecords, lastOffset)
    } finally {
      producer.close()
    }
  }

  protected def sendAndVerifyTimestamp(producer: KafkaProducer[Array[Byte], Array[Byte]], timestampType: TimestampType) {
    val partition = 0

    val baseTimestamp = 123456L
    val startTime = System.currentTimeMillis()

    object callback extends Callback {
      var offset = 0L
      var timestampDiff = 1L

      def onCompletion(metadata: RecordMetadata, exception: Exception) {
        if (exception == null) {
          assertEquals(offset, metadata.offset)
          assertEquals(topic, metadata.topic)
          if (timestampType == TimestampType.CREATE_TIME)
            assertEquals(baseTimestamp + timestampDiff, metadata.timestamp)
          else
            assertTrue(metadata.timestamp >= startTime && metadata.timestamp <= System.currentTimeMillis())
          assertEquals(partition, metadata.partition)
          offset += 1
          timestampDiff += 1
        } else {
          fail("Send callback returns the following exception", exception)
        }
      }
    }

    try {
      // create topic
      val topicProps = new Properties()
      if (timestampType == TimestampType.LOG_APPEND_TIME)
        topicProps.setProperty(LogConfig.MessageTimestampTypeProp, "LogAppendTime")
      else
        topicProps.setProperty(LogConfig.MessageTimestampTypeProp, "CreateTime")
      TestUtils.createTopic(zkUtils, topic, 1, 2, servers, topicProps)

      val recordAndFutures = for (i <- 1 to numRecords) yield {
        val record = new ProducerRecord(topic, partition, baseTimestamp + i, s"key$i".getBytes, s"value$i".getBytes)
        (record, producer.send(record, callback))
      }
      producer.close(20000L, TimeUnit.MILLISECONDS)
      recordAndFutures.foreach { case (record, future) =>
        val recordMetadata = future.get
        if (timestampType == TimestampType.LOG_APPEND_TIME)
          assertTrue(recordMetadata.timestamp >= startTime && recordMetadata.timestamp <= System.currentTimeMillis())
        else
          assertEquals(record.timestamp, recordMetadata.timestamp)
      }
      assertEquals(s"Should have offset $numRecords but only successfully sent ${callback.offset}", numRecords, callback.offset)
    } finally {
      producer.close()
    }
  }

  /**
   * testClose checks the closing behavior
   *
   * After close() returns, all messages should be sent with correct returned offset metadata
   */
  @Test
  def testClose() {
    val producer = createProducer(brokerList)

    try {
      // create topic
      TestUtils.createTopic(zkUtils, topic, 1, 2, servers)

      // non-blocking send a list of records
      val record0 = new ProducerRecord[Array[Byte], Array[Byte]](topic, null, "key".getBytes, "value".getBytes)
      for (_ <- 1 to numRecords)
        producer.send(record0)
      val response0 = producer.send(record0)

      // close the producer
      producer.close()

      // check that all messages have been acked via offset,
      // this also checks that messages with same key go to the same partition
      assertTrue("The last message should be acked before producer is shutdown", response0.isDone)
      assertEquals("Should have offset " + numRecords, numRecords.toLong, response0.get.offset)

    } finally {
      producer.close()
    }
  }

  /**
   * testSendToPartition checks the partitioning behavior
   *
   * The specified partition-id should be respected
   */
  @Test
  def testSendToPartition() {
    val producer = createProducer(brokerList)

    try {
      TestUtils.createTopic(zkUtils, topic, 2, 2, servers)
      val partition = 1

      val now = System.currentTimeMillis()
      val futures = (1 to numRecords).map { i =>
        producer.send(new ProducerRecord(topic, partition, now, null, ("value" + i).getBytes))
      }.map(_.get(30, TimeUnit.SECONDS))

      // make sure all of them end up in the same partition with increasing offset values
      for ((recordMetadata, offset) <- futures zip (0 until numRecords)) {
        assertEquals(offset.toLong, recordMetadata.offset)
        assertEquals(topic, recordMetadata.topic)
        assertEquals(partition, recordMetadata.partition)
      }

<<<<<<< HEAD
      val leader1 = leaders(partition)
=======
      consumer.assign(List(new TopicPartition(topic, partition)).asJava)

>>>>>>> d7850a40
      // make sure the fetched messages also respect the partitioning and ordering
      val records = pollUntilNumRecords(numRecords)

      records.zipWithIndex.foreach { case (record, i) =>
        assertEquals(topic, record.topic)
        assertEquals(partition, record.partition)
        assertEquals(i.toLong, record.offset)
        assertNull(record.key)
        assertEquals(s"value${i + 1}", new String(record.value))
        assertEquals(now, record.timestamp)
      }

    } finally {
      producer.close()
    }
  }

  /**
    * Checks partitioning behavior before and after partitions are added
    *
    * Producer will attempt to send messages to the partition specified in each record, and should
    * succeed as long as the partition is included in the metadata.
    */
  @Test
  def testSendBeforeAndAfterPartitionExpansion() {
    val producer = createProducer(brokerList)

    // create topic
    TestUtils.createTopic(zkUtils, topic, 1, 2, servers)
    val partition0 = 0

    var futures0 = (1 to numRecords).map { i =>
      producer.send(new ProducerRecord(topic, partition0, null, ("value" + i).getBytes))
    }.map(_.get(30, TimeUnit.SECONDS))

    // make sure all of them end up in the same partition with increasing offset values
    for ((recordMetadata, offset) <- futures0 zip (0 until numRecords)) {
      assertEquals(offset.toLong, recordMetadata.offset)
      assertEquals(topic, recordMetadata.topic)
      assertEquals(partition0, recordMetadata.partition)
    }

    // Trying to send a record to a partition beyond topic's partition range before adding the partition should fail.
    val partition1 = 1
    try {
      producer.send(new ProducerRecord(topic, partition1, null, "value".getBytes))
      fail("Should not allow sending a record to a partition not present in the metadata")
    } catch {
<<<<<<< HEAD
      case ke: KafkaException => // this is ok
      case e: Throwable => fail("Only expecting KafkaException", e)
=======
      case _: KafkaException => // this is ok
>>>>>>> d7850a40
    }

    AdminUtils.addPartitions(zkUtils, topic, 2)
    // read metadata from a broker and verify the new topic partitions exist
    TestUtils.waitUntilMetadataIsPropagated(servers, topic, 0)
    TestUtils.waitUntilMetadataIsPropagated(servers, topic, 1)

    // send records to the newly added partition after confirming that metadata have been updated.
    val futures1 = (1 to numRecords).map { i =>
      producer.send(new ProducerRecord(topic, partition1, null, ("value" + i).getBytes))
    }.map(_.get(30, TimeUnit.SECONDS))

    // make sure all of them end up in the same partition with increasing offset values
    for ((recordMetadata, offset) <- futures1 zip (0 until numRecords)) {
      assertEquals(offset.toLong, recordMetadata.offset)
      assertEquals(topic, recordMetadata.topic)
      assertEquals(partition1, recordMetadata.partition)
    }

    futures0 = (1 to numRecords).map { i =>
      producer.send(new ProducerRecord(topic, partition0, null, ("value" + i).getBytes))
    }.map(_.get(30, TimeUnit.SECONDS))

    // make sure all of them end up in the same partition with increasing offset values starting where previous
    for ((recordMetadata, offset) <- futures0 zip (numRecords until 2 * numRecords)) {
      assertEquals(offset.toLong, recordMetadata.offset)
      assertEquals(topic, recordMetadata.topic)
      assertEquals(partition0, recordMetadata.partition)
    }
  }

  /**
   * Test that flush immediately sends all accumulated requests.
   */
  @Test
  def testFlush() {
    val producer = createProducer(brokerList, lingerMs = Long.MaxValue)
    try {
      TestUtils.createTopic(zkUtils, topic, 2, 2, servers)
      val record = new ProducerRecord[Array[Byte], Array[Byte]](topic, "value".getBytes)
      for (_ <- 0 until 50) {
        val responses = (0 until numRecords) map (_ => producer.send(record))
        assertTrue("No request is complete.", responses.forall(!_.isDone()))
        producer.flush()
        assertTrue("All requests are complete.", responses.forall(_.isDone()))
      }
    } finally {
      producer.close()
    }
  }

  /**
   * Test close with zero timeout from caller thread
   */
  @Test
  def testCloseWithZeroTimeoutFromCallerThread() {
    TestUtils.createTopic(zkUtils, topic, 2, 2, servers)
    val partition = 0
    consumer.assign(List(new TopicPartition(topic, partition)).asJava)
    val record0 = new ProducerRecord[Array[Byte], Array[Byte]](topic, partition, null, "value".getBytes)

    // Test closing from caller thread.
    for (_ <- 0 until 50) {
      val producer = createProducer(brokerList, lingerMs = Long.MaxValue)
      val responses = (0 until numRecords) map (_ => producer.send(record0))
      assertTrue("No request is complete.", responses.forall(!_.isDone()))
      producer.close(0, TimeUnit.MILLISECONDS)
      responses.foreach { future =>
        try {
          future.get()
          fail("No message should be sent successfully.")
        } catch {
          case e: Exception =>
            assertEquals("java.lang.IllegalStateException: Producer is closed forcefully.", e.getMessage)
        }
      }
      assertEquals("Fetch response should have no message returned.", 0, consumer.poll(50).count)
    }
  }

  /**
   * Test close with zero and non-zero timeout from sender thread
   */
  @Test
  def testCloseWithZeroTimeoutFromSenderThread() {
    TestUtils.createTopic(zkUtils, topic, 1, 2, servers)
    val partition = 0
    consumer.assign(List(new TopicPartition(topic, partition)).asJava)
    val record = new ProducerRecord[Array[Byte], Array[Byte]](topic, partition, null, "value".getBytes)

    // Test closing from sender thread.
    class CloseCallback(producer: KafkaProducer[Array[Byte], Array[Byte]], sendRecords: Boolean) extends Callback {
      override def onCompletion(metadata: RecordMetadata, exception: Exception) {
        // Trigger another batch in accumulator before close the producer. These messages should
        // not be sent.
        if (sendRecords)
          (0 until numRecords) foreach (_ => producer.send(record))
        // The close call will be called by all the message callbacks. This tests idempotence of the close call.
        producer.close(0, TimeUnit.MILLISECONDS)
        // Test close with non zero timeout. Should not block at all.
        producer.close(Long.MaxValue, TimeUnit.MICROSECONDS)
      }
    }
    for (i <- 0 until 50) {
      val producer = createProducer(brokerList, lingerMs = Long.MaxValue)
      try {
        // send message to partition 0
        // Only send the records in the first callback since we close the producer in the callback and no records
        // can be sent afterwards.
        val responses = (0 until numRecords) map (i => producer.send(record, new CloseCallback(producer, i == 0)))
        assertTrue("No request is complete.", responses.forall(!_.isDone()))
        // flush the messages.
        producer.flush()
        assertTrue("All requests are complete.", responses.forall(_.isDone()))
        // Check the messages received by broker.
        pollUntilNumRecords(numRecords)
      } finally {
        producer.close()
      }
    }
  }

}<|MERGE_RESOLUTION|>--- conflicted
+++ resolved
@@ -20,27 +20,16 @@
 import java.util.Properties
 import java.util.concurrent.TimeUnit
 
-<<<<<<< HEAD
-import kafka.admin.AdminUtils
-import kafka.consumer.SimpleConsumer
-=======
 import collection.JavaConverters._
 import kafka.admin.AdminUtils
->>>>>>> d7850a40
 import kafka.integration.KafkaServerTestHarness
 import kafka.log.LogConfig
 import kafka.server.KafkaConfig
 import kafka.utils.TestUtils
-<<<<<<< HEAD
-import kafka.utils.TestUtils._
-import org.apache.kafka.clients.producer._
-import org.apache.kafka.common.KafkaException
-=======
 import org.apache.kafka.clients.consumer.{ConsumerRecord, KafkaConsumer}
 import org.apache.kafka.clients.producer._
 import org.apache.kafka.common.{KafkaException, TopicPartition}
 import org.apache.kafka.common.protocol.SecurityProtocol
->>>>>>> d7850a40
 import org.apache.kafka.common.record.TimestampType
 import org.junit.Assert._
 import org.junit.{After, Before, Test}
@@ -322,12 +311,8 @@
         assertEquals(partition, recordMetadata.partition)
       }
 
-<<<<<<< HEAD
-      val leader1 = leaders(partition)
-=======
       consumer.assign(List(new TopicPartition(topic, partition)).asJava)
 
->>>>>>> d7850a40
       // make sure the fetched messages also respect the partitioning and ordering
       val records = pollUntilNumRecords(numRecords)
 
@@ -376,12 +361,7 @@
       producer.send(new ProducerRecord(topic, partition1, null, "value".getBytes))
       fail("Should not allow sending a record to a partition not present in the metadata")
     } catch {
-<<<<<<< HEAD
-      case ke: KafkaException => // this is ok
-      case e: Throwable => fail("Only expecting KafkaException", e)
-=======
       case _: KafkaException => // this is ok
->>>>>>> d7850a40
     }
 
     AdminUtils.addPartitions(zkUtils, topic, 2)
