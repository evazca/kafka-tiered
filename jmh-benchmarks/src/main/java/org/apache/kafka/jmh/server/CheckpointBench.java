/*
 * Licensed to the Apache Software Foundation (ASF) under one or more
 * contributor license agreements. See the NOTICE file distributed with
 * this work for additional information regarding copyright ownership.
 * The ASF licenses this file to You under the Apache License, Version 2.0
 * (the "License"); you may not use this file except in compliance with
 * the License. You may obtain a copy of the License at
 *
 *    http://www.apache.org/licenses/LICENSE-2.0
 *
 * Unless required by applicable law or agreed to in writing, software
 * distributed under the License is distributed on an "AS IS" BASIS,
 * WITHOUT WARRANTIES OR CONDITIONS OF ANY KIND, either express or implied.
 * See the License for the specific language governing permissions and
 * limitations under the License.
 */
package org.apache.kafka.jmh.server;

import java.util.Properties;
import kafka.cluster.Partition;
import kafka.cluster.PartitionStateStore;
import kafka.log.CleanerConfig;
import kafka.log.LogConfig;
import kafka.log.LogManager;
<<<<<<< HEAD
import kafka.log.remote.RemoteLogManager;
import kafka.log.remote.RemoteLogManagerConfig;
=======
import kafka.server.AlterIsrManager;
>>>>>>> 57de67db
import kafka.server.BrokerTopicStats;
import kafka.server.KafkaConfig;
import kafka.server.LogDirFailureChannel;
import kafka.server.MetadataCache;
import kafka.server.QuotaFactory;
import kafka.server.ReplicaManager;
import kafka.server.checkpoints.OffsetCheckpoints;
import kafka.utils.KafkaScheduler;
import kafka.utils.MockTime;
import kafka.utils.Scheduler;
import kafka.utils.TestUtils;
import kafka.zk.KafkaZkClient;
import org.apache.kafka.common.TopicPartition;
import org.apache.kafka.common.metrics.Metrics;
import org.apache.kafka.common.utils.Time;
import org.apache.kafka.common.utils.Utils;
import org.mockito.Mockito;
import org.openjdk.jmh.annotations.Benchmark;
import org.openjdk.jmh.annotations.Fork;
import org.openjdk.jmh.annotations.Level;
import org.openjdk.jmh.annotations.Measurement;
import org.openjdk.jmh.annotations.OutputTimeUnit;
import org.openjdk.jmh.annotations.Param;
import org.openjdk.jmh.annotations.Scope;
import org.openjdk.jmh.annotations.Setup;
import org.openjdk.jmh.annotations.State;
import org.openjdk.jmh.annotations.TearDown;
import org.openjdk.jmh.annotations.Threads;
import org.openjdk.jmh.annotations.Warmup;

import java.io.File;
import java.util.ArrayList;
import java.util.List;
import java.util.concurrent.TimeUnit;
import java.util.concurrent.atomic.AtomicBoolean;
import java.util.stream.Collectors;

import scala.collection.JavaConverters;
import scala.Option;

@Warmup(iterations = 5)
@Measurement(iterations = 5)
@Fork(3)
@OutputTimeUnit(TimeUnit.MILLISECONDS)
@State(value = Scope.Benchmark)
public class CheckpointBench {

    @Param({"100", "1000", "2000"})
    public int numTopics;

    @Param({"3"})
    public int numPartitions;

    private final String topicName = "foo";

    private Scheduler scheduler;

    private Metrics metrics;

    private MockTime time;

    private KafkaConfig brokerProperties;

    private ReplicaManager replicaManager;
    private QuotaFactory.QuotaManagers quotaManagers;
    private LogDirFailureChannel failureChannel;
    private LogManager logManager;
    private AlterIsrManager alterIsrManager;


    @SuppressWarnings("deprecation")
    @Setup(Level.Trial)
    public void setup() {
        this.scheduler = new KafkaScheduler(1, "scheduler-thread", true);
        this.brokerProperties = KafkaConfig.fromProps(TestUtils.createBrokerConfig(
                0, TestUtils.MockZkConnect(), true, true, 9092, Option.empty(), Option.empty(),
                Option.empty(), true, false, 0, false, 0, false, 0, Option.empty(), 1, true, 1,
                (short) 1));
        this.metrics = new Metrics();
        this.time = new MockTime();
        this.failureChannel = new LogDirFailureChannel(brokerProperties.logDirs().size());
        final List<File> files =
            JavaConverters.seqAsJavaList(brokerProperties.logDirs()).stream().map(File::new).collect(Collectors.toList());
        this.logManager = TestUtils.createLogManager(JavaConverters.asScalaBuffer(files),
                LogConfig.apply(), CleanerConfig.apply(1, 4 * 1024 * 1024L, 0.9d,
                        1024 * 1024, 32 * 1024 * 1024,
                        Double.MAX_VALUE, 15 * 1000, true, "MD5"), time, RemoteLogManager.DefaultConfig());
        scheduler.startup();
        final BrokerTopicStats brokerTopicStats = new BrokerTopicStats();
        final MetadataCache metadataCache =
                new MetadataCache(this.brokerProperties.brokerId());
        this.quotaManagers =
                QuotaFactory.instantiate(this.brokerProperties,
                        this.metrics,
                        this.time, "");

        KafkaZkClient zkClient = new KafkaZkClient(null, false, Time.SYSTEM) {
            @Override
            public Properties getEntityConfigs(String rootEntityType, String sanitizedEntityName) {
                return new Properties();
            }
        };
        this.alterIsrManager = TestUtils.createAlterIsrManager();
        this.replicaManager = new ReplicaManager(
                this.brokerProperties,
                this.metrics,
                this.time,
                zkClient,
                this.scheduler,
                this.logManager,
                Option.empty(),
                new AtomicBoolean(false),
                this.quotaManagers,
                brokerTopicStats,
                metadataCache,
                this.failureChannel,
                alterIsrManager,
                Option.empty());
        replicaManager.startup();

        List<TopicPartition> topicPartitions = new ArrayList<>();
        for (int topicNum = 0; topicNum < numTopics; topicNum++) {
            final String topicName = this.topicName + "-" + topicNum;
            for (int partitionNum = 0; partitionNum < numPartitions; partitionNum++) {
                topicPartitions.add(new TopicPartition(topicName, partitionNum));
            }
        }

        PartitionStateStore partitionStateStore = Mockito.mock(PartitionStateStore.class);
        Mockito.when(partitionStateStore.fetchTopicConfig()).thenReturn(new Properties());
        OffsetCheckpoints checkpoints = (logDir, topicPartition) -> Option.apply(0L);
        for (TopicPartition topicPartition : topicPartitions) {
            final Partition partition = this.replicaManager.createPartition(topicPartition);
            partition.createLogIfNotExists(true, false, checkpoints);
        }

        replicaManager.checkpointHighWatermarks();
    }

    @TearDown(Level.Trial)
    public void tearDown() throws Exception {
        this.replicaManager.shutdown(false);
        this.metrics.close();
        this.scheduler.shutdown();
        this.quotaManagers.shutdown();
        for (File dir : JavaConverters.asJavaCollection(logManager.liveLogDirs())) {
            Utils.delete(dir);
        }
    }


    @Benchmark
    @Threads(1)
    public void measureCheckpointHighWatermarks() {
        this.replicaManager.checkpointHighWatermarks();
    }

    @Benchmark
    @Threads(1)
    public void measureCheckpointLogStartOffsets() {
        this.logManager.checkpointLogStartOffsets();
    }
}<|MERGE_RESOLUTION|>--- conflicted
+++ resolved
@@ -22,12 +22,9 @@
 import kafka.log.CleanerConfig;
 import kafka.log.LogConfig;
 import kafka.log.LogManager;
-<<<<<<< HEAD
 import kafka.log.remote.RemoteLogManager;
 import kafka.log.remote.RemoteLogManagerConfig;
-=======
 import kafka.server.AlterIsrManager;
->>>>>>> 57de67db
 import kafka.server.BrokerTopicStats;
 import kafka.server.KafkaConfig;
 import kafka.server.LogDirFailureChannel;
@@ -144,8 +141,8 @@
                 brokerTopicStats,
                 metadataCache,
                 this.failureChannel,
-                alterIsrManager,
-                Option.empty());
+                Option.empty(),
+                alterIsrManager);
         replicaManager.startup();
 
         List<TopicPartition> topicPartitions = new ArrayList<>();
